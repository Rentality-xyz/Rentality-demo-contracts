<<<<<<< HEAD
{ "addresses": [{ "chainId": 102, "address": "0x14C9d740954A35942076Ab2DC6f6A87Be8b5042d" }] }
=======
{
  "addresses": [
    { "chainId": 8453, "address": "0x123241f97D9B12609f67dbE45738565DD163c23d" },
    { "chainId": 84532, "address": "0x91de200b873eD6554E4A7108a92FF86505511687" },
    { "chainId": 5611, "address": "0xD73596cCeB7f34EA76B3bc5eED709f481D00c621" }
  ]
}
>>>>>>> 668aa031
<|MERGE_RESOLUTION|>--- conflicted
+++ resolved
@@ -1,11 +1,7 @@
-<<<<<<< HEAD
-{ "addresses": [{ "chainId": 102, "address": "0x14C9d740954A35942076Ab2DC6f6A87Be8b5042d" }] }
-=======
 {
   "addresses": [
     { "chainId": 8453, "address": "0x123241f97D9B12609f67dbE45738565DD163c23d" },
     { "chainId": 84532, "address": "0x91de200b873eD6554E4A7108a92FF86505511687" },
     { "chainId": 5611, "address": "0xD73596cCeB7f34EA76B3bc5eED709f481D00c621" }
   ]
-}
->>>>>>> 668aa031
+}