--- conflicted
+++ resolved
@@ -1,11 +1,7 @@
 {
   "addresses": [
     { "chainId": 11155111, "address": "0x1CaFf29961a49e46F507225077C442086AA61dA7" },
-<<<<<<< HEAD
-    { "chainId": 11155420, "address": "0x77630F5426616e5c47aBC5C98b59E98e019Ac154" }
-=======
     { "chainId": 11155420, "address": "0x77630F5426616e5c47aBC5C98b59E98e019Ac154" },
     { "chainId": 84532, "address": "0x3618c8fB3D4A9626E42929c109B7c82110c47160" }
->>>>>>> faa5cc22
   ]
 }