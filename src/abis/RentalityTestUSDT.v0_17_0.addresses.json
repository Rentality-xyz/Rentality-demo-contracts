<<<<<<< HEAD
{ "addresses": [{ "chainId": 11155420, "address": "0x3b4cAb0A58762C84D1Ff71f98e75e9F17635447E" }] }
=======
{
  "addresses": [
    { "chainId": 11155420, "address": "0x3b4cAb0A58762C84D1Ff71f98e75e9F17635447E" },
    { "chainId": 84532, "address": "0x29df40d7a3D419F3bc8913DF35151F76b209bEf6" }
  ]
}
>>>>>>> 3f40f65b
<|MERGE_RESOLUTION|>--- conflicted
+++ resolved
@@ -1,10 +1,7 @@
-<<<<<<< HEAD
-{ "addresses": [{ "chainId": 11155420, "address": "0x3b4cAb0A58762C84D1Ff71f98e75e9F17635447E" }] }
-=======
+
 {
   "addresses": [
     { "chainId": 11155420, "address": "0x3b4cAb0A58762C84D1Ff71f98e75e9F17635447E" },
     { "chainId": 84532, "address": "0x29df40d7a3D419F3bc8913DF35151F76b209bEf6" }
   ]
-}
->>>>>>> 3f40f65b
+}