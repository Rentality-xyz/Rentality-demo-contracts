--- conflicted
+++ resolved
@@ -1,11 +1,7 @@
 {
   "addresses": [
-<<<<<<< HEAD
-    { "chainId": 84532, "address": "0xdA11f70f00F344EaFFB6d911ED4e299AAcFDDBfc" },
-=======
     { "chainId": 8453, "address": "0x37E1950eE1BCC531478fb0507476505AC0a5fAaf" },
     { "chainId": 84532, "address": "0x6538488EAD213996727D1f4eC9738c3C92141180" },
->>>>>>> e556d723
     { "chainId": 5611, "address": "0x1FDE15F97808Ceb425b152c3Ca447225d3048f6b" }
   ]
 }