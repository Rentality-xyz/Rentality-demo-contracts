{
  "addresses": [
<<<<<<< HEAD
=======
    { "chainId": 8453, "address": "0x163953E80BB35D5cEea42c334C6C435d85bd38AD" },
>>>>>>> df1db47e
    { "chainId": 84532, "address": "0xdbD37DA72429C152E8d02cd3F57D3b8BcF8aee33" },
    { "chainId": 5611, "address": "0xBfD1B67B8C5278267112211862d4D3dc9Fb422cd" }
  ]
}<|MERGE_RESOLUTION|>--- conflicted
+++ resolved
@@ -1,9 +1,6 @@
 {
   "addresses": [
-<<<<<<< HEAD
-=======
     { "chainId": 8453, "address": "0x163953E80BB35D5cEea42c334C6C435d85bd38AD" },
->>>>>>> df1db47e
     { "chainId": 84532, "address": "0xdbD37DA72429C152E8d02cd3F57D3b8BcF8aee33" },
     { "chainId": 5611, "address": "0xBfD1B67B8C5278267112211862d4D3dc9Fb422cd" }
   ]
