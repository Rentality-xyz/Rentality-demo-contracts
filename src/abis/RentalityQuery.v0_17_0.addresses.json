{
  "addresses": [
    { "chainId": 11155111, "address": "0x7F76B1247BFF814593985F9A97143b48B8dA6F2c" },
<<<<<<< HEAD
    { "chainId": 11155420, "address": "0x618470AF9f26958477db78eA4768892f4900F157" }
=======
    { "chainId": 11155420, "address": "0x618470AF9f26958477db78eA4768892f4900F157" },
    { "chainId": 84532, "address": "0xfF6F52dF610f3226Da7e8de0520118ce49E5ADA0" }
>>>>>>> faa5cc22
  ]
}<|MERGE_RESOLUTION|>--- conflicted
+++ resolved
@@ -1,11 +1,7 @@
 {
   "addresses": [
     { "chainId": 11155111, "address": "0x7F76B1247BFF814593985F9A97143b48B8dA6F2c" },
-<<<<<<< HEAD
-    { "chainId": 11155420, "address": "0x618470AF9f26958477db78eA4768892f4900F157" }
-=======
     { "chainId": 11155420, "address": "0x618470AF9f26958477db78eA4768892f4900F157" },
     { "chainId": 84532, "address": "0xfF6F52dF610f3226Da7e8de0520118ce49E5ADA0" }
->>>>>>> faa5cc22
   ]
 }