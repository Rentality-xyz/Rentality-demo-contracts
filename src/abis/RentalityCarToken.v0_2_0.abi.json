--- conflicted
+++ resolved
@@ -103,6 +103,7 @@
             { "type": "uint64", "name": "milesIncludedPerDay" },
             { "type": "uint32", "name": "timeBufferBetweenTripsInSec" },
             { "type": "string", "name": "geoApiKey" },
+            { "type": "bool", "name": "insuranceIncluded" },
             {
               "type": "tuple",
               "name": "locationInfo",
@@ -123,9 +124,7 @@
                 { "type": "bytes", "name": "signature" }
               ]
             },
-            { "type": "bool", "name": "currentlyListed" },
-            { "type": "bool", "name": "insuranceRequired" },
-            { "type": "uint256", "name": "insurancePriceInUsdCents" }
+            { "type": "bool", "name": "currentlyListed" }
           ]
         }
       ],
@@ -395,15 +394,6 @@
     },
     {
       "type": "function",
-      "name": "getEngineService",
-      "constant": true,
-      "stateMutability": "view",
-      "payable": false,
-      "inputs": [],
-      "outputs": [{ "type": "address", "name": "" }]
-    },
-    {
-      "type": "function",
       "name": "getGeoServiceAddress",
       "constant": true,
       "stateMutability": "view",
@@ -639,14 +629,9 @@
             { "type": "uint64", "name": "milesIncludedPerDay" },
             { "type": "uint32", "name": "timeBufferBetweenTripsInSec" },
             { "type": "bool", "name": "currentlyListed" },
-<<<<<<< HEAD
-            { "type": "bool", "name": "insuranceRequired" },
-            { "type": "uint256", "name": "insurancePriceInUsdCents" }
-=======
             { "type": "bool", "name": "insuranceIncluded" },
             { "type": "uint8", "name": "engineType" },
             { "type": "string", "name": "tokenUri" }
->>>>>>> 7142de6e
           ]
         },
         {
@@ -687,8 +672,6 @@
     },
     {
       "type": "function",
-<<<<<<< HEAD
-=======
       "name": "updateEventServiceAddress",
       "constant": false,
       "payable": false,
@@ -705,7 +688,6 @@
     },
     {
       "type": "function",
->>>>>>> 7142de6e
       "name": "updateGeoServiceAddress",
       "constant": false,
       "payable": false,
