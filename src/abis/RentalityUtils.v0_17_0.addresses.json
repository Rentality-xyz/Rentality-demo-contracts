{
  "addresses": [
    { "chainId": 11155111, "address": "0x72295B0bCfaFB416C1B49aEfAeA64A8DcFC41e52" },
<<<<<<< HEAD
    { "chainId": 11155420, "address": "0xc3c684aa63eC5822cf4c6Acef5A0F4e18fD838b1" }
=======
    { "chainId": 11155420, "address": "0xc3c684aa63eC5822cf4c6Acef5A0F4e18fD838b1" },
    { "chainId": 84532, "address": "0x8B0e44381d7052Bcf486652aE68369D2d8D6f970" }
>>>>>>> 3f40f65b
  ]
}<|MERGE_RESOLUTION|>--- conflicted
+++ resolved
@@ -1,11 +1,7 @@
 {
   "addresses": [
     { "chainId": 11155111, "address": "0x72295B0bCfaFB416C1B49aEfAeA64A8DcFC41e52" },
-<<<<<<< HEAD
-    { "chainId": 11155420, "address": "0xc3c684aa63eC5822cf4c6Acef5A0F4e18fD838b1" }
-=======
     { "chainId": 11155420, "address": "0xc3c684aa63eC5822cf4c6Acef5A0F4e18fD838b1" },
     { "chainId": 84532, "address": "0x8B0e44381d7052Bcf486652aE68369D2d8D6f970" }
->>>>>>> 3f40f65b
   ]
 }