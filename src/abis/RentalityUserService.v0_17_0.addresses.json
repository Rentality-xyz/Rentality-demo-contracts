--- conflicted
+++ resolved
@@ -1,11 +1,7 @@
 {
   "addresses": [
     { "chainId": 11155111, "address": "0x9699cBEC48bf648811CD8A469D8a714dC386BC3f" },
-<<<<<<< HEAD
-    { "chainId": 11155420, "address": "0x61D4AD3FdfE24aE82c707509e71AaD77E7667A58" }
-=======
     { "chainId": 11155420, "address": "0x61D4AD3FdfE24aE82c707509e71AaD77E7667A58" },
     { "chainId": 84532, "address": "0x65647Bb441B90FA1411f72d42D452200083466D4" }
->>>>>>> 3f40f65b
   ]
 }