{
  "addresses": [
<<<<<<< HEAD
    { "chainId": 8453, "address": "0x49A34Cf65683D499c9E1eEF95d0e3735DCF10F19" },
    { "chainId": 84532, "address": "0x93A8854B4602a4C2A01Ceb372E3685888836f5B9" },
=======
    { "chainId": 8453, "address": "0x3bb689e22288221f114beb1727d71649618cb396" },
    { "chainId": 84532, "address": "0x327B5381C8CAaBaF7Dfa102DcDc57eD07D425DC1" },
>>>>>>> f3401820
    { "chainId": 5611, "address": "0x78BcD782E2d34CbD948A4E3896a6060a22dE131e" },
    { "chainId": 204, "address": "0x504EB078f724D21ACDBb476a6fe1d633F4Cf27CA" }
  ]
}<|MERGE_RESOLUTION|>--- conflicted
+++ resolved
@@ -1,12 +1,7 @@
 {
   "addresses": [
-<<<<<<< HEAD
     { "chainId": 8453, "address": "0x49A34Cf65683D499c9E1eEF95d0e3735DCF10F19" },
     { "chainId": 84532, "address": "0x93A8854B4602a4C2A01Ceb372E3685888836f5B9" },
-=======
-    { "chainId": 8453, "address": "0x3bb689e22288221f114beb1727d71649618cb396" },
-    { "chainId": 84532, "address": "0x327B5381C8CAaBaF7Dfa102DcDc57eD07D425DC1" },
->>>>>>> f3401820
     { "chainId": 5611, "address": "0x78BcD782E2d34CbD948A4E3896a6060a22dE131e" },
     { "chainId": 204, "address": "0x504EB078f724D21ACDBb476a6fe1d633F4Cf27CA" }
   ]
