{
  "addresses": [
    { "chainId": 11155111, "address": "0xF4F37c4a3790Dc3077abfc0A10179a4866919743" },
<<<<<<< HEAD
    { "chainId": 11155420, "address": "0x195b6Dfc6d3909F8D29082be2F1737a66618ca0D" }
=======
    { "chainId": 11155420, "address": "0x195b6Dfc6d3909F8D29082be2F1737a66618ca0D" },
    { "chainId": 84532, "address": "0xE2A3BC73eD6Db8eE58c3A41FA5752FCD40ff3cFA" }
>>>>>>> faa5cc22
  ]
}<|MERGE_RESOLUTION|>--- conflicted
+++ resolved
@@ -1,11 +1,7 @@
 {
   "addresses": [
     { "chainId": 11155111, "address": "0xF4F37c4a3790Dc3077abfc0A10179a4866919743" },
-<<<<<<< HEAD
-    { "chainId": 11155420, "address": "0x195b6Dfc6d3909F8D29082be2F1737a66618ca0D" }
-=======
     { "chainId": 11155420, "address": "0x195b6Dfc6d3909F8D29082be2F1737a66618ca0D" },
     { "chainId": 84532, "address": "0xE2A3BC73eD6Db8eE58c3A41FA5752FCD40ff3cFA" }
->>>>>>> faa5cc22
   ]
 }