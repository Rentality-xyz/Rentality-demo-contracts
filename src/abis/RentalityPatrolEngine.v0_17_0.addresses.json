--- conflicted
+++ resolved
@@ -1,11 +1,7 @@
 {
   "addresses": [
     { "chainId": 11155111, "address": "0x86E0B42b656154700D3bD903aB6C0740802e654F" },
-<<<<<<< HEAD
-    { "chainId": 11155420, "address": "0x1684DA9Aaf17f3D7d159e92Df2129634cF62584F" }
-=======
     { "chainId": 11155420, "address": "0x1684DA9Aaf17f3D7d159e92Df2129634cF62584F" },
     { "chainId": 84532, "address": "0xA7EF21e1aDe93A31B78a70CCC3CEbc451bF90511" }
->>>>>>> 3f40f65b
   ]
 }