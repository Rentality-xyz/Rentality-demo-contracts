--- conflicted
+++ resolved
@@ -1,11 +1,7 @@
-<<<<<<< HEAD
-{ "addresses": [{ "chainId": 102, "address": "0x7Ee8df0f3B0B686F4bF35Ee1C93A081D1CDEF260" }] }
-=======
 {
   "addresses": [
     { "chainId": 8453, "address": "0x2404AA58634903BCdeB6D141B9AcDfc58D15053B" },
     { "chainId": 84532, "address": "0x5845551560Be3d3628272E6F9e494c38921FF05B" },
     { "chainId": 5611, "address": "0x97Afbb596A9E86F41cD2569782864B21aEeaA600" }
   ]
-}
->>>>>>> 668aa031
+}