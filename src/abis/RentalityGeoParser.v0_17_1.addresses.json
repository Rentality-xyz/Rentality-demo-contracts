--- conflicted
+++ resolved
@@ -1,6 +1,3 @@
-<<<<<<< HEAD
-{ "addresses": [{ "chainId": 11155111, "address": "0x8889d056C2e99372E10fef03003317362129659c" }] }
-=======
 {
   "addresses": [
     { "chainId": 11155111, "address": "0x8889d056C2e99372E10fef03003317362129659c" },
@@ -8,5 +5,4 @@
     { "chainId": 11155420, "address": "0xC479CD34e68f1e4436cc3951E754180012dB023b" },
     { "chainId": 5611, "address": "0x719F0A52b940c40Cf4d5Ab46a35BfD17E05af60A" }
   ]
-}
->>>>>>> 4476bdb2
+}