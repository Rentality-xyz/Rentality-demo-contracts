<<<<<<< HEAD
{ "addresses": [{ "chainId": 11155111, "address": "0xa7B0A418818E7d2e3D34e766F8e499259a70f766" }] }
=======
{
  "addresses": [
    { "chainId": 11155111, "address": "0xa7B0A418818E7d2e3D34e766F8e499259a70f766" },
    { "chainId": 84532, "address": "0x4aed85816c0Cd339e5f07D6052E24F9c3198c438" },
    { "chainId": 11155420, "address": "0xf18A5fDc42B16E8cd11550B470162Eb4E00f2641" },
    { "chainId": 5611, "address": "0x4a9B5C16E0fC69bCb7845Ef7f90F250993a4Bc07" }
  ]
}
>>>>>>> 4476bdb2
<|MERGE_RESOLUTION|>--- conflicted
+++ resolved
@@ -1,6 +1,3 @@
-<<<<<<< HEAD
-{ "addresses": [{ "chainId": 11155111, "address": "0xa7B0A418818E7d2e3D34e766F8e499259a70f766" }] }
-=======
 {
   "addresses": [
     { "chainId": 11155111, "address": "0xa7B0A418818E7d2e3D34e766F8e499259a70f766" },
@@ -8,5 +5,4 @@
     { "chainId": 11155420, "address": "0xf18A5fDc42B16E8cd11550B470162Eb4E00f2641" },
     { "chainId": 5611, "address": "0x4a9B5C16E0fC69bCb7845Ef7f90F250993a4Bc07" }
   ]
-}
->>>>>>> 4476bdb2
+}