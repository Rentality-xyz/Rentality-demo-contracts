--- conflicted
+++ resolved
@@ -1,11 +1,7 @@
 {
   "addresses": [
     { "chainId": 11155111, "address": "0xCC6bb4bB8Dc1cE19e42FD4551651E1C4eF079dAc" },
-<<<<<<< HEAD
-    { "chainId": 11155420, "address": "0x5943882c5dc138b03330714e6032f6DFa0527aF6" }
-=======
     { "chainId": 11155420, "address": "0x5943882c5dc138b03330714e6032f6DFa0527aF6" },
     { "chainId": 84532, "address": "0x5E9bcF8A4bc3F4462a74F3c9d98f5766c63aCF3A" }
->>>>>>> 3f40f65b
   ]
 }