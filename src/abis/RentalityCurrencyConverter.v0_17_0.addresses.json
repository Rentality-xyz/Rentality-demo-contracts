{
  "addresses": [
    { "chainId": 11155111, "address": "0xE5e9B4da612aBbcE97564285b33136E4CdB9c418" },
<<<<<<< HEAD
    { "chainId": 11155420, "address": "0xFd116fC9f261E91576f4E2e05865dEdA4A4e6F20" }
=======
    { "chainId": 11155420, "address": "0xFd116fC9f261E91576f4E2e05865dEdA4A4e6F20" },
    { "chainId": 84532, "address": "0x4E94d7F964058Bb0D4A5B940241C72c02E76F2B9" }
>>>>>>> faa5cc22
  ]
}<|MERGE_RESOLUTION|>--- conflicted
+++ resolved
@@ -1,11 +1,7 @@
 {
   "addresses": [
     { "chainId": 11155111, "address": "0xE5e9B4da612aBbcE97564285b33136E4CdB9c418" },
-<<<<<<< HEAD
-    { "chainId": 11155420, "address": "0xFd116fC9f261E91576f4E2e05865dEdA4A4e6F20" }
-=======
     { "chainId": 11155420, "address": "0xFd116fC9f261E91576f4E2e05865dEdA4A4e6F20" },
     { "chainId": 84532, "address": "0x4E94d7F964058Bb0D4A5B940241C72c02E76F2B9" }
->>>>>>> faa5cc22
   ]
 }