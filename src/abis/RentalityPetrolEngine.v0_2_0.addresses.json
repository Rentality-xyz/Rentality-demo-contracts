<<<<<<< HEAD
{ "addresses": [{ "chainId": 102, "address": "0x246378C43038A18404eA820f7dAe337DBd0C6498" }] }
=======
{
  "addresses": [
    { "chainId": 8453, "address": "0xA510EF78f590e9dD8d3c0dDa473907EC697e5a1e" },
    { "chainId": 84532, "address": "0xE4eeffE08F2b0C62c8f69f7C807d85d6c302143C" },
    { "chainId": 5611, "address": "0xE539F9eAd6718fF7EC9D946476D4BcB1298D96D9" }
  ]
}
>>>>>>> d4b0c8fc
<|MERGE_RESOLUTION|>--- conflicted
+++ resolved
@@ -1,11 +1,7 @@
-<<<<<<< HEAD
-{ "addresses": [{ "chainId": 102, "address": "0x246378C43038A18404eA820f7dAe337DBd0C6498" }] }
-=======
 {
   "addresses": [
     { "chainId": 8453, "address": "0xA510EF78f590e9dD8d3c0dDa473907EC697e5a1e" },
     { "chainId": 84532, "address": "0xE4eeffE08F2b0C62c8f69f7C807d85d6c302143C" },
     { "chainId": 5611, "address": "0xE539F9eAd6718fF7EC9D946476D4BcB1298D96D9" }
   ]
-}
->>>>>>> d4b0c8fc
+}