--- conflicted
+++ resolved
@@ -1,11 +1,7 @@
 {
   "addresses": [
     { "chainId": 8453, "address": "0xA510EF78f590e9dD8d3c0dDa473907EC697e5a1e" },
-<<<<<<< HEAD
-    { "chainId": 84532, "address": "0xcC1538578cD2c06FB3d62005409d33885caaD9F2" },
-=======
     { "chainId": 84532, "address": "0x9CCF3A14acF2f5df07292c3487a31E5084bEF3c9" },
->>>>>>> 667f9106
     { "chainId": 5611, "address": "0xE539F9eAd6718fF7EC9D946476D4BcB1298D96D9" }
   ]
 }