{
  "addresses": [
    { "chainId": 8453, "address": "0xBb01E7E1Ef3bd7Cc1DfadA7ac766e0a1E8fa5C04" },
<<<<<<< HEAD
    { "chainId": 84532, "address": "0x238473aa203246d9301554dCf22B36AB6c320fb2" },
=======
    { "chainId": 84532, "address": "0xc818e3E2fE3E15dCe39B8e350D2f1253114C4852" },
>>>>>>> 667f9106
    { "chainId": 5611, "address": "0x565df9Ea339318cb31526f65b24139A506d8B82A" }
  ]
}<|MERGE_RESOLUTION|>--- conflicted
+++ resolved
@@ -1,11 +1,7 @@
 {
   "addresses": [
     { "chainId": 8453, "address": "0xBb01E7E1Ef3bd7Cc1DfadA7ac766e0a1E8fa5C04" },
-<<<<<<< HEAD
-    { "chainId": 84532, "address": "0x238473aa203246d9301554dCf22B36AB6c320fb2" },
-=======
     { "chainId": 84532, "address": "0xc818e3E2fE3E15dCe39B8e350D2f1253114C4852" },
->>>>>>> 667f9106
     { "chainId": 5611, "address": "0x565df9Ea339318cb31526f65b24139A506d8B82A" }
   ]
 }