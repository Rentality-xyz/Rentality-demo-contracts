--- conflicted
+++ resolved
@@ -1,11 +1,7 @@
 {
   "addresses": [
     { "chainId": 11155111, "address": "0x3378d1D747B3F1C2f375C825C48b677581daAC56" },
-<<<<<<< HEAD
-    { "chainId": 11155420, "address": "0x2D23656Ea56c407eaA7a8275bD586128Db3c0c39" }
-=======
     { "chainId": 11155420, "address": "0x2D23656Ea56c407eaA7a8275bD586128Db3c0c39" },
     { "chainId": 84532, "address": "0x6f10f2Ac83742aD92560d28F17f4f10FE3BC4310" }
->>>>>>> faa5cc22
   ]
 }