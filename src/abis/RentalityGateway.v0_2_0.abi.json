--- conflicted
+++ resolved
@@ -22,6 +22,7 @@
             { "type": "uint64", "name": "milesIncludedPerDay" },
             { "type": "uint32", "name": "timeBufferBetweenTripsInSec" },
             { "type": "string", "name": "geoApiKey" },
+            { "type": "bool", "name": "insuranceIncluded" },
             {
               "type": "tuple",
               "name": "locationInfo",
@@ -42,9 +43,7 @@
                 { "type": "bytes", "name": "signature" }
               ]
             },
-            { "type": "bool", "name": "currentlyListed" },
-            { "type": "bool", "name": "insuranceRequired" },
-            { "type": "uint256", "name": "insurancePriceInUsdCents" }
+            { "type": "bool", "name": "currentlyListed" }
           ]
         }
       ],
@@ -94,7 +93,7 @@
       "constant": true,
       "stateMutability": "view",
       "payable": false,
-      "inputs": [{ "type": "uint256", "name": "claimId" }],
+      "inputs": [{ "type": "uint256", "name": "" }],
       "outputs": [{ "type": "uint256", "name": "" }]
     },
     {
@@ -105,6 +104,29 @@
       "payable": false,
       "inputs": [{ "type": "address", "name": "currency" }],
       "outputs": [{ "type": "uint256", "name": "" }]
+    },
+    {
+      "type": "function",
+      "name": "calculatePayments",
+      "constant": true,
+      "stateMutability": "view",
+      "payable": false,
+      "inputs": [
+        { "type": "uint256", "name": "carId" },
+        { "type": "uint64", "name": "daysOfTrip" },
+        { "type": "address", "name": "currency" }
+      ],
+      "outputs": [
+        {
+          "type": "tuple",
+          "name": "calculatePaymentsDTO",
+          "components": [
+            { "type": "uint256", "name": "totalPrice" },
+            { "type": "int256", "name": "currencyRate" },
+            { "type": "uint8", "name": "currencyDecimals" }
+          ]
+        }
+      ]
     },
     {
       "type": "function",
@@ -157,137 +179,6 @@
     },
     {
       "type": "function",
-      "name": "checkCarAvailabilityWithDelivery",
-      "constant": true,
-      "stateMutability": "view",
-      "payable": false,
-      "inputs": [
-        { "type": "uint256", "name": "carId" },
-        { "type": "uint64", "name": "startDateTime" },
-        { "type": "uint64", "name": "endDateTime" },
-        {
-          "type": "tuple",
-          "name": "searchParams",
-          "components": [
-            { "type": "string", "name": "country" },
-            { "type": "string", "name": "state" },
-            { "type": "string", "name": "city" },
-            { "type": "string", "name": "brand" },
-            { "type": "string", "name": "model" },
-            { "type": "uint32", "name": "yearOfProductionFrom" },
-            { "type": "uint32", "name": "yearOfProductionTo" },
-            { "type": "uint64", "name": "pricePerDayInUsdCentsFrom" },
-            { "type": "uint64", "name": "pricePerDayInUsdCentsTo" },
-            {
-              "type": "tuple",
-              "name": "userLocation",
-              "components": [
-                { "type": "string", "name": "userAddress" },
-                { "type": "string", "name": "country" },
-                { "type": "string", "name": "state" },
-                { "type": "string", "name": "city" },
-                { "type": "string", "name": "latitude" },
-                { "type": "string", "name": "longitude" },
-                { "type": "string", "name": "timeZoneId" }
-              ]
-            }
-          ]
-        },
-        {
-          "type": "tuple",
-          "name": "pickUpInfo",
-          "components": [
-            { "type": "string", "name": "userAddress" },
-            { "type": "string", "name": "country" },
-            { "type": "string", "name": "state" },
-            { "type": "string", "name": "city" },
-            { "type": "string", "name": "latitude" },
-            { "type": "string", "name": "longitude" },
-            { "type": "string", "name": "timeZoneId" }
-          ]
-        },
-        {
-          "type": "tuple",
-          "name": "returnInfo",
-          "components": [
-            { "type": "string", "name": "userAddress" },
-            { "type": "string", "name": "country" },
-            { "type": "string", "name": "state" },
-            { "type": "string", "name": "city" },
-            { "type": "string", "name": "latitude" },
-            { "type": "string", "name": "longitude" },
-            { "type": "string", "name": "timeZoneId" }
-          ]
-        }
-      ],
-      "outputs": [
-        {
-          "type": "tuple",
-          "name": "",
-          "components": [
-            { "type": "uint256", "name": "carId" },
-            { "type": "string", "name": "brand" },
-            { "type": "string", "name": "model" },
-            { "type": "uint32", "name": "yearOfProduction" },
-            { "type": "uint64", "name": "pricePerDayInUsdCents" },
-            { "type": "uint64", "name": "pricePerDayWithDiscount" },
-            { "type": "uint64", "name": "tripDays" },
-            { "type": "uint64", "name": "totalPriceWithDiscount" },
-            { "type": "uint64", "name": "taxes" },
-            { "type": "uint64", "name": "securityDepositPerTripInUsdCents" },
-            { "type": "uint8", "name": "engineType" },
-            { "type": "uint64", "name": "milesIncludedPerDay" },
-            { "type": "address", "name": "host" },
-            { "type": "string", "name": "hostName" },
-            { "type": "string", "name": "hostPhotoUrl" },
-            { "type": "string", "name": "metadataURI" },
-            { "type": "uint64", "name": "underTwentyFiveMilesInUsdCents" },
-            { "type": "uint64", "name": "aboveTwentyFiveMilesInUsdCents" },
-            { "type": "uint64", "name": "pickUp" },
-            { "type": "uint64", "name": "dropOf" },
-            { "type": "bool", "name": "insuranceIncluded" },
-            {
-              "type": "tuple",
-              "name": "locationInfo",
-              "components": [
-                { "type": "string", "name": "userAddress" },
-                { "type": "string", "name": "country" },
-                { "type": "string", "name": "state" },
-                { "type": "string", "name": "city" },
-                { "type": "string", "name": "latitude" },
-                { "type": "string", "name": "longitude" },
-                { "type": "string", "name": "timeZoneId" }
-              ]
-            },
-            {
-              "type": "tuple",
-              "name": "insuranceInfo",
-              "components": [
-                { "type": "bool", "name": "required" },
-                { "type": "uint256", "name": "priceInUsdCents" }
-              ]
-            },
-            { "type": "uint256", "name": "fuelPrice" },
-            {
-              "type": "tuple",
-              "name": "carDiscounts",
-              "components": [
-                { "type": "uint32", "name": "threeDaysDiscount" },
-                { "type": "uint32", "name": "sevenDaysDiscount" },
-                { "type": "uint32", "name": "thirtyDaysDiscount" },
-                { "type": "bool", "name": "initialized" }
-              ]
-            },
-            { "type": "uint64", "name": "salesTax" },
-            { "type": "uint64", "name": "governmentTax" },
-            { "type": "int128", "name": "distance" },
-            { "type": "bool", "name": "isGuestHasInsurance" }
-          ]
-        }
-      ]
-    },
-    {
-      "type": "function",
       "name": "checkInByGuest",
       "constant": false,
       "payable": false,
@@ -355,6 +246,26 @@
             { "type": "string", "name": "description" },
             { "type": "uint64", "name": "amountInUsdCents" },
             { "type": "string", "name": "photosUrl" }
+          ]
+        }
+      ],
+      "outputs": []
+    },
+    {
+      "type": "function",
+      "name": "createTripRequest",
+      "constant": false,
+      "stateMutability": "payable",
+      "payable": true,
+      "inputs": [
+        {
+          "type": "tuple",
+          "name": "request",
+          "components": [
+            { "type": "uint256", "name": "carId" },
+            { "type": "uint64", "name": "startDateTime" },
+            { "type": "uint64", "name": "endDateTime" },
+            { "type": "address", "name": "currencyType" }
           ]
         }
       ],
@@ -585,6 +496,215 @@
           "type": "tuple",
           "name": "",
           "components": [
+            { "type": "uint256", "name": "carId" },
+            { "type": "string", "name": "carVinNumber" },
+            { "type": "bytes32", "name": "carVinNumberHash" },
+            { "type": "address", "name": "createdBy" },
+            { "type": "string", "name": "brand" },
+            { "type": "string", "name": "model" },
+            { "type": "uint32", "name": "yearOfProduction" },
+            { "type": "uint64", "name": "pricePerDayInUsdCents" },
+            { "type": "uint64", "name": "securityDepositPerTripInUsdCents" },
+            { "type": "uint8", "name": "engineType" },
+            { "type": "uint64[]", "name": "engineParams" },
+            { "type": "uint64", "name": "milesIncludedPerDay" },
+            { "type": "uint32", "name": "timeBufferBetweenTripsInSec" },
+            { "type": "bool", "name": "currentlyListed" },
+            { "type": "bool", "name": "geoVerified" },
+            { "type": "string", "name": "timeZoneId" },
+            { "type": "bool", "name": "insuranceIncluded" },
+            { "type": "bytes32", "name": "locationHash" }
+          ]
+        }
+      ]
+    },
+    {
+      "type": "function",
+      "name": "getCarMetadataURI",
+      "constant": true,
+      "stateMutability": "view",
+      "payable": false,
+      "inputs": [{ "type": "uint256", "name": "carId" }],
+      "outputs": [{ "type": "string", "name": "" }]
+    },
+    {
+      "type": "function",
+      "name": "getCarsOfHost",
+      "constant": true,
+      "stateMutability": "view",
+      "payable": false,
+      "inputs": [{ "type": "address", "name": "host" }],
+      "outputs": [
+        {
+          "type": "tuple[]",
+          "name": "",
+          "components": [
+            { "type": "uint256", "name": "carId" },
+            { "type": "string", "name": "metadataURI" },
+            { "type": "string", "name": "brand" },
+            { "type": "string", "name": "model" },
+            { "type": "uint32", "name": "yearOfProduction" },
+            { "type": "uint64", "name": "pricePerDayInUsdCents" },
+            { "type": "uint64", "name": "securityDepositPerTripInUsdCents" },
+            { "type": "uint64", "name": "milesIncludedPerDay" },
+            { "type": "bool", "name": "currentlyListed" }
+          ]
+        }
+      ]
+    },
+    {
+      "type": "function",
+      "name": "getChatInfoForGuest",
+      "constant": true,
+      "stateMutability": "view",
+      "payable": false,
+      "inputs": [],
+      "outputs": [
+        {
+          "type": "tuple[]",
+          "name": "",
+          "components": [
+            { "type": "uint256", "name": "tripId" },
+            { "type": "address", "name": "guestAddress" },
+            { "type": "string", "name": "guestName" },
+            { "type": "string", "name": "guestPhotoUrl" },
+            { "type": "address", "name": "hostAddress" },
+            { "type": "string", "name": "hostName" },
+            { "type": "string", "name": "hostPhotoUrl" },
+            { "type": "uint256", "name": "tripStatus" },
+            { "type": "string", "name": "carBrand" },
+            { "type": "string", "name": "carModel" },
+            { "type": "uint32", "name": "carYearOfProduction" },
+            { "type": "string", "name": "carMetadataUrl" },
+            { "type": "uint64", "name": "startDateTime" },
+            { "type": "uint64", "name": "endDateTime" },
+            { "type": "string", "name": "timeZoneId" }
+          ]
+        }
+      ]
+    },
+    {
+      "type": "function",
+      "name": "getChatInfoForHost",
+      "constant": true,
+      "stateMutability": "view",
+      "payable": false,
+      "inputs": [],
+      "outputs": [
+        {
+          "type": "tuple[]",
+          "name": "",
+          "components": [
+            { "type": "uint256", "name": "tripId" },
+            { "type": "address", "name": "guestAddress" },
+            { "type": "string", "name": "guestName" },
+            { "type": "string", "name": "guestPhotoUrl" },
+            { "type": "address", "name": "hostAddress" },
+            { "type": "string", "name": "hostName" },
+            { "type": "string", "name": "hostPhotoUrl" },
+            { "type": "uint256", "name": "tripStatus" },
+            { "type": "string", "name": "carBrand" },
+            { "type": "string", "name": "carModel" },
+            { "type": "uint32", "name": "carYearOfProduction" },
+            { "type": "string", "name": "carMetadataUrl" },
+            { "type": "uint64", "name": "startDateTime" },
+            { "type": "uint64", "name": "endDateTime" },
+            { "type": "string", "name": "timeZoneId" }
+          ]
+        }
+      ]
+    },
+    {
+      "type": "function",
+      "name": "getDeliveryData",
+      "constant": true,
+      "stateMutability": "view",
+      "payable": false,
+      "inputs": [{ "type": "uint256", "name": "carId" }],
+      "outputs": [
+        {
+          "type": "tuple",
+          "name": "",
+          "components": [
+            {
+              "type": "tuple",
+              "name": "locationInfo",
+              "components": [
+                { "type": "string", "name": "userAddress" },
+                { "type": "string", "name": "country" },
+                { "type": "string", "name": "state" },
+                { "type": "string", "name": "city" },
+                { "type": "string", "name": "latitude" },
+                { "type": "string", "name": "longitude" },
+                { "type": "string", "name": "timeZoneId" }
+              ]
+            },
+            { "type": "uint64", "name": "underTwentyFiveMilesInUsdCents" },
+            { "type": "uint64", "name": "aboveTwentyFiveMilesInUsdCents" },
+            { "type": "bool", "name": "insuranceIncluded" }
+          ]
+        }
+      ]
+    },
+    {
+      "type": "function",
+      "name": "getDiscount",
+      "constant": true,
+      "stateMutability": "view",
+      "payable": false,
+      "inputs": [{ "type": "address", "name": "user" }],
+      "outputs": [
+        {
+          "type": "tuple",
+          "name": "",
+          "components": [
+            { "type": "uint32", "name": "threeDaysDiscount" },
+            { "type": "uint32", "name": "sevenDaysDiscount" },
+            { "type": "uint32", "name": "thirtyDaysDiscount" },
+            { "type": "bool", "name": "initialized" }
+          ]
+        }
+      ]
+    },
+    {
+      "type": "function",
+      "name": "getFilterInfo",
+      "constant": true,
+      "stateMutability": "view",
+      "payable": false,
+      "inputs": [{ "type": "uint64", "name": "duration" }],
+      "outputs": [
+        {
+          "type": "tuple",
+          "name": "",
+          "components": [
+            { "type": "uint64", "name": "maxCarPrice" },
+            { "type": "uint256", "name": "minCarYearOfProduction" }
+          ]
+        }
+      ]
+    },
+    {
+      "type": "function",
+      "name": "getKycCommission",
+      "constant": true,
+      "stateMutability": "view",
+      "payable": false,
+      "inputs": [],
+      "outputs": [{ "type": "uint256", "name": "" }]
+    },
+    {
+      "type": "function",
+      "name": "getMyCars",
+      "constant": true,
+      "stateMutability": "view",
+      "payable": false,
+      "inputs": [],
+      "outputs": [
+        {
+          "type": "tuple[]",
+          "name": "",
+          "components": [
             {
               "type": "tuple",
               "name": "carInfo",
@@ -609,93 +729,22 @@
                 { "type": "bytes32", "name": "locationHash" }
               ]
             },
-            {
-              "type": "tuple",
-              "name": "insuranceInfo",
-              "components": [
-                { "type": "bool", "name": "required" },
-                { "type": "uint256", "name": "priceInUsdCents" }
-              ]
-            }
-          ]
-        }
-      ]
-    },
-    {
-      "type": "function",
-      "name": "getCarMetadataURI",
-      "constant": true,
-      "stateMutability": "view",
-      "payable": false,
-      "inputs": [{ "type": "uint256", "name": "carId" }],
-      "outputs": [{ "type": "string", "name": "" }]
-    },
-    {
-      "type": "function",
-      "name": "getCarsOfHost",
-      "constant": true,
-      "stateMutability": "view",
-      "payable": false,
-      "inputs": [{ "type": "address", "name": "host" }],
+            { "type": "string", "name": "metadataURI" },
+            { "type": "bool", "name": "isEditable" }
+          ]
+        }
+      ]
+    },
+    {
+      "type": "function",
+      "name": "getMyClaimsAsGuest",
+      "constant": true,
+      "stateMutability": "view",
+      "payable": false,
+      "inputs": [],
       "outputs": [
         {
           "type": "tuple[]",
-          "name": "",
-          "components": [
-            { "type": "uint256", "name": "carId" },
-            { "type": "string", "name": "metadataURI" },
-            { "type": "string", "name": "brand" },
-            { "type": "string", "name": "model" },
-            { "type": "uint32", "name": "yearOfProduction" },
-            { "type": "uint64", "name": "pricePerDayInUsdCents" },
-            { "type": "uint64", "name": "securityDepositPerTripInUsdCents" },
-            { "type": "uint64", "name": "milesIncludedPerDay" },
-            { "type": "bool", "name": "currentlyListed" }
-          ]
-        }
-      ]
-    },
-    {
-      "type": "function",
-      "name": "getChatInfoFor",
-      "constant": true,
-      "stateMutability": "view",
-      "payable": false,
-      "inputs": [{ "type": "bool", "name": "host" }],
-      "outputs": [
-        {
-          "type": "tuple[]",
-          "name": "",
-          "components": [
-            { "type": "uint256", "name": "tripId" },
-            { "type": "address", "name": "guestAddress" },
-            { "type": "string", "name": "guestName" },
-            { "type": "string", "name": "guestPhotoUrl" },
-            { "type": "address", "name": "hostAddress" },
-            { "type": "string", "name": "hostName" },
-            { "type": "string", "name": "hostPhotoUrl" },
-            { "type": "uint256", "name": "tripStatus" },
-            { "type": "string", "name": "carBrand" },
-            { "type": "string", "name": "carModel" },
-            { "type": "uint32", "name": "carYearOfProduction" },
-            { "type": "string", "name": "carMetadataUrl" },
-            { "type": "uint64", "name": "startDateTime" },
-            { "type": "uint64", "name": "endDateTime" },
-            { "type": "string", "name": "timeZoneId" }
-          ]
-        }
-      ]
-    },
-    {
-      "type": "function",
-      "name": "getClaim",
-      "constant": true,
-      "stateMutability": "view",
-      "payable": false,
-      "inputs": [{ "type": "uint256", "name": "claimId" }],
-      "outputs": [
-        {
-          "type": "tuple",
           "name": "",
           "components": [
             {
@@ -752,146 +801,38 @@
     },
     {
       "type": "function",
-      "name": "getDeliveryData",
-      "constant": true,
-      "stateMutability": "view",
-      "payable": false,
-      "inputs": [{ "type": "uint256", "name": "carId" }],
-      "outputs": [
-        {
-          "type": "tuple",
-          "name": "",
-          "components": [
-            {
-              "type": "tuple",
-              "name": "locationInfo",
-              "components": [
-                { "type": "string", "name": "userAddress" },
-                { "type": "string", "name": "country" },
-                { "type": "string", "name": "state" },
-                { "type": "string", "name": "city" },
-                { "type": "string", "name": "latitude" },
-                { "type": "string", "name": "longitude" },
-                { "type": "string", "name": "timeZoneId" }
-              ]
-            },
-            { "type": "uint64", "name": "underTwentyFiveMilesInUsdCents" },
-            { "type": "uint64", "name": "aboveTwentyFiveMilesInUsdCents" },
-            { "type": "bool", "name": "insuranceIncluded" }
-          ]
-        }
-      ]
-    },
-    {
-      "type": "function",
-      "name": "getDiscount",
-      "constant": true,
-      "stateMutability": "view",
-      "payable": false,
-      "inputs": [{ "type": "address", "name": "user" }],
-      "outputs": [
-        {
-          "type": "tuple",
-          "name": "",
-          "components": [
-            { "type": "uint32", "name": "threeDaysDiscount" },
-            { "type": "uint32", "name": "sevenDaysDiscount" },
-            { "type": "uint32", "name": "thirtyDaysDiscount" },
-            { "type": "bool", "name": "initialized" }
-          ]
-        }
-      ]
-    },
-    {
-      "type": "function",
-<<<<<<< HEAD
-      "name": "getInsurancesBy",
-=======
-      "name": "getFilterInfo",
-      "constant": true,
-      "stateMutability": "view",
-      "payable": false,
-      "inputs": [{ "type": "uint64", "name": "duration" }],
-      "outputs": [
-        {
-          "type": "tuple",
-          "name": "",
-          "components": [
-            { "type": "uint64", "name": "maxCarPrice" },
-            { "type": "uint256", "name": "minCarYearOfProduction" }
-          ]
-        }
-      ]
-    },
-    {
-      "type": "function",
-      "name": "getKycCommission",
+      "name": "getMyClaimsAsHost",
       "constant": true,
       "stateMutability": "view",
       "payable": false,
       "inputs": [],
-      "outputs": [{ "type": "uint256", "name": "" }]
-    },
-    {
-      "type": "function",
-      "name": "getMyCars",
->>>>>>> 7c1ef871
-      "constant": true,
-      "stateMutability": "view",
-      "payable": false,
-      "inputs": [{ "type": "bool", "name": "host" }],
       "outputs": [
         {
           "type": "tuple[]",
           "name": "",
           "components": [
-            { "type": "uint256", "name": "tripId" },
-            { "type": "string", "name": "carBrand" },
-            { "type": "string", "name": "carModel" },
-            { "type": "uint32", "name": "carYear" },
-            {
-              "type": "tuple",
-              "name": "insuranceInfo",
-              "components": [
-                { "type": "string", "name": "companyName" },
-                { "type": "string", "name": "policyNumber" },
-                { "type": "string", "name": "photo" },
-                { "type": "string", "name": "comment" },
-                { "type": "uint8", "name": "insuranceType" },
-                { "type": "uint256", "name": "createdTime" },
-                { "type": "address", "name": "createdBy" }
-              ]
-            },
-            { "type": "bool", "name": "createdByHost" },
-            { "type": "string", "name": "creatorPhoneNumber" },
-            { "type": "string", "name": "creatorFullName" },
-            { "type": "uint64", "name": "startDateTime" },
-            { "type": "uint64", "name": "endDateTime" }
-          ]
-        }
-      ]
-    },
-    {
-      "type": "function",
-      "name": "getKycCommission",
-      "constant": true,
-      "stateMutability": "view",
-      "payable": false,
-      "inputs": [],
-      "outputs": [{ "type": "uint256", "name": "" }]
-    },
-    {
-      "type": "function",
-      "name": "getMyCars",
-      "constant": true,
-      "stateMutability": "view",
-      "payable": false,
-      "inputs": [],
-      "outputs": [
-        {
-          "type": "tuple[]",
-          "name": "",
-          "components": [
+            {
+              "type": "tuple",
+              "name": "claim",
+              "components": [
+                { "type": "uint256", "name": "tripId" },
+                { "type": "uint256", "name": "claimId" },
+                { "type": "uint256", "name": "deadlineDateInSec" },
+                { "type": "uint8", "name": "claimType" },
+                { "type": "uint8", "name": "status" },
+                { "type": "string", "name": "description" },
+                { "type": "uint64", "name": "amountInUsdCents" },
+                { "type": "uint256", "name": "payDateInSec" },
+                { "type": "address", "name": "rejectedBy" },
+                { "type": "uint256", "name": "rejectedDateInSec" },
+                { "type": "string", "name": "photosUrl" },
+                { "type": "bool", "name": "isHostClaims" }
+              ]
+            },
+            { "type": "address", "name": "host" },
+            { "type": "address", "name": "guest" },
+            { "type": "string", "name": "guestPhoneNumber" },
+            { "type": "string", "name": "hostPhoneNumber" },
             {
               "type": "tuple",
               "name": "carInfo",
@@ -916,70 +857,6 @@
                 { "type": "bytes32", "name": "locationHash" }
               ]
             },
-            { "type": "string", "name": "metadataURI" },
-            { "type": "bool", "name": "isEditable" }
-          ]
-        }
-      ]
-    },
-    {
-      "type": "function",
-      "name": "getMyClaimsAs",
-      "constant": true,
-      "stateMutability": "view",
-      "payable": false,
-      "inputs": [{ "type": "bool", "name": "host" }],
-      "outputs": [
-        {
-          "type": "tuple[]",
-          "name": "",
-          "components": [
-            {
-              "type": "tuple",
-              "name": "claim",
-              "components": [
-                { "type": "uint256", "name": "tripId" },
-                { "type": "uint256", "name": "claimId" },
-                { "type": "uint256", "name": "deadlineDateInSec" },
-                { "type": "uint8", "name": "claimType" },
-                { "type": "uint8", "name": "status" },
-                { "type": "string", "name": "description" },
-                { "type": "uint64", "name": "amountInUsdCents" },
-                { "type": "uint256", "name": "payDateInSec" },
-                { "type": "address", "name": "rejectedBy" },
-                { "type": "uint256", "name": "rejectedDateInSec" },
-                { "type": "string", "name": "photosUrl" },
-                { "type": "bool", "name": "isHostClaims" }
-              ]
-            },
-            { "type": "address", "name": "host" },
-            { "type": "address", "name": "guest" },
-            { "type": "string", "name": "guestPhoneNumber" },
-            { "type": "string", "name": "hostPhoneNumber" },
-            {
-              "type": "tuple",
-              "name": "carInfo",
-              "components": [
-                { "type": "uint256", "name": "carId" },
-                { "type": "string", "name": "carVinNumber" },
-                { "type": "bytes32", "name": "carVinNumberHash" },
-                { "type": "address", "name": "createdBy" },
-                { "type": "string", "name": "brand" },
-                { "type": "string", "name": "model" },
-                { "type": "uint32", "name": "yearOfProduction" },
-                { "type": "uint64", "name": "pricePerDayInUsdCents" },
-                { "type": "uint64", "name": "securityDepositPerTripInUsdCents" },
-                { "type": "uint8", "name": "engineType" },
-                { "type": "uint64[]", "name": "engineParams" },
-                { "type": "uint64", "name": "milesIncludedPerDay" },
-                { "type": "uint32", "name": "timeBufferBetweenTripsInSec" },
-                { "type": "bool", "name": "currentlyListed" },
-                { "type": "bool", "name": "geoVerified" },
-                { "type": "string", "name": "timeZoneId" },
-                { "type": "bool", "name": "insuranceIncluded" },
-                { "type": "bytes32", "name": "locationHash" }
-              ]
-            },
             { "type": "uint256", "name": "amountInEth" },
             { "type": "string", "name": "timeZoneId" }
           ]
@@ -1027,23 +904,25 @@
     },
     {
       "type": "function",
-      "name": "getMyInsurancesAsGuest",
+      "name": "getMyKYCInfo",
       "constant": true,
       "stateMutability": "view",
       "payable": false,
       "inputs": [],
       "outputs": [
         {
-          "type": "tuple[]",
-          "name": "",
-          "components": [
-            { "type": "string", "name": "companyName" },
-            { "type": "string", "name": "policyNumber" },
-            { "type": "string", "name": "photo" },
-            { "type": "string", "name": "comment" },
-            { "type": "uint8", "name": "insuranceType" },
-            { "type": "uint256", "name": "createdTime" },
-            { "type": "address", "name": "createdBy" }
+          "type": "tuple",
+          "name": "",
+          "components": [
+            { "type": "string", "name": "name" },
+            { "type": "string", "name": "surname" },
+            { "type": "string", "name": "mobilePhoneNumber" },
+            { "type": "string", "name": "profilePhoto" },
+            { "type": "string", "name": "licenseNumber" },
+            { "type": "uint64", "name": "expirationDate" },
+            { "type": "uint256", "name": "createDate" },
+            { "type": "bool", "name": "isTCPassed" },
+            { "type": "bytes", "name": "TCSignature" }
           ]
         }
       ]
@@ -1167,21 +1046,7 @@
               ]
             },
             { "type": "string", "name": "guestPhoneNumber" },
-            { "type": "string", "name": "hostPhoneNumber" },
-            {
-              "type": "tuple[]",
-              "name": "insurancesInfo",
-              "components": [
-                { "type": "string", "name": "companyName" },
-                { "type": "string", "name": "policyNumber" },
-                { "type": "string", "name": "photo" },
-                { "type": "string", "name": "comment" },
-                { "type": "uint8", "name": "insuranceType" },
-                { "type": "uint256", "name": "createdTime" },
-                { "type": "address", "name": "createdBy" }
-              ]
-            },
-            { "type": "uint256", "name": "paidForInsuranceInUsdCents" }
+            { "type": "string", "name": "hostPhoneNumber" }
           ]
         }
       ]
@@ -1229,19 +1094,18 @@
             { "type": "uint64", "name": "startFuelLevel" },
             { "type": "uint64", "name": "endFuelLevel" },
             { "type": "uint64", "name": "startOdometer" },
-            { "type": "uint64", "name": "endOdometer" },
-            { "type": "uint256", "name": "insuranceFee" }
-          ]
-        }
-      ]
-    },
-    {
-      "type": "function",
-      "name": "getTripsAs",
-      "constant": true,
-      "stateMutability": "view",
-      "payable": false,
-      "inputs": [{ "type": "bool", "name": "host" }],
+            { "type": "uint64", "name": "endOdometer" }
+          ]
+        }
+      ]
+    },
+    {
+      "type": "function",
+      "name": "getTripsAsGuest",
+      "constant": true,
+      "stateMutability": "view",
+      "payable": false,
+      "inputs": [],
       "outputs": [
         {
           "type": "tuple[]",
@@ -1354,21 +1218,131 @@
               ]
             },
             { "type": "string", "name": "guestPhoneNumber" },
-            { "type": "string", "name": "hostPhoneNumber" },
-            {
-              "type": "tuple[]",
-              "name": "insurancesInfo",
-              "components": [
-                { "type": "string", "name": "companyName" },
-                { "type": "string", "name": "policyNumber" },
-                { "type": "string", "name": "photo" },
-                { "type": "string", "name": "comment" },
-                { "type": "uint8", "name": "insuranceType" },
-                { "type": "uint256", "name": "createdTime" },
-                { "type": "address", "name": "createdBy" }
-              ]
-            },
-            { "type": "uint256", "name": "paidForInsuranceInUsdCents" }
+            { "type": "string", "name": "hostPhoneNumber" }
+          ]
+        }
+      ]
+    },
+    {
+      "type": "function",
+      "name": "getTripsAsHost",
+      "constant": true,
+      "stateMutability": "view",
+      "payable": false,
+      "inputs": [],
+      "outputs": [
+        {
+          "type": "tuple[]",
+          "name": "",
+          "components": [
+            {
+              "type": "tuple",
+              "name": "trip",
+              "components": [
+                { "type": "uint256", "name": "tripId" },
+                { "type": "uint256", "name": "carId" },
+                { "type": "uint8", "name": "status" },
+                { "type": "address", "name": "guest" },
+                { "type": "address", "name": "host" },
+                { "type": "string", "name": "guestName" },
+                { "type": "string", "name": "hostName" },
+                { "type": "uint64", "name": "pricePerDayInUsdCents" },
+                { "type": "uint64", "name": "startDateTime" },
+                { "type": "uint64", "name": "endDateTime" },
+                { "type": "uint8", "name": "engineType" },
+                { "type": "uint64", "name": "milesIncludedPerDay" },
+                { "type": "uint64", "name": "fuelPrice" },
+                {
+                  "type": "tuple",
+                  "name": "paymentInfo",
+                  "components": [
+                    { "type": "uint256", "name": "tripId" },
+                    { "type": "address", "name": "from" },
+                    { "type": "address", "name": "to" },
+                    { "type": "uint64", "name": "totalDayPriceInUsdCents" },
+                    { "type": "uint64", "name": "salesTax" },
+                    { "type": "uint64", "name": "governmentTax" },
+                    { "type": "uint64", "name": "priceWithDiscount" },
+                    { "type": "uint64", "name": "depositInUsdCents" },
+                    { "type": "uint64", "name": "resolveAmountInUsdCents" },
+                    { "type": "address", "name": "currencyType" },
+                    { "type": "int256", "name": "currencyRate" },
+                    { "type": "uint8", "name": "currencyDecimals" },
+                    { "type": "uint64", "name": "resolveFuelAmountInUsdCents" },
+                    { "type": "uint64", "name": "resolveMilesAmountInUsdCents" },
+                    { "type": "uint128", "name": "pickUpFee" },
+                    { "type": "uint128", "name": "dropOfFee" }
+                  ]
+                },
+                { "type": "uint256", "name": "createdDateTime" },
+                { "type": "uint256", "name": "approvedDateTime" },
+                { "type": "uint256", "name": "rejectedDateTime" },
+                { "type": "string", "name": "guestInsuranceCompanyName" },
+                { "type": "string", "name": "guestInsurancePolicyNumber" },
+                { "type": "address", "name": "rejectedBy" },
+                { "type": "uint256", "name": "checkedInByHostDateTime" },
+                { "type": "uint64[]", "name": "startParamLevels" },
+                { "type": "uint256", "name": "checkedInByGuestDateTime" },
+                { "type": "address", "name": "tripStartedBy" },
+                { "type": "uint256", "name": "checkedOutByGuestDateTime" },
+                { "type": "address", "name": "tripFinishedBy" },
+                { "type": "uint64[]", "name": "endParamLevels" },
+                { "type": "uint256", "name": "checkedOutByHostDateTime" },
+                {
+                  "type": "tuple",
+                  "name": "transactionInfo",
+                  "components": [
+                    { "type": "uint256", "name": "rentalityFee" },
+                    { "type": "uint256", "name": "depositRefund" },
+                    { "type": "uint256", "name": "tripEarnings" },
+                    { "type": "uint256", "name": "dateTime" },
+                    { "type": "uint8", "name": "statusBeforeCancellation" }
+                  ]
+                },
+                { "type": "uint256", "name": "finishDateTime" },
+                { "type": "bytes32", "name": "pickUpHash" },
+                { "type": "bytes32", "name": "returnHash" }
+              ]
+            },
+            { "type": "string", "name": "guestPhotoUrl" },
+            { "type": "string", "name": "hostPhotoUrl" },
+            { "type": "string", "name": "metadataURI" },
+            { "type": "string", "name": "timeZoneId" },
+            { "type": "string", "name": "hostDrivingLicenseNumber" },
+            { "type": "uint64", "name": "hostDrivingLicenseExpirationDate" },
+            { "type": "string", "name": "guestDrivingLicenseNumber" },
+            { "type": "uint64", "name": "guestDrivingLicenseExpirationDate" },
+            { "type": "string", "name": "model" },
+            { "type": "string", "name": "brand" },
+            { "type": "uint32", "name": "yearOfProduction" },
+            {
+              "type": "tuple",
+              "name": "pickUpLocation",
+              "components": [
+                { "type": "string", "name": "userAddress" },
+                { "type": "string", "name": "country" },
+                { "type": "string", "name": "state" },
+                { "type": "string", "name": "city" },
+                { "type": "string", "name": "latitude" },
+                { "type": "string", "name": "longitude" },
+                { "type": "string", "name": "timeZoneId" }
+              ]
+            },
+            {
+              "type": "tuple",
+              "name": "returnLocation",
+              "components": [
+                { "type": "string", "name": "userAddress" },
+                { "type": "string", "name": "country" },
+                { "type": "string", "name": "state" },
+                { "type": "string", "name": "city" },
+                { "type": "string", "name": "latitude" },
+                { "type": "string", "name": "longitude" },
+                { "type": "string", "name": "timeZoneId" }
+              ]
+            },
+            { "type": "string", "name": "guestPhoneNumber" },
+            { "type": "string", "name": "hostPhoneNumber" }
           ]
         }
       ]
@@ -1446,48 +1420,7 @@
     },
     {
       "type": "function",
-      "name": "saveGuestInsurance",
-      "constant": false,
-      "payable": false,
-      "inputs": [
-        {
-          "type": "tuple",
-          "name": "insuranceInfo",
-          "components": [
-            { "type": "string", "name": "companyName" },
-            { "type": "string", "name": "policyNumber" },
-            { "type": "string", "name": "photo" },
-            { "type": "string", "name": "comment" },
-            { "type": "uint8", "name": "insuranceType" }
-          ]
-        }
-      ],
-      "outputs": []
-    },
-    {
-      "type": "function",
-      "name": "saveTripInsuranceInfo",
-      "constant": false,
-      "payable": false,
-      "inputs": [
-        { "type": "uint256", "name": "tripId" },
-        {
-          "type": "tuple",
-          "name": "insuranceInfo",
-          "components": [
-            { "type": "string", "name": "companyName" },
-            { "type": "string", "name": "policyNumber" },
-            { "type": "string", "name": "photo" },
-            { "type": "string", "name": "comment" },
-            { "type": "uint8", "name": "insuranceType" }
-          ]
-        }
-      ],
-      "outputs": []
-    },
-    {
-      "type": "function",
-      "name": "searchAvailableCarsWithDelivery",
+      "name": "searchAvailableCars",
       "constant": true,
       "stateMutability": "view",
       "payable": false,
@@ -1520,32 +1453,6 @@
                 { "type": "string", "name": "timeZoneId" }
               ]
             }
-          ]
-        },
-        {
-          "type": "tuple",
-          "name": "pickUpInfo",
-          "components": [
-            { "type": "string", "name": "userAddress" },
-            { "type": "string", "name": "country" },
-            { "type": "string", "name": "state" },
-            { "type": "string", "name": "city" },
-            { "type": "string", "name": "latitude" },
-            { "type": "string", "name": "longitude" },
-            { "type": "string", "name": "timeZoneId" }
-          ]
-        },
-        {
-          "type": "tuple",
-          "name": "returnInfo",
-          "components": [
-            { "type": "string", "name": "userAddress" },
-            { "type": "string", "name": "country" },
-            { "type": "string", "name": "state" },
-            { "type": "string", "name": "city" },
-            { "type": "string", "name": "latitude" },
-            { "type": "string", "name": "longitude" },
-            { "type": "string", "name": "timeZoneId" }
           ]
         }
       ],
@@ -1591,13 +1498,119 @@
                     { "type": "string", "name": "longitude" },
                     { "type": "string", "name": "timeZoneId" }
                   ]
-                },
+                }
+              ]
+            },
+            { "type": "int256", "name": "distance" }
+          ]
+        }
+      ]
+    },
+    {
+      "type": "function",
+      "name": "searchAvailableCarsWithDelivery",
+      "constant": true,
+      "stateMutability": "view",
+      "payable": false,
+      "inputs": [
+        { "type": "uint64", "name": "startDateTime" },
+        { "type": "uint64", "name": "endDateTime" },
+        {
+          "type": "tuple",
+          "name": "searchParams",
+          "components": [
+            { "type": "string", "name": "country" },
+            { "type": "string", "name": "state" },
+            { "type": "string", "name": "city" },
+            { "type": "string", "name": "brand" },
+            { "type": "string", "name": "model" },
+            { "type": "uint32", "name": "yearOfProductionFrom" },
+            { "type": "uint32", "name": "yearOfProductionTo" },
+            { "type": "uint64", "name": "pricePerDayInUsdCentsFrom" },
+            { "type": "uint64", "name": "pricePerDayInUsdCentsTo" },
+            {
+              "type": "tuple",
+              "name": "userLocation",
+              "components": [
+                { "type": "string", "name": "userAddress" },
+                { "type": "string", "name": "country" },
+                { "type": "string", "name": "state" },
+                { "type": "string", "name": "city" },
+                { "type": "string", "name": "latitude" },
+                { "type": "string", "name": "longitude" },
+                { "type": "string", "name": "timeZoneId" }
+              ]
+            }
+          ]
+        },
+        {
+          "type": "tuple",
+          "name": "pickUpInfo",
+          "components": [
+            { "type": "string", "name": "userAddress" },
+            { "type": "string", "name": "country" },
+            { "type": "string", "name": "state" },
+            { "type": "string", "name": "city" },
+            { "type": "string", "name": "latitude" },
+            { "type": "string", "name": "longitude" },
+            { "type": "string", "name": "timeZoneId" }
+          ]
+        },
+        {
+          "type": "tuple",
+          "name": "returnInfo",
+          "components": [
+            { "type": "string", "name": "userAddress" },
+            { "type": "string", "name": "country" },
+            { "type": "string", "name": "state" },
+            { "type": "string", "name": "city" },
+            { "type": "string", "name": "latitude" },
+            { "type": "string", "name": "longitude" },
+            { "type": "string", "name": "timeZoneId" }
+          ]
+        }
+      ],
+      "outputs": [
+        {
+          "type": "tuple[]",
+          "name": "",
+          "components": [
+            {
+              "type": "tuple",
+              "name": "car",
+              "components": [
+                { "type": "uint256", "name": "carId" },
+                { "type": "string", "name": "brand" },
+                { "type": "string", "name": "model" },
+                { "type": "uint32", "name": "yearOfProduction" },
+                { "type": "uint64", "name": "pricePerDayInUsdCents" },
+                { "type": "uint64", "name": "pricePerDayWithDiscount" },
+                { "type": "uint64", "name": "tripDays" },
+                { "type": "uint64", "name": "totalPriceWithDiscount" },
+                { "type": "uint64", "name": "taxes" },
+                { "type": "uint64", "name": "securityDepositPerTripInUsdCents" },
+                { "type": "uint8", "name": "engineType" },
+                { "type": "uint64", "name": "milesIncludedPerDay" },
+                { "type": "address", "name": "host" },
+                { "type": "string", "name": "hostName" },
+                { "type": "string", "name": "hostPhotoUrl" },
+                { "type": "string", "name": "metadataURI" },
+                { "type": "uint64", "name": "underTwentyFiveMilesInUsdCents" },
+                { "type": "uint64", "name": "aboveTwentyFiveMilesInUsdCents" },
+                { "type": "uint64", "name": "pickUp" },
+                { "type": "uint64", "name": "dropOf" },
+                { "type": "bool", "name": "insuranceIncluded" },
                 {
                   "type": "tuple",
-                  "name": "insuranceInfo",
+                  "name": "locationInfo",
                   "components": [
-                    { "type": "bool", "name": "required" },
-                    { "type": "uint256", "name": "priceInUsdCents" }
+                    { "type": "string", "name": "userAddress" },
+                    { "type": "string", "name": "country" },
+                    { "type": "string", "name": "state" },
+                    { "type": "string", "name": "city" },
+                    { "type": "string", "name": "latitude" },
+                    { "type": "string", "name": "longitude" },
+                    { "type": "string", "name": "timeZoneId" }
                   ]
                 }
               ]
@@ -1658,14 +1671,9 @@
             { "type": "uint64", "name": "milesIncludedPerDay" },
             { "type": "uint32", "name": "timeBufferBetweenTripsInSec" },
             { "type": "bool", "name": "currentlyListed" },
-<<<<<<< HEAD
-            { "type": "bool", "name": "insuranceRequired" },
-            { "type": "uint256", "name": "insurancePriceInUsdCents" }
-=======
             { "type": "bool", "name": "insuranceIncluded" },
             { "type": "uint8", "name": "engineType" },
             { "type": "string", "name": "tokenUri" }
->>>>>>> 7c1ef871
           ]
         }
       ],
@@ -1688,14 +1696,9 @@
             { "type": "uint64", "name": "milesIncludedPerDay" },
             { "type": "uint32", "name": "timeBufferBetweenTripsInSec" },
             { "type": "bool", "name": "currentlyListed" },
-<<<<<<< HEAD
-            { "type": "bool", "name": "insuranceRequired" },
-            { "type": "uint256", "name": "insurancePriceInUsdCents" }
-=======
             { "type": "bool", "name": "insuranceIncluded" },
             { "type": "uint8", "name": "engineType" },
             { "type": "string", "name": "tokenUri" }
->>>>>>> 7c1ef871
           ]
         },
         {
