{
  "addresses": [
<<<<<<< HEAD
    { "chainId": 8453, "address": "0x1592774b91c063A6C310C1c8153980183ab51264" },
    { "chainId": 84532, "address": "0x0F3B35666ACcBb4eEe0189FC2c6A140350CdcC85" },
    { "chainId": 5611, "address": "0x55B7A62780ef7C3bABa3E51d541E2Bb01f5E90AB" }
=======
    { "chainId": 8453, "address": "0x2240e501B8F2869eDD7F5977112B55D01f47d423" },
    { "chainId": 84532, "address": "0x56DB5bDeAEa4b361411B441919dC0c6b91Ba1D94" },
    { "chainId": 5611, "address": "0x79F6793e3ed4C1C2CD54A9b7B9Ce9135d6E813cC" }
>>>>>>> 667f9106
  ]
}<|MERGE_RESOLUTION|>--- conflicted
+++ resolved
@@ -1,13 +1,7 @@
 {
   "addresses": [
-<<<<<<< HEAD
-    { "chainId": 8453, "address": "0x1592774b91c063A6C310C1c8153980183ab51264" },
-    { "chainId": 84532, "address": "0x0F3B35666ACcBb4eEe0189FC2c6A140350CdcC85" },
-    { "chainId": 5611, "address": "0x55B7A62780ef7C3bABa3E51d541E2Bb01f5E90AB" }
-=======
     { "chainId": 8453, "address": "0x2240e501B8F2869eDD7F5977112B55D01f47d423" },
     { "chainId": 84532, "address": "0x56DB5bDeAEa4b361411B441919dC0c6b91Ba1D94" },
     { "chainId": 5611, "address": "0x79F6793e3ed4C1C2CD54A9b7B9Ce9135d6E813cC" }
->>>>>>> 667f9106
   ]
 }