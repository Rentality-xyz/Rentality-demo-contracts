--- conflicted
+++ resolved
@@ -1,12 +1,7 @@
 {
   "addresses": [
     { "chainId": 8453, "address": "0x1592774b91c063A6C310C1c8153980183ab51264" },
-<<<<<<< HEAD
-    { "chainId": 84532, "address": "0xf4A3acAaeeFF152e5281D876E82dDD2dd97A9Ff5" },
-    { "chainId": 5611, "address": "0xd724465D75045FA5Db0B3E140a71032a0EA909BB" }
-=======
     { "chainId": 84532, "address": "0xEA3560066FeB882Df5799699525415132550aD4f" },
     { "chainId": 5611, "address": "0xd429b2932A8a8318777562913B40F6640cb93549" }
->>>>>>> caa861dc
   ]
 }