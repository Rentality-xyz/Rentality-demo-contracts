<<<<<<< HEAD
{ "addresses": [{ "chainId": 11155111, "address": "0xF4F37c4a3790Dc3077abfc0A10179a4866919743" }] }
=======
{
  "addresses": [
    { "chainId": 11155111, "address": "0xF4F37c4a3790Dc3077abfc0A10179a4866919743" },
    { "chainId": 84532, "address": "0xe0A0c41EE52274A74911a992e467689cc9d6cF11" },
    { "chainId": 11155420, "address": "0x54126Da80061c1D599a5Ae0919304Fb44B2132Bf" },
    { "chainId": 5611, "address": "0x59bFDc6384938881bB81bCAfD1730E0402F46839" }
  ]
}
>>>>>>> 3f07c26b
<|MERGE_RESOLUTION|>--- conflicted
+++ resolved
@@ -1,6 +1,3 @@
-<<<<<<< HEAD
-{ "addresses": [{ "chainId": 11155111, "address": "0xF4F37c4a3790Dc3077abfc0A10179a4866919743" }] }
-=======
 {
   "addresses": [
     { "chainId": 11155111, "address": "0xF4F37c4a3790Dc3077abfc0A10179a4866919743" },
@@ -8,5 +5,4 @@
     { "chainId": 11155420, "address": "0x54126Da80061c1D599a5Ae0919304Fb44B2132Bf" },
     { "chainId": 5611, "address": "0x59bFDc6384938881bB81bCAfD1730E0402F46839" }
   ]
-}
->>>>>>> 3f07c26b
+}