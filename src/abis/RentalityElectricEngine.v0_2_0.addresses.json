{
  "addresses": [
    { "chainId": 8453, "address": "0x61EdaA91EDFB218aC8E81612417B089625108067" },
<<<<<<< HEAD
    { "chainId": 84532, "address": "0xd837428EAeb933e86309aF3c62D34AB8b5E005Ca" },
=======
    { "chainId": 84532, "address": "0x6eCBB6D96B776De547737651b62DD9340aa7fE4A" },
>>>>>>> e556d723
    { "chainId": 5611, "address": "0xE15378Ad98796BB35cbbc116DfC70d3416B52D45" }
  ]
}<|MERGE_RESOLUTION|>--- conflicted
+++ resolved
@@ -1,11 +1,7 @@
 {
   "addresses": [
     { "chainId": 8453, "address": "0x61EdaA91EDFB218aC8E81612417B089625108067" },
-<<<<<<< HEAD
-    { "chainId": 84532, "address": "0xd837428EAeb933e86309aF3c62D34AB8b5E005Ca" },
-=======
     { "chainId": 84532, "address": "0x6eCBB6D96B776De547737651b62DD9340aa7fE4A" },
->>>>>>> e556d723
     { "chainId": 5611, "address": "0xE15378Ad98796BB35cbbc116DfC70d3416B52D45" }
   ]
 }