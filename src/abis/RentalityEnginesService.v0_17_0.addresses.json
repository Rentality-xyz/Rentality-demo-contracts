--- conflicted
+++ resolved
@@ -1,11 +1,7 @@
 {
   "addresses": [
     { "chainId": 11155111, "address": "0x70421c4c0eD05b39f9d60FB0d0699A66d45E7306" },
-<<<<<<< HEAD
-    { "chainId": 11155420, "address": "0xA7cc6391A544a1429160e307bAfaBC584db48dEB" }
-=======
     { "chainId": 11155420, "address": "0xA7cc6391A544a1429160e307bAfaBC584db48dEB" },
     { "chainId": 84532, "address": "0x5134D16E77568B072Ad4af2dBefD8b0c09d96751" }
->>>>>>> 3f40f65b
   ]
 }