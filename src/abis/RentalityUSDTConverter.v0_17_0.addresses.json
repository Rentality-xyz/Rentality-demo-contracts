--- conflicted
+++ resolved
@@ -1,11 +1,7 @@
 {
   "addresses": [
     { "chainId": 11155111, "address": "0xA2318f7a3479816663C891D4446Aba463b594DD3" },
-<<<<<<< HEAD
-    { "chainId": 11155420, "address": "0x0A7263C8B0E1a6215556C0580863D070B8B013a1" }
-=======
     { "chainId": 11155420, "address": "0x0A7263C8B0E1a6215556C0580863D070B8B013a1" },
     { "chainId": 84532, "address": "0xe76e5a7891d34035B35cE7DC3e427887676D09A2" }
->>>>>>> 3f40f65b
   ]
 }