{
  "abi": [
    {
      "type": "function",
      "name": "addCar",
      "constant": false,
      "payable": false,
      "inputs": [
        {
          "type": "tuple",
          "name": "request",
          "components": [
            { "type": "string", "name": "tokenUri" },
            { "type": "string", "name": "carVinNumber" },
            { "type": "string", "name": "brand" },
            { "type": "string", "name": "model" },
            { "type": "uint32", "name": "yearOfProduction" },
            { "type": "uint64", "name": "pricePerDayInUsdCents" },
            { "type": "uint64", "name": "securityDepositPerTripInUsdCents" },
            { "type": "uint64[]", "name": "engineParams" },
            { "type": "uint8", "name": "engineType" },
            { "type": "uint64", "name": "milesIncludedPerDay" },
            { "type": "uint32", "name": "timeBufferBetweenTripsInSec" },
            { "type": "string", "name": "locationAddress" },
            { "type": "string", "name": "locationLatitude" },
            { "type": "string", "name": "locationLongitude" },
            { "type": "string", "name": "geoApiKey" }
          ]
        }
      ],
      "outputs": [{ "type": "uint256", "name": "" }]
    },
    {
      "type": "function",
      "name": "addUserDiscount",
      "constant": false,
      "payable": false,
      "inputs": [
        {
          "type": "tuple",
          "name": "data",
          "components": [
            { "type": "uint32", "name": "threeDaysDiscount" },
            { "type": "uint32", "name": "sevenDaysDiscount" },
            { "type": "uint32", "name": "thirtyDaysDiscount" },
            { "type": "bool", "name": "initialized" }
          ]
        }
      ],
      "outputs": []
    },
    {
      "type": "function",
      "name": "approveTripRequest",
      "constant": false,
      "payable": false,
      "inputs": [{ "type": "uint256", "name": "tripId" }],
      "outputs": []
    },
    {
      "type": "function",
      "name": "calculatePayments",
      "constant": true,
      "stateMutability": "view",
      "payable": false,
      "inputs": [
        { "type": "uint256", "name": "carId" },
        { "type": "uint64", "name": "daysOfTrip" },
        { "type": "address", "name": "currency" }
      ],
      "outputs": [
        {
          "type": "tuple",
          "name": "calculatePaymentsDTO",
          "components": [
            { "type": "uint256", "name": "totalPrice" },
            { "type": "int256", "name": "currencyRate" },
            { "type": "uint8", "name": "currencyDecimals" }
          ]
        }
      ]
    },
    {
      "type": "function",
      "name": "checkInByGuest",
      "constant": false,
      "payable": false,
      "inputs": [
        { "type": "uint256", "name": "tripId" },
        { "type": "uint64[]", "name": "panelParams" }
      ],
      "outputs": []
    },
    {
      "type": "function",
      "name": "checkInByHost",
      "constant": false,
      "payable": false,
      "inputs": [
        { "type": "uint256", "name": "tripId" },
        { "type": "uint64[]", "name": "panelParams" },
        { "type": "string", "name": "insuranceCompany" },
        { "type": "string", "name": "insuranceNumber" }
      ],
      "outputs": []
    },
    {
      "type": "function",
      "name": "checkOutByGuest",
      "constant": false,
      "payable": false,
      "inputs": [
        { "type": "uint256", "name": "tripId" },
        { "type": "uint64[]", "name": "panelParams" }
      ],
      "outputs": []
    },
    {
      "type": "function",
      "name": "checkOutByHost",
      "constant": false,
      "payable": false,
      "inputs": [
        { "type": "uint256", "name": "tripId" },
        { "type": "uint64[]", "name": "panelParams" }
      ],
      "outputs": []
    },
    {
      "type": "function",
      "name": "confirmCheckOut",
      "constant": false,
      "payable": false,
      "inputs": [{ "type": "uint256", "name": "tripId" }],
      "outputs": []
    },
    {
      "type": "function",
      "name": "createClaim",
      "constant": false,
      "payable": false,
      "inputs": [
        {
          "type": "tuple",
          "name": "request",
          "components": [
            { "type": "uint256", "name": "tripId" },
            { "type": "uint8", "name": "claimType" },
            { "type": "string", "name": "description" },
            { "type": "uint64", "name": "amountInUsdCents" },
            { "type": "string", "name": "photosUrl" }
          ]
        }
      ],
      "outputs": []
    },
    {
      "type": "function",
      "name": "createTripRequest",
      "constant": false,
      "stateMutability": "payable",
      "payable": true,
      "inputs": [
        {
          "type": "tuple",
          "name": "request",
          "components": [
            { "type": "uint256", "name": "carId" },
            { "type": "uint64", "name": "startDateTime" },
            { "type": "uint64", "name": "endDateTime" },
            { "type": "address", "name": "currencyType" }
          ]
        }
      ],
      "outputs": []
    },
    {
      "type": "function",
      "name": "finishTrip",
      "constant": false,
      "payable": false,
      "inputs": [{ "type": "uint256", "name": "tripId" }],
      "outputs": []
    },
    {
      "type": "function",
      "name": "getAllCars",
      "constant": true,
      "stateMutability": "view",
      "payable": false,
      "inputs": [],
      "outputs": [
        {
          "type": "tuple[]",
          "name": "",
          "components": [
            { "type": "uint256", "name": "carId" },
            { "type": "string", "name": "carVinNumber" },
            { "type": "bytes32", "name": "carVinNumberHash" },
            { "type": "address", "name": "createdBy" },
            { "type": "string", "name": "brand" },
            { "type": "string", "name": "model" },
            { "type": "uint32", "name": "yearOfProduction" },
            { "type": "uint64", "name": "pricePerDayInUsdCents" },
            { "type": "uint64", "name": "securityDepositPerTripInUsdCents" },
            { "type": "uint8", "name": "engineType" },
            { "type": "uint64[]", "name": "engineParams" },
            { "type": "uint64", "name": "milesIncludedPerDay" },
            { "type": "uint32", "name": "timeBufferBetweenTripsInSec" },
            { "type": "bool", "name": "currentlyListed" },
            { "type": "bool", "name": "geoVerified" },
            { "type": "string", "name": "timeZoneId" }
          ]
        }
      ]
    },
    {
      "type": "function",
      "name": "getAvailableCars",
      "constant": true,
      "stateMutability": "view",
      "payable": false,
      "inputs": [],
      "outputs": [
        {
          "type": "tuple[]",
          "name": "",
          "components": [
            { "type": "uint256", "name": "carId" },
            { "type": "string", "name": "carVinNumber" },
            { "type": "bytes32", "name": "carVinNumberHash" },
            { "type": "address", "name": "createdBy" },
            { "type": "string", "name": "brand" },
            { "type": "string", "name": "model" },
            { "type": "uint32", "name": "yearOfProduction" },
            { "type": "uint64", "name": "pricePerDayInUsdCents" },
            { "type": "uint64", "name": "securityDepositPerTripInUsdCents" },
            { "type": "uint8", "name": "engineType" },
            { "type": "uint64[]", "name": "engineParams" },
            { "type": "uint64", "name": "milesIncludedPerDay" },
            { "type": "uint32", "name": "timeBufferBetweenTripsInSec" },
            { "type": "bool", "name": "currentlyListed" },
            { "type": "bool", "name": "geoVerified" },
            { "type": "string", "name": "timeZoneId" }
          ]
        }
      ]
    },
    {
      "type": "function",
      "name": "getAvailableCarsForUser",
      "constant": true,
      "stateMutability": "view",
      "payable": false,
      "inputs": [{ "type": "address", "name": "user" }],
      "outputs": [
        {
          "type": "tuple[]",
          "name": "",
          "components": [
            { "type": "uint256", "name": "carId" },
            { "type": "string", "name": "carVinNumber" },
            { "type": "bytes32", "name": "carVinNumberHash" },
            { "type": "address", "name": "createdBy" },
            { "type": "string", "name": "brand" },
            { "type": "string", "name": "model" },
            { "type": "uint32", "name": "yearOfProduction" },
            { "type": "uint64", "name": "pricePerDayInUsdCents" },
            { "type": "uint64", "name": "securityDepositPerTripInUsdCents" },
            { "type": "uint8", "name": "engineType" },
            { "type": "uint64[]", "name": "engineParams" },
            { "type": "uint64", "name": "milesIncludedPerDay" },
            { "type": "uint32", "name": "timeBufferBetweenTripsInSec" },
            { "type": "bool", "name": "currentlyListed" },
            { "type": "bool", "name": "geoVerified" },
            { "type": "string", "name": "timeZoneId" }
          ]
        }
      ]
    },
    {
      "type": "function",
      "name": "getCarDetails",
      "constant": true,
      "stateMutability": "view",
      "payable": false,
      "inputs": [{ "type": "uint256", "name": "carId" }],
      "outputs": [
        {
          "type": "tuple",
          "name": "",
          "components": [
            { "type": "uint256", "name": "carId" },
            { "type": "string", "name": "hostName" },
            { "type": "string", "name": "hostPhotoUrl" },
            { "type": "address", "name": "host" },
            { "type": "string", "name": "brand" },
            { "type": "string", "name": "model" },
            { "type": "uint32", "name": "yearOfProduction" },
            { "type": "uint64", "name": "pricePerDayInUsdCents" },
            { "type": "uint64", "name": "securityDepositPerTripInUsdCents" },
            { "type": "uint64", "name": "milesIncludedPerDay" },
            { "type": "uint8", "name": "engineType" },
            { "type": "uint64[]", "name": "engineParams" },
            { "type": "bool", "name": "geoVerified" },
            { "type": "bool", "name": "currentlyListed" },
            { "type": "string", "name": "timeZoneId" },
            { "type": "string", "name": "city" },
            { "type": "string", "name": "country" },
            { "type": "string", "name": "state" },
            { "type": "string", "name": "locationLatitude" },
            { "type": "string", "name": "locationLongitude" }
          ]
        }
      ]
    },
    {
      "type": "function",
      "name": "getCarInfoById",
      "constant": true,
      "stateMutability": "view",
      "payable": false,
      "inputs": [{ "type": "uint256", "name": "carId" }],
      "outputs": [
        {
          "type": "tuple",
          "name": "",
          "components": [
            { "type": "uint256", "name": "carId" },
            { "type": "string", "name": "carVinNumber" },
            { "type": "bytes32", "name": "carVinNumberHash" },
            { "type": "address", "name": "createdBy" },
            { "type": "string", "name": "brand" },
            { "type": "string", "name": "model" },
            { "type": "uint32", "name": "yearOfProduction" },
            { "type": "uint64", "name": "pricePerDayInUsdCents" },
            { "type": "uint64", "name": "securityDepositPerTripInUsdCents" },
            { "type": "uint8", "name": "engineType" },
            { "type": "uint64[]", "name": "engineParams" },
            { "type": "uint64", "name": "milesIncludedPerDay" },
            { "type": "uint32", "name": "timeBufferBetweenTripsInSec" },
            { "type": "bool", "name": "currentlyListed" },
            { "type": "bool", "name": "geoVerified" },
            { "type": "string", "name": "timeZoneId" }
          ]
        }
      ]
    },
    {
      "type": "function",
      "name": "getCarMetadataURI",
      "constant": true,
      "stateMutability": "view",
      "payable": false,
      "inputs": [{ "type": "uint256", "name": "carId" }],
      "outputs": [{ "type": "string", "name": "" }]
    },
    {
      "type": "function",
      "name": "getCarsOfHost",
      "constant": true,
      "stateMutability": "view",
      "payable": false,
      "inputs": [{ "type": "address", "name": "host" }],
      "outputs": [
        {
          "type": "tuple[]",
          "name": "",
          "components": [
            { "type": "uint256", "name": "carId" },
            { "type": "string", "name": "metadataURI" },
            { "type": "string", "name": "brand" },
            { "type": "string", "name": "model" },
            { "type": "uint32", "name": "yearOfProduction" },
            { "type": "uint64", "name": "pricePerDayInUsdCents" },
            { "type": "uint64", "name": "securityDepositPerTripInUsdCents" },
            { "type": "uint64", "name": "milesIncludedPerDay" },
            { "type": "bool", "name": "currentlyListed" }
          ]
        }
      ]
    },
    {
      "type": "function",
      "name": "getChatInfoForGuest",
      "constant": true,
      "stateMutability": "view",
      "payable": false,
      "inputs": [],
      "outputs": [
        {
          "type": "tuple[]",
          "name": "",
          "components": [
            { "type": "uint256", "name": "tripId" },
            { "type": "address", "name": "guestAddress" },
            { "type": "string", "name": "guestName" },
            { "type": "string", "name": "guestPhotoUrl" },
            { "type": "address", "name": "hostAddress" },
            { "type": "string", "name": "hostName" },
            { "type": "string", "name": "hostPhotoUrl" },
            { "type": "uint256", "name": "tripStatus" },
            { "type": "string", "name": "carBrand" },
            { "type": "string", "name": "carModel" },
            { "type": "uint32", "name": "carYearOfProduction" },
            { "type": "string", "name": "carMetadataUrl" },
            { "type": "uint64", "name": "startDateTime" },
            { "type": "uint64", "name": "endDateTime" },
            { "type": "string", "name": "timeZoneId" }
          ]
        }
      ]
    },
    {
      "type": "function",
      "name": "getChatInfoForHost",
      "constant": true,
      "stateMutability": "view",
      "payable": false,
      "inputs": [],
      "outputs": [
        {
          "type": "tuple[]",
          "name": "",
          "components": [
            { "type": "uint256", "name": "tripId" },
            { "type": "address", "name": "guestAddress" },
            { "type": "string", "name": "guestName" },
            { "type": "string", "name": "guestPhotoUrl" },
            { "type": "address", "name": "hostAddress" },
            { "type": "string", "name": "hostName" },
            { "type": "string", "name": "hostPhotoUrl" },
            { "type": "uint256", "name": "tripStatus" },
            { "type": "string", "name": "carBrand" },
            { "type": "string", "name": "carModel" },
            { "type": "uint32", "name": "carYearOfProduction" },
            { "type": "string", "name": "carMetadataUrl" },
            { "type": "uint64", "name": "startDateTime" },
            { "type": "uint64", "name": "endDateTime" },
            { "type": "string", "name": "timeZoneId" }
          ]
        }
      ]
    },
    {
      "type": "function",
      "name": "getDiscount",
      "constant": true,
      "stateMutability": "view",
      "payable": false,
      "inputs": [{ "type": "address", "name": "user" }],
      "outputs": [
        {
          "type": "tuple",
          "name": "",
          "components": [
            { "type": "uint32", "name": "threeDaysDiscount" },
            { "type": "uint32", "name": "sevenDaysDiscount" },
            { "type": "uint32", "name": "thirtyDaysDiscount" },
            { "type": "bool", "name": "initialized" }
          ]
        }
      ]
    },
    {
      "type": "function",
      "name": "getMyCars",
      "constant": true,
      "stateMutability": "view",
      "payable": false,
      "inputs": [],
      "outputs": [
        {
          "type": "tuple[]",
          "name": "",
          "components": [
            {
              "type": "tuple",
              "name": "carInfo",
              "components": [
                { "type": "uint256", "name": "carId" },
                { "type": "string", "name": "carVinNumber" },
                { "type": "bytes32", "name": "carVinNumberHash" },
                { "type": "address", "name": "createdBy" },
                { "type": "string", "name": "brand" },
                { "type": "string", "name": "model" },
                { "type": "uint32", "name": "yearOfProduction" },
                { "type": "uint64", "name": "pricePerDayInUsdCents" },
                { "type": "uint64", "name": "securityDepositPerTripInUsdCents" },
                { "type": "uint8", "name": "engineType" },
                { "type": "uint64[]", "name": "engineParams" },
                { "type": "uint64", "name": "milesIncludedPerDay" },
                { "type": "uint32", "name": "timeBufferBetweenTripsInSec" },
                { "type": "bool", "name": "currentlyListed" },
                { "type": "bool", "name": "geoVerified" },
                { "type": "string", "name": "timeZoneId" }
              ]
            },
            { "type": "string", "name": "metadataURI" },
            { "type": "bool", "name": "isEditable" }
          ]
        }
      ]
    },
    {
      "type": "function",
      "name": "getMyClaimsAsGuest",
      "constant": true,
      "stateMutability": "view",
      "payable": false,
      "inputs": [],
      "outputs": [
        {
          "type": "tuple[]",
          "name": "",
          "components": [
            {
              "type": "tuple",
              "name": "claim",
              "components": [
                { "type": "uint256", "name": "tripId" },
                { "type": "uint256", "name": "claimId" },
                { "type": "uint256", "name": "deadlineDateInSec" },
                { "type": "uint8", "name": "claimType" },
                { "type": "uint8", "name": "status" },
                { "type": "string", "name": "description" },
                { "type": "uint64", "name": "amountInUsdCents" },
                { "type": "uint256", "name": "payDateInSec" },
                { "type": "address", "name": "rejectedBy" },
                { "type": "uint256", "name": "rejectedDateInSec" },
                { "type": "string", "name": "photosUrl" },
                { "type": "bool", "name": "isHostClaims" }
              ]
            },
            { "type": "address", "name": "host" },
            { "type": "address", "name": "guest" },
            { "type": "string", "name": "guestPhoneNumber" },
            { "type": "string", "name": "hostPhoneNumber" },
            {
              "type": "tuple",
              "name": "carInfo",
              "components": [
                { "type": "uint256", "name": "carId" },
                { "type": "string", "name": "carVinNumber" },
                { "type": "bytes32", "name": "carVinNumberHash" },
                { "type": "address", "name": "createdBy" },
                { "type": "string", "name": "brand" },
                { "type": "string", "name": "model" },
                { "type": "uint32", "name": "yearOfProduction" },
                { "type": "uint64", "name": "pricePerDayInUsdCents" },
                { "type": "uint64", "name": "securityDepositPerTripInUsdCents" },
                { "type": "uint8", "name": "engineType" },
                { "type": "uint64[]", "name": "engineParams" },
                { "type": "uint64", "name": "milesIncludedPerDay" },
                { "type": "uint32", "name": "timeBufferBetweenTripsInSec" },
                { "type": "bool", "name": "currentlyListed" },
                { "type": "bool", "name": "geoVerified" },
                { "type": "string", "name": "timeZoneId" }
              ]
            },
            { "type": "uint256", "name": "amountInEth" }
          ]
        }
      ]
    },
    {
      "type": "function",
      "name": "getMyClaimsAsHost",
      "constant": true,
      "stateMutability": "view",
      "payable": false,
      "inputs": [],
      "outputs": [
        {
          "type": "tuple[]",
          "name": "",
          "components": [
            {
              "type": "tuple",
              "name": "claim",
              "components": [
                { "type": "uint256", "name": "tripId" },
                { "type": "uint256", "name": "claimId" },
                { "type": "uint256", "name": "deadlineDateInSec" },
                { "type": "uint8", "name": "claimType" },
                { "type": "uint8", "name": "status" },
                { "type": "string", "name": "description" },
                { "type": "uint64", "name": "amountInUsdCents" },
                { "type": "uint256", "name": "payDateInSec" },
                { "type": "address", "name": "rejectedBy" },
                { "type": "uint256", "name": "rejectedDateInSec" },
                { "type": "string", "name": "photosUrl" },
                { "type": "bool", "name": "isHostClaims" }
              ]
            },
            { "type": "address", "name": "host" },
            { "type": "address", "name": "guest" },
            { "type": "string", "name": "guestPhoneNumber" },
            { "type": "string", "name": "hostPhoneNumber" },
            {
              "type": "tuple",
              "name": "carInfo",
              "components": [
                { "type": "uint256", "name": "carId" },
                { "type": "string", "name": "carVinNumber" },
                { "type": "bytes32", "name": "carVinNumberHash" },
                { "type": "address", "name": "createdBy" },
                { "type": "string", "name": "brand" },
                { "type": "string", "name": "model" },
                { "type": "uint32", "name": "yearOfProduction" },
                { "type": "uint64", "name": "pricePerDayInUsdCents" },
                { "type": "uint64", "name": "securityDepositPerTripInUsdCents" },
                { "type": "uint8", "name": "engineType" },
                { "type": "uint64[]", "name": "engineParams" },
                { "type": "uint64", "name": "milesIncludedPerDay" },
                { "type": "uint32", "name": "timeBufferBetweenTripsInSec" },
                { "type": "bool", "name": "currentlyListed" },
                { "type": "bool", "name": "geoVerified" },
                { "type": "string", "name": "timeZoneId" }
              ]
            },
            { "type": "uint256", "name": "amountInEth" }
          ]
        }
      ]
    },
    {
      "type": "function",
      "name": "getMyKYCInfo",
      "constant": true,
      "stateMutability": "view",
      "payable": false,
      "inputs": [],
      "outputs": [
        {
          "type": "tuple",
          "name": "",
          "components": [
            { "type": "string", "name": "name" },
            { "type": "string", "name": "surname" },
            { "type": "string", "name": "mobilePhoneNumber" },
            { "type": "string", "name": "profilePhoto" },
            { "type": "string", "name": "licenseNumber" },
            { "type": "uint64", "name": "expirationDate" },
            { "type": "uint256", "name": "createDate" },
            { "type": "bool", "name": "isTCPassed" },
            { "type": "bytes", "name": "TCSignature" }
          ]
        }
      ]
    },
    {
      "type": "function",
      "name": "getTrip",
      "constant": true,
      "stateMutability": "view",
      "payable": false,
      "inputs": [{ "type": "uint256", "name": "tripId" }],
      "outputs": [
        {
          "type": "tuple",
          "name": "",
          "components": [
            {
              "type": "tuple",
              "name": "trip",
              "components": [
                { "type": "uint256", "name": "tripId" },
                { "type": "uint256", "name": "carId" },
                { "type": "uint8", "name": "status" },
                { "type": "address", "name": "guest" },
                { "type": "address", "name": "host" },
                { "type": "string", "name": "guestName" },
                { "type": "string", "name": "hostName" },
                { "type": "uint64", "name": "pricePerDayInUsdCents" },
                { "type": "uint64", "name": "startDateTime" },
                { "type": "uint64", "name": "endDateTime" },
                { "type": "uint8", "name": "engineType" },
                { "type": "string", "name": "startLocation" },
                { "type": "string", "name": "endLocation" },
                { "type": "uint64", "name": "milesIncludedPerDay" },
                { "type": "uint64", "name": "fuelPrice" },
                {
                  "type": "tuple",
                  "name": "paymentInfo",
                  "components": [
                    { "type": "uint256", "name": "tripId" },
                    { "type": "address", "name": "from" },
                    { "type": "address", "name": "to" },
                    { "type": "uint64", "name": "totalDayPriceInUsdCents" },
                    { "type": "uint64", "name": "taxPriceInUsdCents" },
                    { "type": "uint64", "name": "priceWithDiscount" },
                    { "type": "uint64", "name": "depositInUsdCents" },
                    { "type": "uint64", "name": "resolveAmountInUsdCents" },
                    { "type": "address", "name": "currencyType" },
                    { "type": "int256", "name": "currencyRate" },
                    { "type": "uint8", "name": "currencyDecimals" },
                    { "type": "uint64", "name": "resolveFuelAmountInUsdCents" },
                    { "type": "uint64", "name": "resolveMilesAmountInUsdCents" }
                  ]
                },
                { "type": "uint256", "name": "createdDateTime" },
                { "type": "uint256", "name": "approvedDateTime" },
                { "type": "uint256", "name": "rejectedDateTime" },
                { "type": "string", "name": "guestInsuranceCompanyName" },
                { "type": "string", "name": "guestInsurancePolicyNumber" },
                { "type": "address", "name": "rejectedBy" },
                { "type": "uint256", "name": "checkedInByHostDateTime" },
                { "type": "uint64[]", "name": "startParamLevels" },
                { "type": "uint256", "name": "checkedInByGuestDateTime" },
                { "type": "address", "name": "tripStartedBy" },
                { "type": "uint256", "name": "checkedOutByGuestDateTime" },
                { "type": "address", "name": "tripFinishedBy" },
                { "type": "uint64[]", "name": "endParamLevels" },
                { "type": "uint256", "name": "checkedOutByHostDateTime" },
                {
                  "type": "tuple",
                  "name": "transactionInfo",
                  "components": [
                    { "type": "uint256", "name": "rentalityFee" },
                    { "type": "uint256", "name": "depositRefund" },
                    { "type": "uint256", "name": "tripEarnings" },
                    { "type": "uint256", "name": "dateTime" },
                    { "type": "uint8", "name": "statusBeforeCancellation" }
                  ]
<<<<<<< HEAD
                }
=======
                },
                { "type": "uint256", "name": "finishDateTime" }
>>>>>>> 3f07c26b
              ]
            },
            { "type": "string", "name": "guestPhotoUrl" },
            { "type": "string", "name": "hostPhotoUrl" },
            { "type": "string", "name": "metadataURI" },
            { "type": "string", "name": "timeZoneId" },
            { "type": "string", "name": "hostDrivingLicenseNumber" },
            { "type": "uint64", "name": "hostDrivingLicenseExpirationDate" },
            { "type": "string", "name": "guestDrivingLicenseNumber" },
<<<<<<< HEAD
            { "type": "uint64", "name": "guestDrivingLicenseExpirationDate" }
=======
            { "type": "uint64", "name": "guestDrivingLicenseExpirationDate" },
            { "type": "string", "name": "model" },
            { "type": "string", "name": "brand" },
            { "type": "uint32", "name": "yearOfProduction" }
>>>>>>> 3f07c26b
          ]
        }
      ]
    },
    {
      "type": "function",
      "name": "getTripContactInfo",
      "constant": true,
      "stateMutability": "view",
      "payable": false,
      "inputs": [{ "type": "uint256", "name": "tripId" }],
      "outputs": [
        { "type": "string", "name": "guestPhoneNumber" },
        { "type": "string", "name": "hostPhoneNumber" }
      ]
    },
    {
      "type": "function",
      "name": "getTripReceipt",
      "constant": true,
      "stateMutability": "view",
      "payable": false,
      "inputs": [{ "type": "uint256", "name": "tripId" }],
      "outputs": [
        {
          "type": "tuple",
          "name": "",
          "components": [
            { "type": "uint64", "name": "totalDayPriceInUsdCents" },
            { "type": "uint64", "name": "totalTripDays" },
            { "type": "uint64", "name": "tripPrice" },
            { "type": "uint64", "name": "discountAmount" },
            { "type": "uint64", "name": "taxes" },
            { "type": "uint64", "name": "depositReceived" },
            { "type": "uint64", "name": "reimbursement" },
            { "type": "uint64", "name": "depositReturned" },
            { "type": "uint64", "name": "refuel" },
            { "type": "uint64", "name": "refuelPricePerUnit" },
            { "type": "uint64", "name": "refuelOrRechargeTotalPrice" },
            { "type": "uint64", "name": "milesIncluded" },
            { "type": "uint64", "name": "overmiles" },
            { "type": "uint64", "name": "pricePerOvermileInCents" },
            { "type": "uint64", "name": "overmileCharge" },
            { "type": "uint64", "name": "startFuelLevel" },
            { "type": "uint64", "name": "endFuelLevel" },
            { "type": "uint64", "name": "startOdometer" },
            { "type": "uint64", "name": "endOdometer" }
          ]
        }
      ]
    },
    {
      "type": "function",
      "name": "getTripsAsGuest",
      "constant": true,
      "stateMutability": "view",
      "payable": false,
      "inputs": [],
      "outputs": [
        {
          "type": "tuple[]",
          "name": "",
          "components": [
            {
              "type": "tuple",
              "name": "trip",
              "components": [
                { "type": "uint256", "name": "tripId" },
                { "type": "uint256", "name": "carId" },
                { "type": "uint8", "name": "status" },
                { "type": "address", "name": "guest" },
                { "type": "address", "name": "host" },
                { "type": "string", "name": "guestName" },
                { "type": "string", "name": "hostName" },
                { "type": "uint64", "name": "pricePerDayInUsdCents" },
                { "type": "uint64", "name": "startDateTime" },
                { "type": "uint64", "name": "endDateTime" },
                { "type": "uint8", "name": "engineType" },
                { "type": "string", "name": "startLocation" },
                { "type": "string", "name": "endLocation" },
                { "type": "uint64", "name": "milesIncludedPerDay" },
                { "type": "uint64", "name": "fuelPrice" },
                {
                  "type": "tuple",
                  "name": "paymentInfo",
                  "components": [
                    { "type": "uint256", "name": "tripId" },
                    { "type": "address", "name": "from" },
                    { "type": "address", "name": "to" },
                    { "type": "uint64", "name": "totalDayPriceInUsdCents" },
                    { "type": "uint64", "name": "taxPriceInUsdCents" },
                    { "type": "uint64", "name": "priceWithDiscount" },
                    { "type": "uint64", "name": "depositInUsdCents" },
                    { "type": "uint64", "name": "resolveAmountInUsdCents" },
                    { "type": "address", "name": "currencyType" },
                    { "type": "int256", "name": "currencyRate" },
                    { "type": "uint8", "name": "currencyDecimals" },
                    { "type": "uint64", "name": "resolveFuelAmountInUsdCents" },
                    { "type": "uint64", "name": "resolveMilesAmountInUsdCents" }
                  ]
                },
                { "type": "uint256", "name": "createdDateTime" },
                { "type": "uint256", "name": "approvedDateTime" },
                { "type": "uint256", "name": "rejectedDateTime" },
                { "type": "string", "name": "guestInsuranceCompanyName" },
                { "type": "string", "name": "guestInsurancePolicyNumber" },
                { "type": "address", "name": "rejectedBy" },
                { "type": "uint256", "name": "checkedInByHostDateTime" },
                { "type": "uint64[]", "name": "startParamLevels" },
                { "type": "uint256", "name": "checkedInByGuestDateTime" },
                { "type": "address", "name": "tripStartedBy" },
                { "type": "uint256", "name": "checkedOutByGuestDateTime" },
                { "type": "address", "name": "tripFinishedBy" },
                { "type": "uint64[]", "name": "endParamLevels" },
                { "type": "uint256", "name": "checkedOutByHostDateTime" },
                {
                  "type": "tuple",
                  "name": "transactionInfo",
                  "components": [
                    { "type": "uint256", "name": "rentalityFee" },
                    { "type": "uint256", "name": "depositRefund" },
                    { "type": "uint256", "name": "tripEarnings" },
                    { "type": "uint256", "name": "dateTime" },
                    { "type": "uint8", "name": "statusBeforeCancellation" }
                  ]
<<<<<<< HEAD
                }
=======
                },
                { "type": "uint256", "name": "finishDateTime" }
>>>>>>> 3f07c26b
              ]
            },
            { "type": "string", "name": "guestPhotoUrl" },
            { "type": "string", "name": "hostPhotoUrl" },
            { "type": "string", "name": "metadataURI" },
            { "type": "string", "name": "timeZoneId" },
            { "type": "string", "name": "hostDrivingLicenseNumber" },
            { "type": "uint64", "name": "hostDrivingLicenseExpirationDate" },
            { "type": "string", "name": "guestDrivingLicenseNumber" },
<<<<<<< HEAD
            { "type": "uint64", "name": "guestDrivingLicenseExpirationDate" }
=======
            { "type": "uint64", "name": "guestDrivingLicenseExpirationDate" },
            { "type": "string", "name": "model" },
            { "type": "string", "name": "brand" },
            { "type": "uint32", "name": "yearOfProduction" }
>>>>>>> 3f07c26b
          ]
        }
      ]
    },
    {
      "type": "function",
      "name": "getTripsAsHost",
      "constant": true,
      "stateMutability": "view",
      "payable": false,
      "inputs": [],
      "outputs": [
        {
          "type": "tuple[]",
          "name": "",
          "components": [
            {
              "type": "tuple",
              "name": "trip",
              "components": [
                { "type": "uint256", "name": "tripId" },
                { "type": "uint256", "name": "carId" },
                { "type": "uint8", "name": "status" },
                { "type": "address", "name": "guest" },
                { "type": "address", "name": "host" },
                { "type": "string", "name": "guestName" },
                { "type": "string", "name": "hostName" },
                { "type": "uint64", "name": "pricePerDayInUsdCents" },
                { "type": "uint64", "name": "startDateTime" },
                { "type": "uint64", "name": "endDateTime" },
                { "type": "uint8", "name": "engineType" },
                { "type": "string", "name": "startLocation" },
                { "type": "string", "name": "endLocation" },
                { "type": "uint64", "name": "milesIncludedPerDay" },
                { "type": "uint64", "name": "fuelPrice" },
                {
                  "type": "tuple",
                  "name": "paymentInfo",
                  "components": [
                    { "type": "uint256", "name": "tripId" },
                    { "type": "address", "name": "from" },
                    { "type": "address", "name": "to" },
                    { "type": "uint64", "name": "totalDayPriceInUsdCents" },
                    { "type": "uint64", "name": "taxPriceInUsdCents" },
                    { "type": "uint64", "name": "priceWithDiscount" },
                    { "type": "uint64", "name": "depositInUsdCents" },
                    { "type": "uint64", "name": "resolveAmountInUsdCents" },
                    { "type": "address", "name": "currencyType" },
                    { "type": "int256", "name": "currencyRate" },
                    { "type": "uint8", "name": "currencyDecimals" },
                    { "type": "uint64", "name": "resolveFuelAmountInUsdCents" },
                    { "type": "uint64", "name": "resolveMilesAmountInUsdCents" }
                  ]
                },
                { "type": "uint256", "name": "createdDateTime" },
                { "type": "uint256", "name": "approvedDateTime" },
                { "type": "uint256", "name": "rejectedDateTime" },
                { "type": "string", "name": "guestInsuranceCompanyName" },
                { "type": "string", "name": "guestInsurancePolicyNumber" },
                { "type": "address", "name": "rejectedBy" },
                { "type": "uint256", "name": "checkedInByHostDateTime" },
                { "type": "uint64[]", "name": "startParamLevels" },
                { "type": "uint256", "name": "checkedInByGuestDateTime" },
                { "type": "address", "name": "tripStartedBy" },
                { "type": "uint256", "name": "checkedOutByGuestDateTime" },
                { "type": "address", "name": "tripFinishedBy" },
                { "type": "uint64[]", "name": "endParamLevels" },
                { "type": "uint256", "name": "checkedOutByHostDateTime" },
                {
                  "type": "tuple",
                  "name": "transactionInfo",
                  "components": [
                    { "type": "uint256", "name": "rentalityFee" },
                    { "type": "uint256", "name": "depositRefund" },
                    { "type": "uint256", "name": "tripEarnings" },
                    { "type": "uint256", "name": "dateTime" },
                    { "type": "uint8", "name": "statusBeforeCancellation" }
                  ]
<<<<<<< HEAD
                }
=======
                },
                { "type": "uint256", "name": "finishDateTime" }
>>>>>>> 3f07c26b
              ]
            },
            { "type": "string", "name": "guestPhotoUrl" },
            { "type": "string", "name": "hostPhotoUrl" },
            { "type": "string", "name": "metadataURI" },
            { "type": "string", "name": "timeZoneId" },
            { "type": "string", "name": "hostDrivingLicenseNumber" },
            { "type": "uint64", "name": "hostDrivingLicenseExpirationDate" },
            { "type": "string", "name": "guestDrivingLicenseNumber" },
<<<<<<< HEAD
            { "type": "uint64", "name": "guestDrivingLicenseExpirationDate" }
=======
            { "type": "uint64", "name": "guestDrivingLicenseExpirationDate" },
            { "type": "string", "name": "model" },
            { "type": "string", "name": "brand" },
            { "type": "uint32", "name": "yearOfProduction" }
>>>>>>> 3f07c26b
          ]
        }
      ]
    },
    {
      "type": "function",
      "name": "owner",
      "constant": true,
      "stateMutability": "view",
      "payable": false,
      "inputs": [],
      "outputs": [{ "type": "address", "name": "" }]
    },
    {
      "type": "function",
      "name": "parseGeoResponse",
      "constant": false,
      "payable": false,
      "inputs": [{ "type": "uint256", "name": "carId" }],
      "outputs": []
    },
    {
      "type": "function",
      "name": "payClaim",
      "constant": false,
      "stateMutability": "payable",
      "payable": true,
      "inputs": [{ "type": "uint256", "name": "claimId" }],
      "outputs": []
    },
    {
      "type": "function",
      "name": "rejectClaim",
      "constant": false,
      "payable": false,
      "inputs": [{ "type": "uint256", "name": "claimId" }],
      "outputs": []
    },
    {
      "type": "function",
      "name": "rejectTripRequest",
      "constant": false,
      "payable": false,
      "inputs": [{ "type": "uint256", "name": "tripId" }],
      "outputs": []
    },
    {
      "type": "function",
      "name": "searchAvailableCars",
      "constant": true,
      "stateMutability": "view",
      "payable": false,
      "inputs": [
        { "type": "uint64", "name": "startDateTime" },
        { "type": "uint64", "name": "endDateTime" },
        {
          "type": "tuple",
          "name": "searchParams",
          "components": [
            { "type": "string", "name": "country" },
            { "type": "string", "name": "state" },
            { "type": "string", "name": "city" },
            { "type": "string", "name": "brand" },
            { "type": "string", "name": "model" },
            { "type": "uint32", "name": "yearOfProductionFrom" },
            { "type": "uint32", "name": "yearOfProductionTo" },
            { "type": "uint64", "name": "pricePerDayInUsdCentsFrom" },
            { "type": "uint64", "name": "pricePerDayInUsdCentsTo" }
          ]
        }
      ],
      "outputs": [
        {
          "type": "tuple[]",
          "name": "",
          "components": [
            { "type": "uint256", "name": "carId" },
            { "type": "string", "name": "brand" },
            { "type": "string", "name": "model" },
            { "type": "uint32", "name": "yearOfProduction" },
            { "type": "uint64", "name": "pricePerDayInUsdCents" },
            { "type": "uint64", "name": "pricePerDayWithDiscount" },
            { "type": "uint64", "name": "tripDays" },
            { "type": "uint64", "name": "totalPriceWithDiscount" },
            { "type": "uint64", "name": "taxes" },
            { "type": "uint64", "name": "securityDepositPerTripInUsdCents" },
            { "type": "uint8", "name": "engineType" },
            { "type": "uint64", "name": "milesIncludedPerDay" },
            { "type": "address", "name": "host" },
            { "type": "string", "name": "hostName" },
            { "type": "string", "name": "hostPhotoUrl" },
            { "type": "string", "name": "city" },
            { "type": "string", "name": "country" },
            { "type": "string", "name": "state" },
            { "type": "string", "name": "locationLatitude" },
            { "type": "string", "name": "locationLongitude" },
            { "type": "string", "name": "timeZoneId" },
            { "type": "string", "name": "metadataURI" }
          ]
        }
      ]
    },
    {
      "type": "function",
      "name": "setKYCInfo",
      "constant": false,
      "payable": false,
      "inputs": [
        { "type": "string", "name": "name" },
        { "type": "string", "name": "surname" },
        { "type": "string", "name": "mobilePhoneNumber" },
        { "type": "string", "name": "profilePhoto" },
        { "type": "string", "name": "licenseNumber" },
        { "type": "uint64", "name": "expirationDate" },
        { "type": "bytes", "name": "TCSignature" }
      ],
      "outputs": []
    },
    {
      "type": "function",
      "name": "updateCarInfo",
      "constant": false,
      "payable": false,
      "inputs": [
        {
          "type": "tuple",
          "name": "request",
          "components": [
            { "type": "uint256", "name": "carId" },
            { "type": "uint64", "name": "pricePerDayInUsdCents" },
            { "type": "uint64", "name": "securityDepositPerTripInUsdCents" },
            { "type": "uint64[]", "name": "engineParams" },
            { "type": "uint64", "name": "milesIncludedPerDay" },
            { "type": "uint32", "name": "timeBufferBetweenTripsInSec" },
            { "type": "bool", "name": "currentlyListed" }
          ]
        }
      ],
      "outputs": []
    },
    {
      "type": "function",
      "name": "updateCarInfoWithLocation",
      "constant": false,
      "payable": false,
      "inputs": [
        {
          "type": "tuple",
          "name": "request",
          "components": [
            { "type": "uint256", "name": "carId" },
            { "type": "uint64", "name": "pricePerDayInUsdCents" },
            { "type": "uint64", "name": "securityDepositPerTripInUsdCents" },
            { "type": "uint64[]", "name": "engineParams" },
            { "type": "uint64", "name": "milesIncludedPerDay" },
            { "type": "uint32", "name": "timeBufferBetweenTripsInSec" },
            { "type": "bool", "name": "currentlyListed" }
          ]
        },
        { "type": "string", "name": "location" },
        { "type": "string", "name": "locationLatitude" },
        { "type": "string", "name": "locationLongitude" },
        { "type": "string", "name": "geoApiKey" }
      ],
      "outputs": []
    },
    {
      "type": "function",
      "name": "updateServiceAddresses",
      "constant": false,
      "payable": false,
      "inputs": [],
      "outputs": []
    }
  ]
}<|MERGE_RESOLUTION|>--- conflicted
+++ resolved
@@ -723,12 +723,8 @@
                     { "type": "uint256", "name": "dateTime" },
                     { "type": "uint8", "name": "statusBeforeCancellation" }
                   ]
-<<<<<<< HEAD
-                }
-=======
                 },
                 { "type": "uint256", "name": "finishDateTime" }
->>>>>>> 3f07c26b
               ]
             },
             { "type": "string", "name": "guestPhotoUrl" },
@@ -738,14 +734,10 @@
             { "type": "string", "name": "hostDrivingLicenseNumber" },
             { "type": "uint64", "name": "hostDrivingLicenseExpirationDate" },
             { "type": "string", "name": "guestDrivingLicenseNumber" },
-<<<<<<< HEAD
-            { "type": "uint64", "name": "guestDrivingLicenseExpirationDate" }
-=======
             { "type": "uint64", "name": "guestDrivingLicenseExpirationDate" },
             { "type": "string", "name": "model" },
             { "type": "string", "name": "brand" },
             { "type": "uint32", "name": "yearOfProduction" }
->>>>>>> 3f07c26b
           ]
         }
       ]
@@ -871,12 +863,8 @@
                     { "type": "uint256", "name": "dateTime" },
                     { "type": "uint8", "name": "statusBeforeCancellation" }
                   ]
-<<<<<<< HEAD
-                }
-=======
                 },
                 { "type": "uint256", "name": "finishDateTime" }
->>>>>>> 3f07c26b
               ]
             },
             { "type": "string", "name": "guestPhotoUrl" },
@@ -886,14 +874,10 @@
             { "type": "string", "name": "hostDrivingLicenseNumber" },
             { "type": "uint64", "name": "hostDrivingLicenseExpirationDate" },
             { "type": "string", "name": "guestDrivingLicenseNumber" },
-<<<<<<< HEAD
-            { "type": "uint64", "name": "guestDrivingLicenseExpirationDate" }
-=======
             { "type": "uint64", "name": "guestDrivingLicenseExpirationDate" },
             { "type": "string", "name": "model" },
             { "type": "string", "name": "brand" },
             { "type": "uint32", "name": "yearOfProduction" }
->>>>>>> 3f07c26b
           ]
         }
       ]
@@ -972,12 +956,8 @@
                     { "type": "uint256", "name": "dateTime" },
                     { "type": "uint8", "name": "statusBeforeCancellation" }
                   ]
-<<<<<<< HEAD
-                }
-=======
                 },
                 { "type": "uint256", "name": "finishDateTime" }
->>>>>>> 3f07c26b
               ]
             },
             { "type": "string", "name": "guestPhotoUrl" },
@@ -987,14 +967,10 @@
             { "type": "string", "name": "hostDrivingLicenseNumber" },
             { "type": "uint64", "name": "hostDrivingLicenseExpirationDate" },
             { "type": "string", "name": "guestDrivingLicenseNumber" },
-<<<<<<< HEAD
-            { "type": "uint64", "name": "guestDrivingLicenseExpirationDate" }
-=======
             { "type": "uint64", "name": "guestDrivingLicenseExpirationDate" },
             { "type": "string", "name": "model" },
             { "type": "string", "name": "brand" },
             { "type": "uint32", "name": "yearOfProduction" }
->>>>>>> 3f07c26b
           ]
         }
       ]
