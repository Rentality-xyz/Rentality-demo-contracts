{
  "addresses": [
    { "chainId": 8453, "address": "0xa65E7855986142F204dD5E14229dC1c1CCE3f261" },
<<<<<<< HEAD
    { "chainId": 84532, "address": "0xBe1A4df4704071D60FfC5F344717444B6bE2E12d" },
=======
    { "chainId": 84532, "address": "0x7b51B2887744027892EE7e3D2614D04bcfd7014D" },
>>>>>>> e556d723
    { "chainId": 5611, "address": "0x4fa8D1B6a03C150f033687B9DfDb0a8029042A36" }
  ]
}<|MERGE_RESOLUTION|>--- conflicted
+++ resolved
@@ -1,11 +1,7 @@
 {
   "addresses": [
     { "chainId": 8453, "address": "0xa65E7855986142F204dD5E14229dC1c1CCE3f261" },
-<<<<<<< HEAD
-    { "chainId": 84532, "address": "0xBe1A4df4704071D60FfC5F344717444B6bE2E12d" },
-=======
     { "chainId": 84532, "address": "0x7b51B2887744027892EE7e3D2614D04bcfd7014D" },
->>>>>>> e556d723
     { "chainId": 5611, "address": "0x4fa8D1B6a03C150f033687B9DfDb0a8029042A36" }
   ]
 }