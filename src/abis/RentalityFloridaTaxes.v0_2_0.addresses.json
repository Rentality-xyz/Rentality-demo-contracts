--- conflicted
+++ resolved
@@ -1,11 +1,7 @@
-<<<<<<< HEAD
-{ "addresses": [{ "chainId": 102, "address": "0x60cb55211563FeDEf71eF8D8aF73d0977e67C4ea" }] }
-=======
 {
   "addresses": [
     { "chainId": 8453, "address": "0xa65E7855986142F204dD5E14229dC1c1CCE3f261" },
     { "chainId": 84532, "address": "0x88927DF5F1E97E8080727A9E1587e6735bfBd56A" },
     { "chainId": 5611, "address": "0x4fa8D1B6a03C150f033687B9DfDb0a8029042A36" }
   ]
-}
->>>>>>> d4b0c8fc
+}