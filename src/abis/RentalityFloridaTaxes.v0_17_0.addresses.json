{
  "addresses": [
    { "chainId": 11155111, "address": "0xe2D8d62B233aaF5fD6eC3EB7dd2462Df51Ebf82C" },
<<<<<<< HEAD
    { "chainId": 11155420, "address": "0x89Fb3a9E554ac71b390a28B7346185BEBD416d9a" }
=======
    { "chainId": 11155420, "address": "0x89Fb3a9E554ac71b390a28B7346185BEBD416d9a" },
    { "chainId": 84532, "address": "0x0d87Eb03D4920bA502f3A67036D9DF8BbE56DB60" }
>>>>>>> 3f40f65b
  ]
}<|MERGE_RESOLUTION|>--- conflicted
+++ resolved
@@ -1,11 +1,7 @@
 {
   "addresses": [
     { "chainId": 11155111, "address": "0xe2D8d62B233aaF5fD6eC3EB7dd2462Df51Ebf82C" },
-<<<<<<< HEAD
-    { "chainId": 11155420, "address": "0x89Fb3a9E554ac71b390a28B7346185BEBD416d9a" }
-=======
     { "chainId": 11155420, "address": "0x89Fb3a9E554ac71b390a28B7346185BEBD416d9a" },
     { "chainId": 84532, "address": "0x0d87Eb03D4920bA502f3A67036D9DF8BbE56DB60" }
->>>>>>> 3f40f65b
   ]
 }