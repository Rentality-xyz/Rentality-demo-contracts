<<<<<<< HEAD
{ "addresses": [{ "chainId": 102, "address": "0xa7cE3524d04F3664fCEb448D31bA55A75ec51F3a" }] }
=======
{
  "addresses": [
    { "chainId": 8453, "address": "0x488b7c293222318E849faef91dcFD1DaBb8dB7F9" },
    { "chainId": 84532, "address": "0x96687f9B6CBcAA7139f83934e33fa8e96989C153" },
    { "chainId": 5611, "address": "0xc61f6425f4E4205750DB33019E5bA11D659A2bBb" }
  ]
}
>>>>>>> d4b0c8fc
<|MERGE_RESOLUTION|>--- conflicted
+++ resolved
@@ -1,11 +1,7 @@
-<<<<<<< HEAD
-{ "addresses": [{ "chainId": 102, "address": "0xa7cE3524d04F3664fCEb448D31bA55A75ec51F3a" }] }
-=======
 {
   "addresses": [
     { "chainId": 8453, "address": "0x488b7c293222318E849faef91dcFD1DaBb8dB7F9" },
     { "chainId": 84532, "address": "0x96687f9B6CBcAA7139f83934e33fa8e96989C153" },
     { "chainId": 5611, "address": "0xc61f6425f4E4205750DB33019E5bA11D659A2bBb" }
   ]
-}
->>>>>>> d4b0c8fc
+}