{
  "abi": [
    {
      "type": "event",
      "anonymous": false,
      "name": "AdminChanged",
      "inputs": [
        { "type": "address", "name": "previousAdmin", "indexed": false },
        { "type": "address", "name": "newAdmin", "indexed": false }
      ]
    },
    {
      "type": "event",
      "anonymous": false,
      "name": "BeaconUpgraded",
      "inputs": [{ "type": "address", "name": "beacon", "indexed": true }]
    },
    {
      "type": "event",
      "anonymous": false,
      "name": "Initialized",
      "inputs": [{ "type": "uint8", "name": "version", "indexed": false }]
    },
    {
      "type": "event",
      "anonymous": false,
      "name": "OwnershipTransferred",
      "inputs": [
        { "type": "address", "name": "previousOwner", "indexed": true },
        { "type": "address", "name": "newOwner", "indexed": true }
      ]
    },
    {
      "type": "event",
      "anonymous": false,
      "name": "Upgraded",
      "inputs": [{ "type": "address", "name": "implementation", "indexed": true }]
    },
    {
      "type": "function",
      "name": "addCar",
      "constant": false,
      "payable": false,
      "inputs": [
        {
          "type": "tuple",
          "name": "request",
          "components": [
            { "type": "string", "name": "tokenUri" },
            { "type": "string", "name": "carVinNumber" },
            { "type": "string", "name": "brand" },
            { "type": "string", "name": "model" },
            { "type": "uint32", "name": "yearOfProduction" },
            { "type": "uint64", "name": "pricePerDayInUsdCents" },
            { "type": "uint64", "name": "securityDepositPerTripInUsdCents" },
            { "type": "uint64[]", "name": "engineParams" },
            { "type": "uint8", "name": "engineType" },
            { "type": "uint64", "name": "milesIncludedPerDay" },
            { "type": "uint32", "name": "timeBufferBetweenTripsInSec" },
            { "type": "string", "name": "geoApiKey" },
            {
              "type": "tuple",
              "name": "locationInfo",
              "components": [
                {
                  "type": "tuple",
                  "name": "locationInfo",
                  "components": [
                    { "type": "string", "name": "userAddress" },
                    { "type": "string", "name": "country" },
                    { "type": "string", "name": "state" },
                    { "type": "string", "name": "city" },
                    { "type": "string", "name": "latitude" },
                    { "type": "string", "name": "longitude" },
                    { "type": "string", "name": "timeZoneId" }
                  ]
                },
                { "type": "bytes", "name": "signature" }
              ]
            },
            { "type": "bool", "name": "currentlyListed" },
            { "type": "bool", "name": "insuranceRequired" },
            { "type": "uint256", "name": "insurancePriceInUsdCents" },
            { "type": "uint256", "name": "dimoTokenId" }
          ]
        },
        { "type": "bytes32", "name": "refferalHash" }
      ],
      "outputs": [{ "type": "uint256", "name": "" }]
    },
    {
      "type": "function",
      "name": "addUserDeliveryPrices",
      "constant": false,
      "payable": false,
      "inputs": [
        { "type": "uint64", "name": "underTwentyFiveMilesInUsdCents" },
        { "type": "uint64", "name": "aboveTwentyFiveMilesInUsdCents" }
      ],
      "outputs": []
    },
    {
      "type": "function",
      "name": "addUserDiscount",
      "constant": false,
      "payable": false,
      "inputs": [
        {
          "type": "tuple",
          "name": "data",
          "components": [
            { "type": "uint32", "name": "threeDaysDiscount" },
            { "type": "uint32", "name": "sevenDaysDiscount" },
            { "type": "uint32", "name": "thirtyDaysDiscount" },
            { "type": "bool", "name": "initialized" }
          ]
        }
      ],
      "outputs": []
    },
    {
      "type": "function",
      "name": "approveTripRequest",
      "constant": false,
      "payable": false,
      "inputs": [{ "type": "uint256", "name": "tripId" }],
      "outputs": []
    },
    {
      "type": "function",
      "name": "checkInByGuest",
      "constant": false,
      "payable": false,
      "inputs": [
        { "type": "uint256", "name": "tripId" },
        { "type": "uint64[]", "name": "panelParams" }
      ],
      "outputs": []
    },
    {
      "type": "function",
      "name": "checkInByHost",
      "constant": false,
      "payable": false,
      "inputs": [
        { "type": "uint256", "name": "tripId" },
        { "type": "uint64[]", "name": "panelParams" },
        { "type": "string", "name": "insuranceCompany" },
        { "type": "string", "name": "insuranceNumber" }
      ],
      "outputs": []
    },
    {
      "type": "function",
      "name": "checkOutByGuest",
      "constant": false,
      "payable": false,
      "inputs": [
        { "type": "uint256", "name": "tripId" },
        { "type": "uint64[]", "name": "panelParams" },
        { "type": "bytes32", "name": "refferalHash" }
      ],
      "outputs": []
    },
    {
      "type": "function",
      "name": "checkOutByHost",
      "constant": false,
      "payable": false,
      "inputs": [
        { "type": "uint256", "name": "tripId" },
        { "type": "uint64[]", "name": "panelParams" }
      ],
      "outputs": []
    },
    {
      "type": "function",
      "name": "confirmCheckOut",
      "constant": false,
      "payable": false,
      "inputs": [
        { "type": "uint256", "name": "tripId" },
        { "type": "bytes32", "name": "refferalHash" }
      ],
      "outputs": []
    },
    {
      "type": "function",
      "name": "createClaim",
      "constant": false,
      "payable": false,
      "inputs": [
        {
          "type": "tuple",
          "name": "request",
          "components": [
            { "type": "uint256", "name": "tripId" },
            { "type": "uint8", "name": "claimType" },
            { "type": "string", "name": "description" },
            { "type": "uint64", "name": "amountInUsdCents" },
            { "type": "string", "name": "photosUrl" }
          ]
        }
      ],
      "outputs": []
    },
    {
      "type": "function",
      "name": "createTripRequestWithDelivery",
      "constant": false,
      "stateMutability": "payable",
      "payable": true,
      "inputs": [
        {
          "type": "tuple",
          "name": "request",
          "components": [
            { "type": "uint256", "name": "carId" },
            { "type": "uint64", "name": "startDateTime" },
            { "type": "uint64", "name": "endDateTime" },
            { "type": "address", "name": "currencyType" },
            {
              "type": "tuple",
              "name": "pickUpInfo",
              "components": [
                {
                  "type": "tuple",
                  "name": "locationInfo",
                  "components": [
                    { "type": "string", "name": "userAddress" },
                    { "type": "string", "name": "country" },
                    { "type": "string", "name": "state" },
                    { "type": "string", "name": "city" },
                    { "type": "string", "name": "latitude" },
                    { "type": "string", "name": "longitude" },
                    { "type": "string", "name": "timeZoneId" }
                  ]
                },
                { "type": "bytes", "name": "signature" }
              ]
            },
            {
              "type": "tuple",
              "name": "returnInfo",
              "components": [
                {
                  "type": "tuple",
                  "name": "locationInfo",
                  "components": [
                    { "type": "string", "name": "userAddress" },
                    { "type": "string", "name": "country" },
                    { "type": "string", "name": "state" },
                    { "type": "string", "name": "city" },
                    { "type": "string", "name": "latitude" },
                    { "type": "string", "name": "longitude" },
                    { "type": "string", "name": "timeZoneId" }
                  ]
                },
                { "type": "bytes", "name": "signature" }
              ]
            }
          ]
        }
      ],
      "outputs": []
    },
    {
      "type": "function",
      "name": "finishTrip",
      "constant": false,
      "payable": false,
      "inputs": [
        { "type": "uint256", "name": "tripId" },
        { "type": "bytes32", "name": "refferalHash" }
      ],
      "outputs": []
    },
    {
      "type": "function",
      "name": "initialize",
      "constant": false,
      "payable": false,
      "inputs": [
        { "type": "address", "name": "carServiceAddress" },
        { "type": "address", "name": "currencyConverterServiceAddress" },
        { "type": "address", "name": "tripServiceAddress" },
        { "type": "address", "name": "userServiceAddress" },
        { "type": "address", "name": "paymentServiceAddress" },
        { "type": "address", "name": "claimServiceAddress" },
        { "type": "address", "name": "carDeliveryAddress" },
        { "type": "address", "name": "viewService" },
        { "type": "address", "name": "insuranceServiceAddress" },
<<<<<<< HEAD
        { "type": "address", "name": "dimoServiceAddress" }
=======
        { "type": "address", "name": "refferalProgramAddress" }
>>>>>>> e556d723
      ],
      "outputs": []
    },
    {
      "type": "function",
      "name": "owner",
      "constant": true,
      "stateMutability": "view",
      "payable": false,
      "inputs": [],
      "outputs": [{ "type": "address", "name": "" }]
    },
    {
      "type": "function",
      "name": "payClaim",
      "constant": false,
      "stateMutability": "payable",
      "payable": true,
      "inputs": [{ "type": "uint256", "name": "claimId" }],
      "outputs": []
    },
    {
      "type": "function",
      "name": "payKycCommission",
      "constant": false,
      "stateMutability": "payable",
      "payable": true,
      "inputs": [{ "type": "address", "name": "currency" }],
      "outputs": []
    },
    {
      "type": "function",
      "name": "proxiableUUID",
      "constant": true,
      "stateMutability": "view",
      "payable": false,
      "inputs": [],
      "outputs": [{ "type": "bytes32", "name": "" }]
    },
    {
      "type": "function",
      "name": "rejectClaim",
      "constant": false,
      "payable": false,
      "inputs": [{ "type": "uint256", "name": "claimId" }],
      "outputs": []
    },
    {
      "type": "function",
      "name": "rejectTripRequest",
      "constant": false,
      "payable": false,
      "inputs": [{ "type": "uint256", "name": "tripId" }],
      "outputs": []
    },
    {
      "type": "function",
      "name": "renounceOwnership",
      "constant": false,
      "payable": false,
      "inputs": [],
      "outputs": []
    },
    {
      "type": "function",
      "name": "saveDimoTokenIds",
      "constant": false,
      "payable": false,
      "inputs": [
        { "type": "uint256[]", "name": "dimoTokenIds" },
        { "type": "uint256[]", "name": "carIds" }
      ],
      "outputs": []
    },
    {
      "type": "function",
      "name": "saveGuestInsurance",
      "constant": false,
      "payable": false,
      "inputs": [
        {
          "type": "tuple",
          "name": "insuranceInfo",
          "components": [
            { "type": "string", "name": "companyName" },
            { "type": "string", "name": "policyNumber" },
            { "type": "string", "name": "photo" },
            { "type": "string", "name": "comment" },
            { "type": "uint8", "name": "insuranceType" }
          ]
        }
      ],
      "outputs": []
    },
    {
      "type": "function",
      "name": "saveTripInsuranceInfo",
      "constant": false,
      "payable": false,
      "inputs": [
        { "type": "uint256", "name": "tripId" },
        {
          "type": "tuple",
          "name": "insuranceInfo",
          "components": [
            { "type": "string", "name": "companyName" },
            { "type": "string", "name": "policyNumber" },
            { "type": "string", "name": "photo" },
            { "type": "string", "name": "comment" },
            { "type": "uint8", "name": "insuranceType" }
          ]
        }
      ],
      "outputs": []
    },
    {
      "type": "function",
      "name": "setCivicKYCInfo",
      "constant": false,
      "payable": false,
      "inputs": [
        { "type": "address", "name": "user" },
        {
          "type": "tuple",
          "name": "civicKycInfo",
          "components": [
            { "type": "string", "name": "fullName" },
            { "type": "string", "name": "licenseNumber" },
            { "type": "uint64", "name": "expirationDate" },
            { "type": "string", "name": "issueCountry" },
            { "type": "string", "name": "email" }
          ]
        },
        { "type": "bytes32", "name": "refferalHash" }
      ],
      "outputs": []
    },
    {
      "type": "function",
      "name": "setKYCInfo",
      "constant": false,
      "payable": false,
      "inputs": [
        { "type": "string", "name": "nickName" },
        { "type": "string", "name": "mobilePhoneNumber" },
        { "type": "string", "name": "profilePhoto" },
        { "type": "bytes", "name": "TCSignature" },
        { "type": "bytes32", "name": "refferalHash" }
      ],
      "outputs": []
    },
    {
      "type": "function",
      "name": "setMyCivicKYCInfo",
      "constant": false,
      "payable": false,
      "inputs": [
        {
          "type": "tuple",
          "name": "civicKycInfo",
          "components": [
            { "type": "string", "name": "fullName" },
            { "type": "string", "name": "licenseNumber" },
            { "type": "uint64", "name": "expirationDate" },
            { "type": "string", "name": "issueCountry" },
            { "type": "string", "name": "email" }
          ]
        }
      ],
      "outputs": []
    },
    {
      "type": "function",
      "name": "transferOwnership",
      "constant": false,
      "payable": false,
      "inputs": [{ "type": "address", "name": "newOwner" }],
      "outputs": []
    },
    {
      "type": "function",
      "name": "updateCarInfoWithLocation",
      "constant": false,
      "payable": false,
      "inputs": [
        {
          "type": "tuple",
          "name": "request",
          "components": [
            { "type": "uint256", "name": "carId" },
            { "type": "uint64", "name": "pricePerDayInUsdCents" },
            { "type": "uint64", "name": "securityDepositPerTripInUsdCents" },
            { "type": "uint64[]", "name": "engineParams" },
            { "type": "uint64", "name": "milesIncludedPerDay" },
            { "type": "uint32", "name": "timeBufferBetweenTripsInSec" },
            { "type": "bool", "name": "currentlyListed" },
            { "type": "bool", "name": "insuranceRequired" },
            { "type": "uint256", "name": "insurancePriceInUsdCents" },
            { "type": "uint8", "name": "engineType" },
            { "type": "string", "name": "tokenUri" }
          ]
        },
        {
          "type": "tuple",
          "name": "location",
          "components": [
            {
              "type": "tuple",
              "name": "locationInfo",
              "components": [
                { "type": "string", "name": "userAddress" },
                { "type": "string", "name": "country" },
                { "type": "string", "name": "state" },
                { "type": "string", "name": "city" },
                { "type": "string", "name": "latitude" },
                { "type": "string", "name": "longitude" },
                { "type": "string", "name": "timeZoneId" }
              ]
            },
            { "type": "bytes", "name": "signature" }
          ]
        }
      ],
      "outputs": []
    },
    {
      "type": "function",
<<<<<<< HEAD
      "name": "updateClaim",
      "constant": false,
      "payable": false,
      "inputs": [{ "type": "uint256", "name": "claimId" }],
=======
      "name": "updateServiceAddresses",
      "constant": false,
      "payable": false,
      "inputs": [{ "type": "address", "name": "adminService" }],
>>>>>>> e556d723
      "outputs": []
    },
    {
      "type": "function",
      "name": "upgradeTo",
      "constant": false,
      "payable": false,
      "inputs": [{ "type": "address", "name": "newImplementation" }],
      "outputs": []
    },
    {
      "type": "function",
      "name": "upgradeToAndCall",
      "constant": false,
      "stateMutability": "payable",
      "payable": true,
      "inputs": [
        { "type": "address", "name": "newImplementation" },
        { "type": "bytes", "name": "data" }
      ],
      "outputs": []
    },
    {
      "type": "function",
      "name": "useKycCommission",
      "constant": false,
      "payable": false,
      "inputs": [{ "type": "address", "name": "user" }],
      "outputs": []
    }
  ]
}<|MERGE_RESOLUTION|>--- conflicted
+++ resolved
@@ -80,8 +80,7 @@
             },
             { "type": "bool", "name": "currentlyListed" },
             { "type": "bool", "name": "insuranceRequired" },
-            { "type": "uint256", "name": "insurancePriceInUsdCents" },
-            { "type": "uint256", "name": "dimoTokenId" }
+            { "type": "uint256", "name": "insurancePriceInUsdCents" }
           ]
         },
         { "type": "bytes32", "name": "refferalHash" }
@@ -290,11 +289,7 @@
         { "type": "address", "name": "carDeliveryAddress" },
         { "type": "address", "name": "viewService" },
         { "type": "address", "name": "insuranceServiceAddress" },
-<<<<<<< HEAD
-        { "type": "address", "name": "dimoServiceAddress" }
-=======
         { "type": "address", "name": "refferalProgramAddress" }
->>>>>>> e556d723
       ],
       "outputs": []
     },
@@ -356,17 +351,6 @@
       "constant": false,
       "payable": false,
       "inputs": [],
-      "outputs": []
-    },
-    {
-      "type": "function",
-      "name": "saveDimoTokenIds",
-      "constant": false,
-      "payable": false,
-      "inputs": [
-        { "type": "uint256[]", "name": "dimoTokenIds" },
-        { "type": "uint256[]", "name": "carIds" }
-      ],
       "outputs": []
     },
     {
@@ -522,17 +506,10 @@
     },
     {
       "type": "function",
-<<<<<<< HEAD
-      "name": "updateClaim",
-      "constant": false,
-      "payable": false,
-      "inputs": [{ "type": "uint256", "name": "claimId" }],
-=======
       "name": "updateServiceAddresses",
       "constant": false,
       "payable": false,
       "inputs": [{ "type": "address", "name": "adminService" }],
->>>>>>> e556d723
       "outputs": []
     },
     {
