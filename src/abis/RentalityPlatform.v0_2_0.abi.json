{
  "abi": [
    {
      "type": "event",
      "anonymous": false,
      "name": "AdminChanged",
      "inputs": [
        { "type": "address", "name": "previousAdmin", "indexed": false },
        { "type": "address", "name": "newAdmin", "indexed": false }
      ]
    },
    {
      "type": "event",
      "anonymous": false,
      "name": "BeaconUpgraded",
      "inputs": [{ "type": "address", "name": "beacon", "indexed": true }]
    },
    {
      "type": "event",
      "anonymous": false,
      "name": "Initialized",
      "inputs": [{ "type": "uint8", "name": "version", "indexed": false }]
    },
    {
      "type": "event",
      "anonymous": false,
      "name": "OwnershipTransferred",
      "inputs": [
        { "type": "address", "name": "previousOwner", "indexed": true },
        { "type": "address", "name": "newOwner", "indexed": true }
      ]
    },
    {
      "type": "event",
      "anonymous": false,
      "name": "Upgraded",
      "inputs": [{ "type": "address", "name": "implementation", "indexed": true }]
    },
    {
      "type": "function",
      "name": "addCar",
      "constant": false,
      "payable": false,
      "inputs": [
        {
          "type": "tuple",
          "name": "request",
          "components": [
            { "type": "string", "name": "tokenUri" },
            { "type": "string", "name": "carVinNumber" },
            { "type": "string", "name": "brand" },
            { "type": "string", "name": "model" },
            { "type": "uint32", "name": "yearOfProduction" },
            { "type": "uint64", "name": "pricePerDayInUsdCents" },
            { "type": "uint64", "name": "securityDepositPerTripInUsdCents" },
            { "type": "uint64[]", "name": "engineParams" },
            { "type": "uint8", "name": "engineType" },
            { "type": "uint64", "name": "milesIncludedPerDay" },
            { "type": "uint32", "name": "timeBufferBetweenTripsInSec" },
            { "type": "string", "name": "geoApiKey" },
            {
              "type": "tuple",
              "name": "locationInfo",
              "components": [
                {
                  "type": "tuple",
                  "name": "locationInfo",
                  "components": [
                    { "type": "string", "name": "userAddress" },
                    { "type": "string", "name": "country" },
                    { "type": "string", "name": "state" },
                    { "type": "string", "name": "city" },
                    { "type": "string", "name": "latitude" },
                    { "type": "string", "name": "longitude" },
                    { "type": "string", "name": "timeZoneId" }
                  ]
                },
                { "type": "bytes", "name": "signature" }
              ]
            },
            { "type": "bool", "name": "currentlyListed" },
            { "type": "bool", "name": "insuranceRequired" },
            { "type": "uint256", "name": "insurancePriceInUsdCents" }
          ]
        }
      ],
      "outputs": [{ "type": "uint256", "name": "" }]
    },
    {
      "type": "function",
      "name": "addUserDeliveryPrices",
      "constant": false,
      "payable": false,
      "inputs": [
        { "type": "uint64", "name": "underTwentyFiveMilesInUsdCents" },
        { "type": "uint64", "name": "aboveTwentyFiveMilesInUsdCents" }
      ],
      "outputs": []
    },
    {
      "type": "function",
      "name": "addUserDiscount",
      "constant": false,
      "payable": false,
      "inputs": [
        {
          "type": "tuple",
          "name": "data",
          "components": [
            { "type": "uint32", "name": "threeDaysDiscount" },
            { "type": "uint32", "name": "sevenDaysDiscount" },
            { "type": "uint32", "name": "thirtyDaysDiscount" },
            { "type": "bool", "name": "initialized" }
          ]
        }
      ],
      "outputs": []
    },
    {
      "type": "function",
      "name": "approveTripRequest",
      "constant": false,
      "payable": false,
      "inputs": [{ "type": "uint256", "name": "tripId" }],
      "outputs": []
    },
    {
      "type": "function",
      "name": "checkInByGuest",
      "constant": false,
      "payable": false,
      "inputs": [
        { "type": "uint256", "name": "tripId" },
        { "type": "uint64[]", "name": "panelParams" }
      ],
      "outputs": []
    },
    {
      "type": "function",
      "name": "checkInByHost",
      "constant": false,
      "payable": false,
      "inputs": [
        { "type": "uint256", "name": "tripId" },
        { "type": "uint64[]", "name": "panelParams" },
        { "type": "string", "name": "insuranceCompany" },
        { "type": "string", "name": "insuranceNumber" }
      ],
      "outputs": []
    },
    {
      "type": "function",
      "name": "checkOutByGuest",
      "constant": false,
      "payable": false,
      "inputs": [
        { "type": "uint256", "name": "tripId" },
        { "type": "uint64[]", "name": "panelParams" }
      ],
      "outputs": []
    },
    {
      "type": "function",
      "name": "checkOutByHost",
      "constant": false,
      "payable": false,
      "inputs": [
        { "type": "uint256", "name": "tripId" },
        { "type": "uint64[]", "name": "panelParams" }
      ],
      "outputs": []
    },
    {
      "type": "function",
      "name": "confirmCheckOut",
      "constant": false,
      "payable": false,
      "inputs": [{ "type": "uint256", "name": "tripId" }],
      "outputs": []
    },
    {
      "type": "function",
      "name": "createClaim",
      "constant": false,
      "payable": false,
      "inputs": [
        {
          "type": "tuple",
          "name": "request",
          "components": [
            { "type": "uint256", "name": "tripId" },
            { "type": "uint8", "name": "claimType" },
            { "type": "string", "name": "description" },
            { "type": "uint64", "name": "amountInUsdCents" },
            { "type": "string", "name": "photosUrl" }
          ]
        }
      ],
      "outputs": []
    },
    {
      "type": "function",
      "name": "createTripRequestWithDelivery",
      "constant": false,
      "stateMutability": "payable",
      "payable": true,
      "inputs": [
        {
          "type": "tuple",
          "name": "request",
          "components": [
            { "type": "uint256", "name": "carId" },
            { "type": "uint64", "name": "startDateTime" },
            { "type": "uint64", "name": "endDateTime" },
            { "type": "address", "name": "currencyType" },
            {
              "type": "tuple",
              "name": "pickUpInfo",
              "components": [
                {
                  "type": "tuple",
                  "name": "locationInfo",
                  "components": [
                    { "type": "string", "name": "userAddress" },
                    { "type": "string", "name": "country" },
                    { "type": "string", "name": "state" },
                    { "type": "string", "name": "city" },
                    { "type": "string", "name": "latitude" },
                    { "type": "string", "name": "longitude" },
                    { "type": "string", "name": "timeZoneId" }
                  ]
                },
                { "type": "bytes", "name": "signature" }
              ]
            },
            {
              "type": "tuple",
              "name": "returnInfo",
              "components": [
                {
                  "type": "tuple",
                  "name": "locationInfo",
                  "components": [
                    { "type": "string", "name": "userAddress" },
                    { "type": "string", "name": "country" },
                    { "type": "string", "name": "state" },
                    { "type": "string", "name": "city" },
                    { "type": "string", "name": "latitude" },
                    { "type": "string", "name": "longitude" },
                    { "type": "string", "name": "timeZoneId" }
                  ]
                },
                { "type": "bytes", "name": "signature" }
              ]
            }
          ]
        }
      ],
      "outputs": []
    },
    {
      "type": "function",
      "name": "finishTrip",
      "constant": false,
      "payable": false,
      "inputs": [{ "type": "uint256", "name": "tripId" }],
      "outputs": []
    },
    {
      "type": "function",
      "name": "initialize",
      "constant": false,
      "payable": false,
      "inputs": [
        { "type": "address", "name": "carServiceAddress" },
        { "type": "address", "name": "currencyConverterServiceAddress" },
        { "type": "address", "name": "tripServiceAddress" },
        { "type": "address", "name": "userServiceAddress" },
        { "type": "address", "name": "paymentServiceAddress" },
        { "type": "address", "name": "claimServiceAddress" },
        { "type": "address", "name": "carDeliveryAddress" },
        { "type": "address", "name": "viewService" },
        { "type": "address", "name": "insuranceServiceAddress" }
      ],
      "outputs": []
    },
    {
      "type": "function",
      "name": "owner",
      "constant": true,
      "stateMutability": "view",
      "payable": false,
      "inputs": [],
      "outputs": [{ "type": "address", "name": "" }]
    },
    {
      "type": "function",
      "name": "payClaim",
      "constant": false,
      "stateMutability": "payable",
      "payable": true,
      "inputs": [{ "type": "uint256", "name": "claimId" }],
      "outputs": []
    },
    {
      "type": "function",
      "name": "payKycCommission",
      "constant": false,
      "stateMutability": "payable",
      "payable": true,
      "inputs": [{ "type": "address", "name": "currency" }],
      "outputs": []
    },
    {
      "type": "function",
      "name": "proxiableUUID",
      "constant": true,
      "stateMutability": "view",
      "payable": false,
      "inputs": [],
      "outputs": [{ "type": "bytes32", "name": "" }]
    },
    {
      "type": "function",
      "name": "rejectClaim",
      "constant": false,
      "payable": false,
      "inputs": [{ "type": "uint256", "name": "claimId" }],
      "outputs": []
    },
    {
      "type": "function",
      "name": "rejectTripRequest",
      "constant": false,
      "payable": false,
      "inputs": [{ "type": "uint256", "name": "tripId" }],
      "outputs": []
    },
    {
      "type": "function",
      "name": "renounceOwnership",
      "constant": false,
      "payable": false,
      "inputs": [],
      "outputs": []
    },
    {
      "type": "function",
      "name": "saveGuestInsurance",
      "constant": false,
      "payable": false,
      "inputs": [
        {
          "type": "tuple",
          "name": "insuranceInfo",
          "components": [
            { "type": "string", "name": "companyName" },
            { "type": "string", "name": "policyNumber" },
            { "type": "string", "name": "photo" },
            { "type": "string", "name": "comment" },
            { "type": "uint8", "name": "insuranceType" }
          ]
        }
      ],
      "outputs": []
    },
    {
      "type": "function",
      "name": "saveTripInsuranceInfo",
      "constant": false,
      "payable": false,
      "inputs": [
        { "type": "uint256", "name": "tripId" },
        {
          "type": "tuple",
          "name": "insuranceInfo",
          "components": [
            { "type": "string", "name": "companyName" },
            { "type": "string", "name": "policyNumber" },
            { "type": "string", "name": "photo" },
            { "type": "string", "name": "comment" },
            { "type": "uint8", "name": "insuranceType" }
          ]
        }
      ],
      "outputs": []
    },
    {
      "type": "function",
      "name": "setCivicKYCInfo",
      "constant": false,
      "payable": false,
      "inputs": [
        { "type": "address", "name": "user" },
        {
          "type": "tuple",
          "name": "civicKycInfo",
          "components": [
            { "type": "string", "name": "fullName" },
            { "type": "string", "name": "licenseNumber" },
            { "type": "uint64", "name": "expirationDate" },
            { "type": "string", "name": "issueCountry" },
            { "type": "string", "name": "email" }
          ]
        }
      ],
      "outputs": []
    },
    {
      "type": "function",
      "name": "setKYCInfo",
      "constant": false,
      "payable": false,
      "inputs": [
        { "type": "string", "name": "nickName" },
        { "type": "string", "name": "mobilePhoneNumber" },
        { "type": "string", "name": "profilePhoto" },
        { "type": "bytes", "name": "TCSignature" }
      ],
      "outputs": []
    },
    {
      "type": "function",
      "name": "transferOwnership",
      "constant": false,
      "payable": false,
      "inputs": [{ "type": "address", "name": "newOwner" }],
      "outputs": []
    },
    {
      "type": "function",
      "name": "updateCarInfo",
      "constant": false,
      "payable": false,
      "inputs": [
        {
          "type": "tuple",
          "name": "request",
          "components": [
            { "type": "uint256", "name": "carId" },
            { "type": "uint64", "name": "pricePerDayInUsdCents" },
            { "type": "uint64", "name": "securityDepositPerTripInUsdCents" },
            { "type": "uint64[]", "name": "engineParams" },
            { "type": "uint64", "name": "milesIncludedPerDay" },
            { "type": "uint32", "name": "timeBufferBetweenTripsInSec" },
            { "type": "bool", "name": "currentlyListed" },
<<<<<<< HEAD
            { "type": "bool", "name": "insuranceRequired" },
            { "type": "uint256", "name": "insurancePriceInUsdCents" }
=======
            { "type": "bool", "name": "insuranceIncluded" },
            { "type": "uint8", "name": "engineType" },
            { "type": "string", "name": "tokenUri" }
>>>>>>> 7c1ef871
          ]
        }
      ],
      "outputs": []
    },
    {
      "type": "function",
      "name": "updateCarInfoWithLocation",
      "constant": false,
      "payable": false,
      "inputs": [
        {
          "type": "tuple",
          "name": "request",
          "components": [
            { "type": "uint256", "name": "carId" },
            { "type": "uint64", "name": "pricePerDayInUsdCents" },
            { "type": "uint64", "name": "securityDepositPerTripInUsdCents" },
            { "type": "uint64[]", "name": "engineParams" },
            { "type": "uint64", "name": "milesIncludedPerDay" },
            { "type": "uint32", "name": "timeBufferBetweenTripsInSec" },
            { "type": "bool", "name": "currentlyListed" },
<<<<<<< HEAD
            { "type": "bool", "name": "insuranceRequired" },
            { "type": "uint256", "name": "insurancePriceInUsdCents" }
=======
            { "type": "bool", "name": "insuranceIncluded" },
            { "type": "uint8", "name": "engineType" },
            { "type": "string", "name": "tokenUri" }
>>>>>>> 7c1ef871
          ]
        },
        {
          "type": "tuple",
          "name": "location",
          "components": [
            {
              "type": "tuple",
              "name": "locationInfo",
              "components": [
                { "type": "string", "name": "userAddress" },
                { "type": "string", "name": "country" },
                { "type": "string", "name": "state" },
                { "type": "string", "name": "city" },
                { "type": "string", "name": "latitude" },
                { "type": "string", "name": "longitude" },
                { "type": "string", "name": "timeZoneId" }
              ]
            },
            { "type": "bytes", "name": "signature" }
          ]
        },
        { "type": "string", "name": "geoApiKey" }
      ],
      "outputs": []
    },
    {
      "type": "function",
      "name": "updateClaim",
      "constant": false,
      "payable": false,
      "inputs": [{ "type": "uint256", "name": "claimId" }],
      "outputs": []
    },
    {
      "type": "function",
      "name": "updateServiceAddresses",
      "constant": false,
      "payable": false,
      "inputs": [{ "type": "address", "name": "adminService" }],
      "outputs": []
    },
    {
      "type": "function",
      "name": "upgradeTo",
      "constant": false,
      "payable": false,
      "inputs": [{ "type": "address", "name": "newImplementation" }],
      "outputs": []
    },
    {
      "type": "function",
      "name": "upgradeToAndCall",
      "constant": false,
      "stateMutability": "payable",
      "payable": true,
      "inputs": [
        { "type": "address", "name": "newImplementation" },
        { "type": "bytes", "name": "data" }
      ],
      "outputs": []
    },
    {
      "type": "function",
      "name": "useKycCommission",
      "constant": false,
      "payable": false,
      "inputs": [{ "type": "address", "name": "user" }],
      "outputs": []
    }
  ]
}<|MERGE_RESOLUTION|>--- conflicted
+++ resolved
@@ -58,6 +58,7 @@
             { "type": "uint64", "name": "milesIncludedPerDay" },
             { "type": "uint32", "name": "timeBufferBetweenTripsInSec" },
             { "type": "string", "name": "geoApiKey" },
+            { "type": "bool", "name": "insuranceIncluded" },
             {
               "type": "tuple",
               "name": "locationInfo",
@@ -78,9 +79,7 @@
                 { "type": "bytes", "name": "signature" }
               ]
             },
-            { "type": "bool", "name": "currentlyListed" },
-            { "type": "bool", "name": "insuranceRequired" },
-            { "type": "uint256", "name": "insurancePriceInUsdCents" }
+            { "type": "bool", "name": "currentlyListed" }
           ]
         }
       ],
@@ -193,6 +192,26 @@
             { "type": "string", "name": "description" },
             { "type": "uint64", "name": "amountInUsdCents" },
             { "type": "string", "name": "photosUrl" }
+          ]
+        }
+      ],
+      "outputs": []
+    },
+    {
+      "type": "function",
+      "name": "createTripRequest",
+      "constant": false,
+      "stateMutability": "payable",
+      "payable": true,
+      "inputs": [
+        {
+          "type": "tuple",
+          "name": "request",
+          "components": [
+            { "type": "uint256", "name": "carId" },
+            { "type": "uint64", "name": "startDateTime" },
+            { "type": "uint64", "name": "endDateTime" },
+            { "type": "address", "name": "currencyType" }
           ]
         }
       ],
@@ -279,8 +298,7 @@
         { "type": "address", "name": "paymentServiceAddress" },
         { "type": "address", "name": "claimServiceAddress" },
         { "type": "address", "name": "carDeliveryAddress" },
-        { "type": "address", "name": "viewService" },
-        { "type": "address", "name": "insuranceServiceAddress" }
+        { "type": "address", "name": "viewService" }
       ],
       "outputs": []
     },
@@ -342,47 +360,6 @@
       "constant": false,
       "payable": false,
       "inputs": [],
-      "outputs": []
-    },
-    {
-      "type": "function",
-      "name": "saveGuestInsurance",
-      "constant": false,
-      "payable": false,
-      "inputs": [
-        {
-          "type": "tuple",
-          "name": "insuranceInfo",
-          "components": [
-            { "type": "string", "name": "companyName" },
-            { "type": "string", "name": "policyNumber" },
-            { "type": "string", "name": "photo" },
-            { "type": "string", "name": "comment" },
-            { "type": "uint8", "name": "insuranceType" }
-          ]
-        }
-      ],
-      "outputs": []
-    },
-    {
-      "type": "function",
-      "name": "saveTripInsuranceInfo",
-      "constant": false,
-      "payable": false,
-      "inputs": [
-        { "type": "uint256", "name": "tripId" },
-        {
-          "type": "tuple",
-          "name": "insuranceInfo",
-          "components": [
-            { "type": "string", "name": "companyName" },
-            { "type": "string", "name": "policyNumber" },
-            { "type": "string", "name": "photo" },
-            { "type": "string", "name": "comment" },
-            { "type": "uint8", "name": "insuranceType" }
-          ]
-        }
-      ],
       "outputs": []
     },
     {
@@ -444,14 +421,9 @@
             { "type": "uint64", "name": "milesIncludedPerDay" },
             { "type": "uint32", "name": "timeBufferBetweenTripsInSec" },
             { "type": "bool", "name": "currentlyListed" },
-<<<<<<< HEAD
-            { "type": "bool", "name": "insuranceRequired" },
-            { "type": "uint256", "name": "insurancePriceInUsdCents" }
-=======
             { "type": "bool", "name": "insuranceIncluded" },
             { "type": "uint8", "name": "engineType" },
             { "type": "string", "name": "tokenUri" }
->>>>>>> 7c1ef871
           ]
         }
       ],
@@ -474,14 +446,9 @@
             { "type": "uint64", "name": "milesIncludedPerDay" },
             { "type": "uint32", "name": "timeBufferBetweenTripsInSec" },
             { "type": "bool", "name": "currentlyListed" },
-<<<<<<< HEAD
-            { "type": "bool", "name": "insuranceRequired" },
-            { "type": "uint256", "name": "insurancePriceInUsdCents" }
-=======
             { "type": "bool", "name": "insuranceIncluded" },
             { "type": "uint8", "name": "engineType" },
             { "type": "string", "name": "tokenUri" }
->>>>>>> 7c1ef871
           ]
         },
         {
