const { ethers } = require('hardhat')

async function startDeploy(contractName) {
  console.log(`Start deploying ${contractName}`)

  const [deployer] = await ethers.getSigners()
<<<<<<< HEAD

=======
 
>>>>>>> a2d7a6c6
  const balance = await ethers.provider.getBalance(deployer.address)
  console.log(`Deployer address is:${await deployer.getAddress()} with balance:${balance}`)

  const chainId = (await deployer.provider?.getNetwork())?.chainId ?? -1
  console.log('ChainId is:', chainId)

  return { contractName, deployer, balance, chainId }
}

function checkNotNull(value, fieldName) {
  if (value) {
    console.log(`${fieldName} is: ${value}`)
    return value
  } else {
    throw new Error(`${fieldName} is not set`)
  }
}

module.exports = {
  startDeploy,
  checkNotNull,
}<|MERGE_RESOLUTION|>--- conflicted
+++ resolved
@@ -4,11 +4,6 @@
   console.log(`Start deploying ${contractName}`)
 
   const [deployer] = await ethers.getSigners()
-<<<<<<< HEAD
-
-=======
- 
->>>>>>> a2d7a6c6
   const balance = await ethers.provider.getBalance(deployer.address)
   console.log(`Deployer address is:${await deployer.getAddress()} with balance:${balance}`)
 
