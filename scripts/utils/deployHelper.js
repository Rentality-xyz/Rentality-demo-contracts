--- conflicted
+++ resolved
@@ -4,10 +4,7 @@
   console.log(`Start deploying ${contractName}`)
 
   const [deployer] = await ethers.getSigners()
-<<<<<<< HEAD
-=======
 
->>>>>>> 7cbc27bb
   const balance = await ethers.provider.getBalance(deployer.address)
   console.log(`Deployer address is:${await deployer.getAddress()} with balance:${balance}`)
 
