const fs = require('fs')
const path = require('path')
const { checkNotNull } = require('./deployHelper')
const { getContractAddress } = require('./contractAddress')

const pathToContractFolder = './contracts/'

const buildLibPath = (libName) => {
  return pathToContractFolder + 'libs/' + libName + '.sol'
}
const existingLibs = [
  {
    name: 'RentalityUtils',
    pathToDeploy: './scripts/deploy_1a_RentalityUtils.js',
  },
  {
    name: 'RentalityQuery',
    pathToDeploy: './scripts/deploy_1d_RentalityQuery.js',
  },
  {
    name: 'RealMath',
    pathToDeploy: './scripts/deploy_1c_RealMath.js',
  },
  {
    name: 'RentalityTripsQuery',
    pathToDeploy: './scripts/deploy_1e_RentalityTripsQuery.js',
  },
  {
    name: 'RentalityRefferalLib',
    pathToDeploy: './scripts/deploy_1f_RentalityRefferalLib.js',
  },
  {
    name: 'RentalityViewLib',
<<<<<<< HEAD
    pathToDeploy: './scripts/deploy_1g_RentalityViewLib.js',
=======
    pathToDeploy: './scripts/scripts/deploy_1g_RentalityViewLib.js',
>>>>>>> 668aa031
  },
]

const getContractLibs = (contract, chainId) => {
  let libs = {}
  const pathToContract = findContractFile(contract, pathToContractFolder)

  for (let i = 0; i < existingLibs.length; i++) {
    const libName = searchPatternInFile(pathToContract, existingLibs[i].name)
    if (libName === null) continue
    libs[libName] = checkNotNull(getContractAddress(libName, existingLibs[i].pathToDeploy, chainId), libName)
  }
  return libs
}

function findContractFile(contractName, folderPath) {
  const files = fs.readdirSync(folderPath)

  for (const file of files) {
    const filePath = path.join(folderPath, file)

    const stats = fs.statSync(filePath)

    if (stats.isDirectory()) {
      const result = findContractFile(contractName, '.' + path.sep + filePath)
      if (result) {
        return result
      }
    } else {
      if (file.match(contractName  + '.sol') && !file.match('I' + contractName) && !file.match('A' + contractName)) {
        return '.' + path.sep + filePath
      }
    }
  }

  return null
}

function searchPatternInFile(filePath, pattern) {
  try {
    const fileContent = fs.readFileSync(filePath, 'utf-8')

    let match = fileContent.match(new RegExp(pattern + '\\.([a-zA-Z_$][a-zA-Z_$0-9]*)', 'g'))
    

    if (match) {
      let result = match
        .map((value) => value.slice(pattern.length + 1, value.length))
        .find((value) => !isFnInternal(pattern, value))
      if (result !== undefined) return pattern
      return null
    } else {
      return null
    }
  } catch (error) {
    console.error(`Error reading file: ${error}`)
    return null
  }
}

function isFnInternal(libName, fnName) {
  const fileContent = fs.readFileSync(buildLibPath(libName), 'utf-8')

  let indexOfFunction = fileContent.search('function ' + fnName)
  let indexOfBracket = fileContent.indexOf('{', indexOfFunction)

  return fileContent.slice(indexOfFunction, indexOfBracket).includes('internal')
}

module.exports = getContractLibs<|MERGE_RESOLUTION|>--- conflicted
+++ resolved
@@ -31,11 +31,7 @@
   },
   {
     name: 'RentalityViewLib',
-<<<<<<< HEAD
     pathToDeploy: './scripts/deploy_1g_RentalityViewLib.js',
-=======
-    pathToDeploy: './scripts/scripts/deploy_1g_RentalityViewLib.js',
->>>>>>> 668aa031
   },
 ]
 
@@ -79,7 +75,7 @@
     const fileContent = fs.readFileSync(filePath, 'utf-8')
 
     let match = fileContent.match(new RegExp(pattern + '\\.([a-zA-Z_$][a-zA-Z_$0-9]*)', 'g'))
-    
+
 
     if (match) {
       let result = match
