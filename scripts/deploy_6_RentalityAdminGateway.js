--- conflicted
+++ resolved
@@ -51,11 +51,6 @@
     getContractAddress('RentalityView', 'scripts/deploy_4b_RentalityView.js', chainId),
     'RentalityView'
   )
-<<<<<<< HEAD
-  const rentalityInsurance = checkNotNull(
-    getContractAddress('RentalityInsurance', 'scripts/deploy_3d_RentalityInsurance.js', chainId),
-    'RentalityInsurance'
-=======
   const rentalityUtilsAddress = checkNotNull(
     getContractAddress('RentalityUtils', 'scripts/deploy_1a_RentalityUtils.js', chainId),
     'RentalityUtils'
@@ -63,7 +58,10 @@
   const rentalityQueryAddress = checkNotNull(
     getContractAddress('RentalityQuery', 'scripts/deploy_1d_RentalityQuery.js', chainId),
     'RentalityQuery'
->>>>>>> aacbee4f
+  )
+  const rentalityInsurance = checkNotNull(
+    getContractAddress('RentalityInsurance', 'scripts/deploy_3d_RentalityInsurance.js', chainId),
+    'RentalityInsurance'
   )
 
   const contractFactory = await ethers.getContractFactory(contractName, {
