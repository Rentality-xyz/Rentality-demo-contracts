const saveJsonAbi = require('./utils/abiSaver')
const { ethers, upgrades } = require('hardhat')
const { getContractAddress } = require('./utils/contractAddress')
const addressSaver = require('./utils/addressSaver')
const { checkNotNull, startDeploy } = require('./utils/deployHelper')

async function main() {
  const { contractName, chainId } = await startDeploy('RentalityAdminGateway')

  if (chainId < 0) throw new Error('chainId is not set')

  const rentalityUtilsAddress = checkNotNull(
    getContractAddress('RentalityUtils', 'scripts/deploy_1a_RentalityUtils.js', chainId),
    'RentalityUtils'
  )

  const rentalityUserServiceAddress = checkNotNull(
    getContractAddress('RentalityUserService', 'scripts/deploy_1b_RentalityUserService.js', chainId),
    'RentalityUserService'
  )

  const rentalityClaimService = checkNotNull(
    getContractAddress('RentalityClaimService', 'scripts/deploy_2a_RentalityClaimService.js', chainId),
    'RentalityClaimService'
  )

  const rentalityCurrencyConverterAddress = checkNotNull(
    getContractAddress('RentalityCurrencyConverter', 'scripts/deploy_3b_RentalityCurrencyConverter.js', chainId),
    'RentalityCurrencyConverter'
  )

  const rentalityPaymentServiceAddress = checkNotNull(
    getContractAddress('RentalityPaymentService', 'scripts/deploy_3c_RentalityPaymentService.js', chainId),
    'RentalityPaymentService'
  )

  const rentalityCarTokenAddress = checkNotNull(
    getContractAddress('RentalityCarToken', 'scripts/deploy_3_RentalityCarToken.js', chainId),
    'RentalityCarToken'
  )

  const rentalityTripServiceAddress = checkNotNull(
    getContractAddress('RentalityTripService', 'scripts/deploy_4_RentalityTripService.js', chainId),
    'RentalityTripService'
  )

  const rentalityPlatformAddress = checkNotNull(
    getContractAddress('RentalityPlatform', 'scripts/deploy_5_RentalityPlatform.js', chainId),
    'RentalityPlatform'
  )
  const rentalityCarDelivery = checkNotNull(
    getContractAddress('RentalityCarDelivery', 'scripts/deploy_2i_RentalityCarDelivery.js', chainId),
    'RentalityCarDelivery'
  )
  const rentalityView = checkNotNull(
    getContractAddress('RentalityView', 'scripts/deploy_4c_RentalityView.js', chainId),
    'RentalityView'
  )
  const rentalityTripsQueryAddress = checkNotNull(
    getContractAddress('RentalityTripsQuery', 'scripts/deploy_1e_RentalityTripsQuery.js', chainId),
    'RentalityTripsQuery'
  )
  const rentalityQueryAddress = checkNotNull(
    getContractAddress('RentalityQuery', 'scripts/deploy_1d_RentalityQuery.js', chainId),
    'RentalityQuery'
  )
  const rentalityInsurance = checkNotNull(
    getContractAddress('RentalityInsurance', 'scripts/deploy_3d_RentalityInsurance.js', chainId),
    'RentalityInsurance'
  )

  const rentalityRefferalProgram = checkNotNull(
    getContractAddress('RentalityReferralProgram', 'scripts/deploy_3e_RentalityReferralProgram.js', chainId),
    'RentalityReferralProgram'
  )
  const rentalityTripsView = checkNotNull(
    getContractAddress('RentalityTripsView', 'scripts/deploy_4b_RentalityTripsView.js', chainId),
    'RentalityTripsView'
  )
<<<<<<< HEAD
  const dimoService = checkNotNull(
    getContractAddress('RentalityDimoService', 'scripts/deploy_3e_RentalityDimoService.js', chainId),
    'RentalityDimoService'
=======
  const rentalityPromoService = checkNotNull(
    getContractAddress('RentalityPromoService', 'scripts/deploy_4f_RentalityPromo.js', chainId),
    'RentalityPromoService'
>>>>>>> e556d723
  )

  const contractFactory = await ethers.getContractFactory(contractName, {
    libraries: {
      RentalityTripsQuery: rentalityTripsQueryAddress,
      RentalityUtils: rentalityUtilsAddress,
    },
  })

  const contract = await upgrades.deployProxy(contractFactory, [
    rentalityCarTokenAddress,
    rentalityCurrencyConverterAddress,
    rentalityTripServiceAddress,
    rentalityUserServiceAddress,
    rentalityPlatformAddress,
    rentalityPaymentServiceAddress,
    rentalityClaimService,
    rentalityCarDelivery,
    rentalityView,
    rentalityInsurance,
    rentalityTripsView,
<<<<<<< HEAD
    dimoService
=======
    rentalityRefferalProgram,
    rentalityPromoService,
>>>>>>> e556d723
  ])

  await contract.waitForDeployment()
  const contractAddress = await contract.getAddress()

  console.log(`${contractName} was deployed to: ${contractAddress}`)
  addressSaver(contractAddress, contractName, true, chainId)
  await saveJsonAbi(contractName, chainId, contract)
  console.log()
}

main()
  .then(() => process.exit(0))
  .catch((error) => {
    console.error(error)
    process.exit(1)
  })<|MERGE_RESOLUTION|>--- conflicted
+++ resolved
@@ -77,15 +77,13 @@
     getContractAddress('RentalityTripsView', 'scripts/deploy_4b_RentalityTripsView.js', chainId),
     'RentalityTripsView'
   )
-<<<<<<< HEAD
+  const rentalityPromoService = checkNotNull(
+    getContractAddress('RentalityPromoService', 'scripts/deploy_4f_RentalityPromo.js', chainId),
+    'RentalityPromoService'
+  )
   const dimoService = checkNotNull(
     getContractAddress('RentalityDimoService', 'scripts/deploy_3e_RentalityDimoService.js', chainId),
     'RentalityDimoService'
-=======
-  const rentalityPromoService = checkNotNull(
-    getContractAddress('RentalityPromoService', 'scripts/deploy_4f_RentalityPromo.js', chainId),
-    'RentalityPromoService'
->>>>>>> e556d723
   )
 
   const contractFactory = await ethers.getContractFactory(contractName, {
@@ -107,12 +105,9 @@
     rentalityView,
     rentalityInsurance,
     rentalityTripsView,
-<<<<<<< HEAD
-    dimoService
-=======
     rentalityRefferalProgram,
     rentalityPromoService,
->>>>>>> e556d723
+    dimoService
   ])
 
   await contract.waitForDeployment()
