const saveJsonAbi = require('./utils/abiSaver')
const { ethers, upgrades } = require('hardhat')
const { getContractAddress } = require('./utils/contractAddress')
const addressSaver = require('./utils/addressSaver')
const { checkNotNull, startDeploy } = require('./utils/deployHelper')

async function main() {
  const { contractName, chainId } = await startDeploy('RentalityCarToken')

  if (chainId < 0) throw new Error('chainId is not set')

  const rentalityUtilsAddress = checkNotNull(
    getContractAddress('RentalityUtils', 'scripts/deploy_1a_RentalityUtils.js', chainId),
    'RentalityUtils'
  )

  const geoAddress = checkNotNull(
    getContractAddress('RentalityGeoService', 'scripts/deploy_2f_RentalityGeoService.js', chainId),
    'RentalityGeoService'
  )

  const engineAddress = checkNotNull(
    getContractAddress('RentalityEnginesService', 'scripts/deploy_2b_RentalityEngineService.js', chainId),
    'RentalityEnginesService'
  )
  const rentalityUserServiceAddress = checkNotNull(
    getContractAddress('RentalityUserService', 'scripts/deploy_1b_RentalityUserService.js', chainId),
    'RentalityUserService'
  )
  const notificationService = checkNotNull(
    getContractAddress('RentalityNotificationService', 'scripts/deploy_2_RentalityNotificationService.js', chainId),
    'RentalityUserServRentalityNotificationServiceice'
  )

  const contractFactory = await ethers.getContractFactory(contractName, {
    libraries: {
      RentalityUtils: rentalityUtilsAddress,
    },
  })
<<<<<<< HEAD
  const contract = await upgrades.deployProxy(contractFactory, [geoAddress, engineAddress, rentalityUserServiceAddress,notificationService])
=======
  const contract = await upgrades.deployProxy(contractFactory, [
    geoAddress,
    engineAddress,
    rentalityUserServiceAddress,
    notificationService,
  ])
>>>>>>> 6d57d789
  await contract.waitForDeployment()

  const contractAddress = await contract.getAddress()

  console.log(`${contractName} was deployed to: ${contractAddress}`)
  addressSaver(contractAddress, contractName, true, chainId)
  await saveJsonAbi(contractName, chainId, contract)
  console.log()
}

main()
  .then(() => process.exit(0))
  .catch((error) => {
    console.error(error)
    process.exit(1)
  })<|MERGE_RESOLUTION|>--- conflicted
+++ resolved
@@ -37,16 +37,12 @@
       RentalityUtils: rentalityUtilsAddress,
     },
   })
-<<<<<<< HEAD
-  const contract = await upgrades.deployProxy(contractFactory, [geoAddress, engineAddress, rentalityUserServiceAddress,notificationService])
-=======
   const contract = await upgrades.deployProxy(contractFactory, [
     geoAddress,
     engineAddress,
     rentalityUserServiceAddress,
     notificationService,
   ])
->>>>>>> 6d57d789
   await contract.waitForDeployment()
 
   const contractAddress = await contract.getAddress()
