const saveJsonAbi = require('./utils/abiSaver')
const { ethers, upgrades } = require('hardhat')
const addressesContractsTestnets = require('./addressesContractsTestnets.json')
const getContractAddress = require('./utils/contractAddress')
const addressSaver = require('./utils/addressSaver')

async function main() {
  const contractName = 'RentalityGateway'
  const [deployer] = await ethers.getSigners()
  const balance = await ethers.provider.getBalance(deployer)

  console.log('Deployer address is:', await deployer.getAddress(), ' with balance:', balance)

  const chainId = (await deployer.provider?.getNetwork())?.chainId ?? -1
  console.log('ChainId is:', chainId)
  if (chainId < 0) return

  const rentalityUtilsAddress = getContractAddress('RentalityUtils', 'scripts/deploy_1a_RentalityUtils.js')

  const rentalityCurrencyConverterAddress = getContractAddress(
    'RentalityCurrencyConverter',
    'scripts/deploy_2c_RentalityCurrencyConverter.js'
  )

  const rentalityCarTokenAddress = getContractAddress('RentalityCarToken', 'scripts/deploy_3_RentalityCarToken.js')

  const rentalityPaymentServiceAddress = getContractAddress(
    'RentalityPaymentService',
    'scripts/deploy_2d_RentalityPaymentService.js'
  )

  const rentalityUserServiceAddress = getContractAddress(
    'RentalityUserService',
    'scripts/deploy_1b_RentalityUserService.js'
  )

  const rentalityTripServiceAddress = getContractAddress(
    'RentalityTripService',
    'scripts/deploy_4_RentalityTripService.js'
  )

<<<<<<< HEAD
  const rentalityPlatformAddress = getContractAddress('RentalityPlatform', 'scripts/deploy_5_RentalityPlatform.js')
=======
  const rentalityPlatformAddress = getContractAddress(
    'RentalityPlatform',
    'scripts/deploy_5_RentalityPlatform.js',
  )
  const rentalityClaimService = getContractAddress(
    'RentalityClaimService',
    'scripts/deploy_2a_RentalityClaimService.js',
  )
>>>>>>> 0904cc55

  console.log('rentalityUtilsAddress is:', rentalityUtilsAddress)
  console.log('rentalityCarTokenAddress is:', rentalityCarTokenAddress)
  console.log('rentalityPaymentServiceAddress is:', rentalityPaymentServiceAddress)
  console.log('rentalityCurrencyConverterAddress is:', rentalityCurrencyConverterAddress)
  console.log('rentalityUserServiceAddress is:', rentalityUserServiceAddress)
  console.log('rentalityPlatformAddress is:', rentalityPlatformAddress)
  console.log('rentalityTripServiceAddress is:', rentalityTripServiceAddress)
  console.log('rentalityClaimsServiceAddress is:', rentalityClaimService)

  const contractFactory = await ethers.getContractFactory(contractName, {
    libraries: {
      RentalityUtils: rentalityUtilsAddress,
    },
  })
  const contract = await upgrades.deployProxy(contractFactory, [
    rentalityCarTokenAddress,
    rentalityCurrencyConverterAddress,
    rentalityTripServiceAddress,
    rentalityUserServiceAddress,
    rentalityPlatformAddress,
    rentalityPaymentServiceAddress,
    rentalityClaimService
  ])
  await contract.waitForDeployment()

  console.log(contractName + ' deployed to:', await contract.getAddress())

  addressSaver(await contract.getAddress(), contractName, true)

  await saveJsonAbi(contractName, chainId, contract)
}

main()
  .then(() => process.exit(0))
  .catch((error) => {
    console.error(error)
    process.exit(1)
  })<|MERGE_RESOLUTION|>--- conflicted
+++ resolved
@@ -39,18 +39,11 @@
     'scripts/deploy_4_RentalityTripService.js'
   )
 
-<<<<<<< HEAD
   const rentalityPlatformAddress = getContractAddress('RentalityPlatform', 'scripts/deploy_5_RentalityPlatform.js')
-=======
-  const rentalityPlatformAddress = getContractAddress(
-    'RentalityPlatform',
-    'scripts/deploy_5_RentalityPlatform.js',
-  )
   const rentalityClaimService = getContractAddress(
     'RentalityClaimService',
-    'scripts/deploy_2a_RentalityClaimService.js',
+    'scripts/deploy_2a_RentalityClaimService.js'
   )
->>>>>>> 0904cc55
 
   console.log('rentalityUtilsAddress is:', rentalityUtilsAddress)
   console.log('rentalityCarTokenAddress is:', rentalityCarTokenAddress)
@@ -73,7 +66,7 @@
     rentalityUserServiceAddress,
     rentalityPlatformAddress,
     rentalityPaymentServiceAddress,
-    rentalityClaimService
+    rentalityClaimService,
   ])
   await contract.waitForDeployment()
 
