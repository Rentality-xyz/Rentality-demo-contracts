const saveJsonAbi = require('./utils/abiSaver')
const { ethers, upgrades } = require('hardhat')
const { getContractAddress } = require('./utils/contractAddress')
const addressSaver = require('./utils/addressSaver')
const { checkNotNull, startDeploy } = require('./utils/deployHelper')

async function main() {
  const { contractName, chainId } = await startDeploy('RentalityInvestment')

  if (chainId < 0) throw new Error('chainId is not set')

  const userService = checkNotNull(
    getContractAddress('RentalityUserService', 'scripts/deploy_1b_RentalityUserService.js', chainId),
    'RentalityUserService'
  )
  const rentalityCarTokenAddress = checkNotNull(
    getContractAddress('RentalityCarToken', 'scripts/deploy_3_RentalityCarToken.js', chainId),
    'RentalityCarToken'
  )
  const rentalityCurrencyConverterAddress = checkNotNull(
    getContractAddress('RentalityCurrencyConverter', 'scripts/deploy_3b_RentalityCurrencyConverter.js', chainId),
    'RentalityCurrencyConverter'
  )

  const rentalityInsurance = checkNotNull(
    getContractAddress('RentalityInsurance', 'scripts/deploy_3d_RentalityInsurance.js', chainId),
    'RentalityInsurance'
  )
  const rentalityViewLib = checkNotNull(
    getContractAddress('RentalityViewLib', 'scripts/deploy_1g_RentalityViewLib.js', chainId),
    'RentalityViewLib'
  )

  const contractFactory = await ethers.getContractFactory(contractName, {
    libraries: {
<<<<<<< HEAD
      RentalityViewLib: rentalityViewLib,
    },
=======
      RentalityViewLib : rentalityViewLib
    }
>>>>>>> 2a7dbff4
  })
  const contract = await upgrades.deployProxy(contractFactory, [
    userService,
    rentalityCurrencyConverterAddress,
    rentalityCarTokenAddress,
    rentalityInsurance,
  ])
  await contract.waitForDeployment()
  const contractAddress = await contract.getAddress()

  console.log(`${contractName} was deployed to: ${contractAddress}`)
  addressSaver(contractAddress, contractName, true, chainId)
  await saveJsonAbi(contractName, chainId, contract)
  console.log()
}

main()
  .then(() => process.exit(0))
  .catch((error) => {
    console.error(error)
    process.exit(1)
  })<|MERGE_RESOLUTION|>--- conflicted
+++ resolved
@@ -33,19 +33,14 @@
 
   const contractFactory = await ethers.getContractFactory(contractName, {
     libraries: {
-<<<<<<< HEAD
-      RentalityViewLib: rentalityViewLib,
-    },
-=======
       RentalityViewLib : rentalityViewLib
     }
->>>>>>> 2a7dbff4
   })
   const contract = await upgrades.deployProxy(contractFactory, [
     userService,
     rentalityCurrencyConverterAddress,
     rentalityCarTokenAddress,
-    rentalityInsurance,
+    rentalityInsurance
   ])
   await contract.waitForDeployment()
   const contractAddress = await contract.getAddress()
