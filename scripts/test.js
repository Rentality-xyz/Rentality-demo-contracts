--- conflicted
+++ resolved
@@ -15,22 +15,10 @@
 }
 //block 26718122
 async function main() {
-<<<<<<< HEAD
 let contract = await ethers.getContractAt('IRentalityGateway', '0xCf261b0275870d924d65d67beB9E88Ebd8deE693')
-=======
-let contract = await ethers.getContractAt('IRentalityGateway','0xF57bBa938f5eD700648819971A13757e8064e40e')
-console.log(await contract.getAvaibleCurrencies())
-
-  // const taxesData = Array.from({ length: 52 }, (_, i) => ({
-  //   eType: 5,
-  //   id: i + 1,
-  //   objectStatus: 0,
-  //   from: ethToken,
-  //   to: ethToken,
-  // }));
->>>>>>> c7ab123b
 
 let result = await contract.searchAvailableCarsWithDelivery(1722268800, 1722268800, {
+}
 }
 main()
   .then(() => process.exit(0))
