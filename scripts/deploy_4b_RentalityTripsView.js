const saveJsonAbi = require('./utils/abiSaver')
const { ethers, upgrades } = require('hardhat')
const { getContractAddress } = require('./utils/contractAddress')
const addressSaver = require('./utils/addressSaver')
const { checkNotNull, startDeploy } = require('./utils/deployHelper')

async function main() {
  const { contractName, chainId } = await startDeploy('RentalityTripsView')

  if (chainId < 0) throw new Error('chainId is not set')

  const rentalityUtilsAddress = checkNotNull(
    getContractAddress('RentalityUtils', 'scripts/deploy_1a_RentalityUtils.js', chainId),
    'RentalityUtils'
  )
  const rentalityQueryAddress = checkNotNull(
    getContractAddress('RentalityQuery', 'scripts/deploy_1d_RentalityQuery.js', chainId),
    'RentalityQuery'
  )
  const rentalityTripsQueryAddress = checkNotNull(
    getContractAddress('RentalityTripsQuery', 'scripts/deploy_1e_RentalityTripsQuery.js', chainId),
    'RentalityTripsQuery'
  )

  const rentalityUserServiceAddress = checkNotNull(
    getContractAddress('RentalityUserService', 'scripts/deploy_1b_RentalityUserService.js', chainId),
    'RentalityUserService'
  )

  const rentalityClaimService = checkNotNull(
    getContractAddress('RentalityClaimService', 'scripts/deploy_2a_RentalityClaimService.js', chainId),
    'RentalityClaimService'
  )

  const rentalityCurrencyConverterAddress = checkNotNull(
    getContractAddress('RentalityCurrencyConverter', 'scripts/deploy_3b_RentalityCurrencyConverter.js', chainId),
    'RentalityCurrencyConverter'
  )

  const rentalityPaymentServiceAddress = checkNotNull(
    getContractAddress('RentalityPaymentService', 'scripts/deploy_3d_RentalityPaymentService.js', chainId),
    'RentalityPaymentService'
  )

  const rentalityCarTokenAddress = checkNotNull(
    getContractAddress('RentalityCarToken', 'scripts/deploy_3_RentalityCarToken.js', chainId),
    'RentalityCarToken'
  )

  const rentalityTripServiceAddress = checkNotNull(
    getContractAddress('RentalityTripService', 'scripts/deploy_4_RentalityTripService.js', chainId),
    'RentalityTripService'
  )

  const rentalityCarDelivery = checkNotNull(
    getContractAddress('RentalityCarDelivery', 'scripts/deploy_2i_RentalityCarDelivery.js', chainId),
    'RentalityCarDelivery'
  )
  const rentalityInsurance = checkNotNull(
    getContractAddress('RentalityInsurance', 'scripts/deploy_3d_RentalityInsurance.js', chainId),
    'RentalityInsurance'
  )

  const rentalityPromoService = checkNotNull(
    getContractAddress('RentalityPromoService', 'scripts/deploy_4f_RentalityPromo.js', chainId),
    'RentalityPromoService'
  )
  const dimoService = checkNotNull(
    getContractAddress('RentalityDimoService', 'scripts/deploy_3e_RentalityDimoService.js', chainId),
    'RentalityDimoService'
  )
  const aiDamageAnalyze = checkNotNull(
    getContractAddress('RentalityAiDamageAnalyzeV2', 'scripts/deploy_3f_RentalityAiDamageAnalyze.js', chainId),
    'RentalityAiDamageAnalyzeV2'
  )

  const rentalityViewLib = checkNotNull(
    getContractAddress('RentalityViewLib', 'scripts/deploy_1g_RentalityViewLib.js', chainId),
    'RentalityViewLib'
  )
  const rentalityHostInsurace = checkNotNull(
    getContractAddress('RentalityHostInsurance', 'scripts/deploy_3g_RentalityHostInsurance.js', chainId),
    'RentalityHostInsurance'
  )

  const contractFactory = await ethers.getContractFactory(contractName, {
    libraries: {
      RentalityTripsQuery: rentalityTripsQueryAddress,
      RentalityViewLib: rentalityViewLib,
<<<<<<< HEAD
      RentalityQuery: rentalityQueryAddress,
=======
>>>>>>> 23f5a1fd
    },
  })
  const contract = await upgrades.deployProxy(contractFactory, [
    rentalityCarTokenAddress,
    rentalityCurrencyConverterAddress,
    rentalityTripServiceAddress,
    rentalityUserServiceAddress,
    rentalityPaymentServiceAddress,
    rentalityClaimService,
    rentalityCarDelivery,
    rentalityInsurance,
    rentalityPromoService,
    dimoService,
    aiDamageAnalyze,
    rentalityHostInsurace,
  ])
  await contract.waitForDeployment()
  const contractAddress = await contract.getAddress()

  console.log(`${contractName} was deployed to: ${contractAddress}`)
  addressSaver(contractAddress, contractName, true, chainId)
  await saveJsonAbi(contractName, chainId, contract)
  console.log()
}

main()
  .then(() => process.exit(0))
  .catch((error) => {
    console.error(error)
    process.exit(1)
  })<|MERGE_RESOLUTION|>--- conflicted
+++ resolved
@@ -87,10 +87,8 @@
     libraries: {
       RentalityTripsQuery: rentalityTripsQueryAddress,
       RentalityViewLib: rentalityViewLib,
-<<<<<<< HEAD
       RentalityQuery: rentalityQueryAddress,
-=======
->>>>>>> 23f5a1fd
+
     },
   })
   const contract = await upgrades.deployProxy(contractFactory, [
