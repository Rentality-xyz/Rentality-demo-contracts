const saveJsonAbi = require('./utils/abiSaver')
const { ethers, upgrades } = require('hardhat')
const { getContractAddress } = require('./utils/contractAddress')
const addressSaver = require('./utils/addressSaver')
const { checkNotNull, startDeploy } = require('./utils/deployHelper')

async function main() {
  const { contractName, chainId } = await startDeploy('RentalityPlatform')

  if (chainId < 0) throw new Error('chainId is not set')

  const rentalityUtilsAddress = checkNotNull(
    getContractAddress('RentalityUtils', 'scripts/deploy_1a_RentalityUtils.js', chainId),
    'RentalityUtils'
  )
  const rentalityQueryAddress = checkNotNull(
    getContractAddress('RentalityQuery', 'scripts/deploy_1d_RentalityQuery.js', chainId),
    'RentalityQuery'
  )

  const rentalityViewLib = checkNotNull(
    getContractAddress('RentalityViewLib', 'scripts/deploy_1g_RentalityViewLib.js', chainId),
    'RentalityViewLib'
  )

  const rentalityUserServiceAddress = checkNotNull(
    getContractAddress('RentalityUserService', 'scripts/deploy_1b_RentalityUserService.js', chainId),
    'RentalityUserService'
  )

  const rentalityClaimService = checkNotNull(
    getContractAddress('RentalityClaimService', 'scripts/deploy_2a_RentalityClaimService.js', chainId),
    'RentalityClaimService'
  )

  const rentalityCurrencyConverterAddress = checkNotNull(
    getContractAddress('RentalityCurrencyConverter', 'scripts/deploy_3b_RentalityCurrencyConverter.js', chainId),
    'RentalityCurrencyConverter'
  )

  const rentalityPaymentServiceAddress = checkNotNull(
    getContractAddress('RentalityPaymentService', 'scripts/deploy_3d_RentalityPaymentService.js', chainId),
    'RentalityPaymentService'
  )

  const rentalityCarTokenAddress = checkNotNull(
    getContractAddress('RentalityCarToken', 'scripts/deploy_3_RentalityCarToken.js', chainId),
    'RentalityCarToken'
  )

  const rentalityTripServiceAddress = checkNotNull(
    getContractAddress('RentalityTripService', 'scripts/deploy_4_RentalityTripService.js', chainId),
    'RentalityTripService'
  )

  const rentalityCarDelivery = checkNotNull(
    getContractAddress('RentalityCarDelivery', 'scripts/deploy_2i_RentalityCarDelivery.js', chainId),
    'RentalityCarDelivery'
  )
  const rentalityView = checkNotNull(
    getContractAddress('RentalityView', 'scripts/deploy_4c_RentalityView.js', chainId),
    'RentalityView'
  )
<<<<<<< HEAD
  const investService = checkNotNull(
    getContractAddress('RentalityInvestment', 'scripts/deploy_3c_RentalityInvestment.js', chainId),
    'RentalityInvestment'
  )
=======

  const rentalityInsurance = checkNotNull(
    getContractAddress('RentalityInsurance', 'scripts/deploy_3d_RentalityInsurance.js', chainId),
    'RentalityInsurance'
  )
  const rentalityReferralService = checkNotNull(
    getContractAddress('RentalityReferralProgram', 'scripts/deploy_3e_RentalityReferralProgram.js', chainId),
    'RentalityReferralProgram'
  )

  const rentalityPromoService = checkNotNull(
    getContractAddress('RentalityPromoService', 'scripts/deploy_4f_RentalityPromo.js', chainId),
    'RentalityPromoService'
  )
  const dimoService = checkNotNull(
    getContractAddress('RentalityDimoService', 'scripts/deploy_3e_RentalityDimoService.js', chainId),
    'RentalityDimoService'
  )

  const rentalityPlatformHelper = checkNotNull(
    getContractAddress('RentalityPlatformHelper', 'scripts/deploy_4g_RentalityPlatformHelper.js', chainId),
    'RentalityPlatformHelper'
  )

>>>>>>> 6d57d789
  const contractFactory = await ethers.getContractFactory(contractName, {
    libraries: {
      RentalityUtils: rentalityUtilsAddress,
    },
  })

  const contract = await upgrades.deployProxy(contractFactory, [
    rentalityCarTokenAddress,
    rentalityCurrencyConverterAddress,
    rentalityTripServiceAddress,
    rentalityUserServiceAddress,
    rentalityPaymentServiceAddress,
    rentalityClaimService,
    rentalityCarDelivery,
    rentalityView,
<<<<<<< HEAD
    investService,
=======
    rentalityInsurance,
    rentalityReferralService,
    rentalityPromoService,
    dimoService,
    rentalityPlatformHelper
>>>>>>> 6d57d789
  ])
  await contract.waitForDeployment()
  const contractAddress = await contract.getAddress()

  console.log(`${contractName} was deployed to: ${contractAddress}`)
  addressSaver(contractAddress, contractName, true, chainId)
  await saveJsonAbi(contractName, chainId, contract)
  console.log()
}

main()
  .then(() => process.exit(0))
  .catch((error) => {
    console.error(error)
    process.exit(1)
  })<|MERGE_RESOLUTION|>--- conflicted
+++ resolved
@@ -39,7 +39,7 @@
   )
 
   const rentalityPaymentServiceAddress = checkNotNull(
-    getContractAddress('RentalityPaymentService', 'scripts/deploy_3d_RentalityPaymentService.js', chainId),
+    getContractAddress('RentalityPaymentService', 'scripts/deploy_3c_RentalityPaymentService.js', chainId),
     'RentalityPaymentService'
   )
 
@@ -61,12 +61,6 @@
     getContractAddress('RentalityView', 'scripts/deploy_4c_RentalityView.js', chainId),
     'RentalityView'
   )
-<<<<<<< HEAD
-  const investService = checkNotNull(
-    getContractAddress('RentalityInvestment', 'scripts/deploy_3c_RentalityInvestment.js', chainId),
-    'RentalityInvestment'
-  )
-=======
 
   const rentalityInsurance = checkNotNull(
     getContractAddress('RentalityInsurance', 'scripts/deploy_3d_RentalityInsurance.js', chainId),
@@ -91,7 +85,6 @@
     'RentalityPlatformHelper'
   )
 
->>>>>>> 6d57d789
   const contractFactory = await ethers.getContractFactory(contractName, {
     libraries: {
       RentalityUtils: rentalityUtilsAddress,
@@ -107,15 +100,11 @@
     rentalityClaimService,
     rentalityCarDelivery,
     rentalityView,
-<<<<<<< HEAD
-    investService,
-=======
     rentalityInsurance,
     rentalityReferralService,
     rentalityPromoService,
     dimoService,
     rentalityPlatformHelper
->>>>>>> 6d57d789
   ])
   await contract.waitForDeployment()
   const contractAddress = await contract.getAddress()
