// SPDX-License-Identifier: MIT
// NatSpec Documentation for RentalityPaymentService Contract

pragma solidity ^0.8.9;

import "./IRentalityAccessControl.sol";
import "./proxy/UUPSOwnable.sol";

/// @title Rentality Payment Service Contract
/// @notice This contract manages platform fees and allows the adjustment of the platform fee by the manager.
/// @dev It is connected to RentalityUserService to check if the caller is an admin.
<<<<<<< HEAD
contract RentalityPaymentService is UUPSOwnable{
    uint32 platformFeeInPPM;
    IRentalityAccessControl private userService;
=======
contract RentalityPaymentService is Ownable {
    uint32 platformFeeInPPM = 200_000;

    RentalityUserService private userService;
>>>>>>> e3eeedcf


    /// @notice Get the current platform fee in parts per million (PPM).
    /// @return The current platform fee in PPM.
    function getPlatformFeeInPPM() public view returns (uint32) {
        return platformFeeInPPM;
    }

    /// @notice Set the platform fee in parts per million (PPM).
    /// @param valueInPPM The new value for the platform fee in PPM.
    /// @dev Only callable by an admin. The value must be positive and not exceed 1,000,000.
    function setPlatformFeeInPPM(uint32 valueInPPM) public {
        require(userService.isAdmin(msg.sender), "Only manager can change the platform fee");
        require(valueInPPM > 0, "Make sure the value isn't negative");
        require(valueInPPM <= 1_000_000, "Value can't be more than 1000000");

        platformFeeInPPM = valueInPPM;
    }


    /// @notice Get the platform fee from a given value.
    /// @param value The value from which to calculate the platform fee.
    /// @return The platform fee calculated from the given value.
    function getPlatformFeeFrom(uint256 value) public view returns (uint256) {
        return (value * platformFeeInPPM) / 1_000_000;
    }


    /// @notice Constructor to initialize the RentalityPaymentService.
    /// @param _userService The address of the RentalityUserService contract
    function initialize(address _userService) public initializer {

        userService = IRentalityAccessControl(_userService);
        platformFeeInPPM = 200_000;
        __Ownable_init();
    }
}<|MERGE_RESOLUTION|>--- conflicted
+++ resolved
@@ -9,16 +9,9 @@
 /// @title Rentality Payment Service Contract
 /// @notice This contract manages platform fees and allows the adjustment of the platform fee by the manager.
 /// @dev It is connected to RentalityUserService to check if the caller is an admin.
-<<<<<<< HEAD
 contract RentalityPaymentService is UUPSOwnable{
     uint32 platformFeeInPPM;
     IRentalityAccessControl private userService;
-=======
-contract RentalityPaymentService is Ownable {
-    uint32 platformFeeInPPM = 200_000;
-
-    RentalityUserService private userService;
->>>>>>> e3eeedcf
 
 
     /// @notice Get the current platform fee in parts per million (PPM).
