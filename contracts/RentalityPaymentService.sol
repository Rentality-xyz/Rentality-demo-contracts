--- conflicted
+++ resolved
@@ -1,95 +1,49 @@
 // SPDX-License-Identifier: MIT
-// NatSpec Documentation for RentalityPaymentService Contract
-
 pragma solidity ^0.8.9;
 
-<<<<<<< HEAD
-import "./IRentalityAccessControl.sol";
-import "./proxy/UUPSOwnable.sol";
-import "./RentalityTripService.sol";
-=======
 import './IRentalityAccessControl.sol';
 import './proxy/UUPSOwnable.sol';
->>>>>>> 0ffca4e1
+import './RentalityTripService.sol';
 
 /// @title Rentality Payment Service Contract
 /// @notice This contract manages platform fees and allows the adjustment of the platform fee by the manager.
 /// @dev It is connected to RentalityUserService to check if the caller is an admin.
 contract RentalityPaymentService is UUPSOwnable {
-<<<<<<< HEAD
-    uint32 platformFeeInPPM;
-    IRentalityAccessControl private userService;
-
-    /// @dev Enumeration representing the currency type used for payments.
-    enum CurrencyType {
-        ETH
-    }
-
-    /// @dev Struct containing payment information for a trip.
-    struct PaymentInfo {
-        uint256 tripId;
-        address from;
-        address to;
-        uint64 totalDayPriceInUsdCents;
-        uint64 taxPriceInUsdCents;
-        uint64 depositInUsdCents;
-        uint64 resolveAmountInUsdCents;
-        CurrencyType currencyType;
-        int256 ethToCurrencyRate;
-        uint8 ethToCurrencyDecimals;
-        uint64 resolveFuelAmountInUsdCents;
-        uint64 resolveMilesAmountInUsdCents;
-}
-
-    // Struct to store transaction history details for a trip
-    struct TransactionInfo {
-        uint256 rentalityFee;
-        uint256 depositRefund;
-        // Earnings from the trip (cancellation or completion)
-        uint256 tripEarnings;
-        // Timestamp of the transaction
-        uint256 dateTime;
-        // Status before trip cancellation, will be 'Finished' in case of completed trip.
-        RentalityTripService.TripStatus statusBeforeCancellation;
-    }
-
-
-
-    /// @notice Get the current platform fee in parts per million (PPM).
-    /// @return The current platform fee in PPM.
-    function getPlatformFeeInPPM() public view returns (uint32) {
-        return platformFeeInPPM;
-    }
-
-    /// @notice Set the platform fee in parts per million (PPM).
-    /// @param valueInPPM The new value for the platform fee in PPM.
-    /// @dev Only callable by an admin. The value must be positive and not exceed 1,000,000.
-    function setPlatformFeeInPPM(uint32 valueInPPM) public {
-        require(userService.isAdmin(msg.sender), "Only manager can change the platform fee");
-        require(valueInPPM > 0, "Make sure the value isn't negative");
-        require(valueInPPM <= 1_000_000, "Value can't be more than 1000000");
-
-        platformFeeInPPM = valueInPPM;
-    }
-
-    /// @notice Get the platform fee from a given value.
-    /// @param value The value from which to calculate the platform fee.
-    /// @return The platform fee calculated from the given value.
-    function getPlatformFeeFrom(uint256 value) public view returns (uint256) {
-        return (value * platformFeeInPPM) / 1_000_000;
-    }
-
-    /// @notice Constructor to initialize the RentalityPaymentService.
-    /// @param _userService The address of the RentalityUserService contract
-    function initialize(address _userService) public initializer {
-
-        userService = IRentalityAccessControl(_userService);
-        platformFeeInPPM = 200_000;
-        __Ownable_init();
-    }
-=======
   uint32 platformFeeInPPM;
   IRentalityAccessControl private userService;
+
+  /// @dev Enumeration representing the currency type used for payments.
+  enum CurrencyType {
+    ETH
+  }
+
+  /// @dev Struct containing payment information for a trip.
+  struct PaymentInfo {
+    uint256 tripId;
+    address from;
+    address to;
+    uint64 totalDayPriceInUsdCents;
+    uint64 taxPriceInUsdCents;
+    uint64 depositInUsdCents;
+    uint64 resolveAmountInUsdCents;
+    CurrencyType currencyType;
+    int256 ethToCurrencyRate;
+    uint8 ethToCurrencyDecimals;
+    uint64 resolveFuelAmountInUsdCents;
+    uint64 resolveMilesAmountInUsdCents;
+  }
+
+  // Struct to store transaction history details for a trip
+  struct TransactionInfo {
+    uint256 rentalityFee;
+    uint256 depositRefund;
+    // Earnings from the trip (cancellation or completion)
+    uint256 tripEarnings;
+    // Timestamp of the transaction
+    uint256 dateTime;
+    // Status before trip cancellation, will be 'Finished' in case of completed trip.
+    RentalityTripService.TripStatus statusBeforeCancellation;
+  }
 
   /// @notice Get the current platform fee in parts per million (PPM).
   /// @return The current platform fee in PPM.
@@ -122,5 +76,4 @@
     platformFeeInPPM = 200_000;
     __Ownable_init();
   }
->>>>>>> 0ffca4e1
 }