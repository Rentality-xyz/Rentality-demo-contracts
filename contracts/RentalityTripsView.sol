// SPDX-License-Identifier: MIT
pragma solidity ^0.8.9;

import './Schemas.sol';
import './RentalityUserService.sol';
import './RentalityCarToken.sol';
import './payments/RentalityInsurance.sol';
import './features/RentalityClaimService.sol';
import './payments/RentalityCurrencyConverter.sol';
import './libs/RentalityTripsQuery.sol';
import '@openzeppelin/contracts/proxy/utils/Initializable.sol';
import '@openzeppelin/contracts/proxy/utils/UUPSUpgradeable.sol';
import './libs/RentalityTripsQuery.sol';
import {RentalityView} from './RentalityView.sol';
import {ARentalityContext} from './abstract/ARentalityContext.sol';

import {RentalityDimoService} from './features/RentalityDimoService.sol';
import {RentalityViewLib} from './libs/RentalityViewLib.sol';
import {RentalityAiDamageAnalyze} from './features/RentalityAiDamageAnalyze.sol';

error FunctionNotFound();
/// @dev SAFETY: The linked library is not supported yet because it can modify the state or call
///  selfdestruct, as far as RentalityTripsQuery doesn't has this logic,
/// it's completely safe for upgrade
/// @custom:oz-upgrades-unsafe-allow external-library-linking
contract RentalityTripsView is UUPSUpgradeable, Initializable, ARentalityContext {
  RentalityContract private addresses;
  using RentalityTripsQuery for RentalityContract;

  RentalityInsurance private insuranceService;
  RentalityPromoService private promoService;
  RentalityDimoService private dimoService;
  address private trustedForwarderAddress;
<<<<<<< HEAD

  function updateServiceAddresses(
    RentalityContract memory contracts,
    address insurance,
    address promoServiceAddress,
    address dimoServiceAddress
  ) public {
=======

  RentalityAiDamageAnalyze private aiDamageAnalyzeService;

  function updateServiceAddresses(
    RentalityContract memory contracts,
     address insurance,
      address promoServiceAddress,
      address dimoServiceAddress,
      address aiDamageAnalyzeServiceAddress
      ) public {
>>>>>>> be463afb
    require(addresses.userService.isAdmin(tx.origin), 'only Admin.');
    addresses = contracts;
    insuranceService = RentalityInsurance(insurance);
    promoService = RentalityPromoService(promoServiceAddress);
    dimoService = RentalityDimoService(dimoServiceAddress);
    aiDamageAnalyzeService = RentalityAiDamageAnalyze(aiDamageAnalyzeServiceAddress);
  }
  fallback(bytes calldata) external returns (bytes memory) {
    revert FunctionNotFound();
  }

  /// @notice Get contact information for a specific trip on the Rentality platform.
  /// @param tripId The ID of the trip to retrieve contact information for.
  /// @return guestPhoneNumber The phone number of the guest on the trip.
  /// @return hostPhoneNumber The phone number of the host on the trip.
  //// Refactoring for getTripContactInfo with RentalityContract
  function getTripContactInfo(
    uint256 tripId
  ) public view returns (string memory guestPhoneNumber, string memory hostPhoneNumber) {
    return
      RentalityTripsQuery.getTripContactInfo(tripId, address(addresses.tripService), address(addresses.userService));
  }

  /// @notice Retrieves information about a trip by ID.
  /// @param tripId The ID of the trip.
  /// @return Trip information.
  function getTrip(uint256 tripId) public view returns (Schemas.TripDTO memory) {
    Schemas.Trip memory trip = addresses.tripService.getTrip(tripId);
    return
      RentalityTripsQuery.getTripDTO(
        addresses,
        insuranceService,
        tripId,
        promoService,
        dimoService,
        _msgGatewaySender(),
        trip
      );
  }

  /// @notice Retrieves information about trips where the caller is the guest.
  /// @return An array of trip information.
  function getTripsAs(bool host) public view returns (Schemas.TripDTO[] memory) {
    return
      RentalityTripsQuery.getTripsAs(addresses, insuranceService, _msgGatewaySender(), host, promoService, dimoService);
  }

  /// @notice Calculates the KYC commission in a specific currency based on the current exchange rate.
  /// @dev This function uses the currency converter service to calculate the commission in the specified currency.
  /// @param currency The address of the currency in which the commission should be calculated.
  /// @return The KYC commission amount in the specified currency.
  function calculateKycCommission(address currency) public view returns (uint) {
    (uint result, , ) = addresses.currencyConverterService.getFromUsdLatest(
      currency,
      addresses.userService.getKycCommission()
    );

    return result;
  }

  function updateViewService(RentalityView viewService) public {
    require(addresses.userService.isAdmin(tx.origin), 'Only admin');
    addresses.viewService = viewService;
  }

  function checkPromo(
    string memory promo,
    uint startDateTime,
    uint endDateTime
  ) public view returns (Schemas.CheckPromoDTO memory) {
    return promoService.checkPromo(promo, startDateTime, endDateTime);
  }

  function getUniqCarsBrand() public view returns (string[] memory brandsArray) {
    return RentalityViewLib.getUniqCarsBrand(addresses.carService);
  }
  function getUniqModelsByBrand(string memory brand) public view returns (string[] memory modelsArray) {
    return RentalityViewLib.getUniqModelsByBrand(addresses.carService, brand);
  }

  function getAvaibleCurrencies() public view returns (Schemas.Currency[] memory) {
    return addresses.currencyConverterService.getAllCurrencies();
  }

<<<<<<< HEAD
  function getFilterInfo(uint64 duration) public view returns (Schemas.FilterInfoDTO memory) {
    return RentalityViewLib.getFilterInfo(addresses, duration);
  }
=======
  function getAiDamageAnalyzeCaseData(uint tripId) public view returns(Schemas.AiDamageAnalyzeCaseDataDTO memory) {
    Schemas.CarInfo memory car = addresses.carService.getCarInfoById(addresses.tripService.getTrip(tripId).carId);
    Schemas.FullKYCInfoDTO memory kyc = addresses.userService.getMyFullKYCInfo(_msgGatewaySender());
    
    return Schemas.AiDamageAnalyzeCaseDataDTO(
      aiDamageAnalyzeService.getCurrentCaseNumber(),
      kyc.additionalKYC.email,
      kyc.kyc.surname,
      aiDamageAnalyzeService.getInsuranceCaseByTrip(tripId),
      car.carVinNumber
    );

  }
  

    function trustedForwarder() internal view override returns (address) {
      return trustedForwarderAddress;

     }
>>>>>>> be463afb

  function trustedForwarder() internal view override returns (address) {
    return trustedForwarderAddress;
  }

  function isTrustedForwarder(address forwarder) internal view override returns (bool) {
    return forwarder == trustedForwarderAddress;
  }
  function setTrustedForwarder(address forwarder) public {
    require(addresses.userService.isAdmin(tx.origin), 'Only for Admin.');
    trustedForwarderAddress = forwarder;
  }

  function initialize(
    address carServiceAddress,
    address currencyConverterServiceAddress,
    address tripServiceAddress,
    address userServiceAddress,
    address paymentServiceAddress,
    address claimServiceAddress,
    address carDeliveryAddress,
    address insuranceAddress,
    address promoServiceAddress,
    address dimoServiceAddress,
    address aiDamageAnalyzeServiceAddress
  ) public initializer {
    addresses = RentalityContract(
      RentalityCarToken(carServiceAddress),
      RentalityCurrencyConverter(currencyConverterServiceAddress),
      RentalityTripService(tripServiceAddress),
      RentalityUserService(userServiceAddress),
      RentalityPlatform(address(0)),
      RentalityPaymentService(payable(paymentServiceAddress)),
      RentalityClaimService(claimServiceAddress),
      RentalityAdminGateway(address(0)),
      RentalityCarDelivery(carDeliveryAddress),
      RentalityView(address(0))
    );
    insuranceService = RentalityInsurance(insuranceAddress);
    promoService = RentalityPromoService(promoServiceAddress);
    dimoService = RentalityDimoService(dimoServiceAddress);
    aiDamageAnalyzeService = RentalityAiDamageAnalyze(aiDamageAnalyzeServiceAddress);
  }

  function _authorizeUpgrade(address /*newImplementation*/) internal view override {
    require(addresses.userService.isAdmin(msg.sender), 'Only for Admin.');
  }
}<|MERGE_RESOLUTION|>--- conflicted
+++ resolved
@@ -31,15 +31,6 @@
   RentalityPromoService private promoService;
   RentalityDimoService private dimoService;
   address private trustedForwarderAddress;
-<<<<<<< HEAD
-
-  function updateServiceAddresses(
-    RentalityContract memory contracts,
-    address insurance,
-    address promoServiceAddress,
-    address dimoServiceAddress
-  ) public {
-=======
 
   RentalityAiDamageAnalyze private aiDamageAnalyzeService;
 
@@ -50,7 +41,6 @@
       address dimoServiceAddress,
       address aiDamageAnalyzeServiceAddress
       ) public {
->>>>>>> be463afb
     require(addresses.userService.isAdmin(tx.origin), 'only Admin.');
     addresses = contracts;
     insuranceService = RentalityInsurance(insurance);
@@ -135,15 +125,10 @@
     return addresses.currencyConverterService.getAllCurrencies();
   }
 
-<<<<<<< HEAD
-  function getFilterInfo(uint64 duration) public view returns (Schemas.FilterInfoDTO memory) {
-    return RentalityViewLib.getFilterInfo(addresses, duration);
-  }
-=======
   function getAiDamageAnalyzeCaseData(uint tripId) public view returns(Schemas.AiDamageAnalyzeCaseDataDTO memory) {
     Schemas.CarInfo memory car = addresses.carService.getCarInfoById(addresses.tripService.getTrip(tripId).carId);
     Schemas.FullKYCInfoDTO memory kyc = addresses.userService.getMyFullKYCInfo(_msgGatewaySender());
-    
+
     return Schemas.AiDamageAnalyzeCaseDataDTO(
       aiDamageAnalyzeService.getCurrentCaseNumber(),
       kyc.additionalKYC.email,
@@ -153,17 +138,12 @@
     );
 
   }
-  
+
 
     function trustedForwarder() internal view override returns (address) {
       return trustedForwarderAddress;
 
      }
->>>>>>> be463afb
-
-  function trustedForwarder() internal view override returns (address) {
-    return trustedForwarderAddress;
-  }
 
   function isTrustedForwarder(address forwarder) internal view override returns (bool) {
     return forwarder == trustedForwarderAddress;
