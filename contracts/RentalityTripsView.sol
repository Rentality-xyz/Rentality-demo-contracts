// SPDX-License-Identifier: MIT
pragma solidity ^0.8.9;

import './Schemas.sol';
import './RentalityUserService.sol';
import './RentalityCarToken.sol';
import './payments/RentalityInsurance.sol';
import './features/RentalityClaimService.sol';
import './payments/RentalityCurrencyConverter.sol';
import './libs/RentalityTripsQuery.sol';
import '@openzeppelin/contracts/proxy/utils/Initializable.sol';
import '@openzeppelin/contracts/proxy/utils/UUPSUpgradeable.sol';
import './libs/RentalityTripsQuery.sol';
import {RentalityView} from './RentalityView.sol';
import {ARentalityContext} from './abstract/ARentalityContext.sol';

import {RentalityDimoService} from './features/RentalityDimoService.sol';
import {RentalityViewLib} from './libs/RentalityViewLib.sol';
import {RentalityAiDamageAnalyzeV2} from './features/RentalityAiDamageAnalyzeV2.sol';
import {RentalityHostInsurance} from './payments/RentalityHostInsurance.sol';

error FunctionNotFound();
/// @dev SAFETY: The linked library is not supported yet because it can modify the state or call
///  selfdestruct, as far as RentalityTripsQuery doesn't has this logic,
/// it's completely safe for upgrade
/// @custom:oz-upgrades-unsafe-allow external-library-linking
contract RentalityTripsView is UUPSUpgradeable, Initializable, ARentalityContext {
  RentalityContract private addresses;
  using RentalityTripsQuery for RentalityContract;

  RentalityInsurance private insuranceService;
  RentalityPromoService private promoService;
  RentalityDimoService private dimoService;
  address private trustedForwarderAddress;

  RentalityAiDamageAnalyzeV2 private aiDamageAnalyzeService;
  RentalityHostInsurance private hostInsurance;

  function updateServiceAddresses(
    RentalityContract memory contracts,
    address insurance,
    address promoServiceAddress,
    address dimoServiceAddress,
    address aiDamageAnalyzeServiceAddress
  ) public {
    require(addresses.userService.isAdmin(tx.origin), 'only Admin.');
    addresses = contracts;
    insuranceService = RentalityInsurance(insurance);
    promoService = RentalityPromoService(promoServiceAddress);
    dimoService = RentalityDimoService(dimoServiceAddress);
    aiDamageAnalyzeService = RentalityAiDamageAnalyzeV2(aiDamageAnalyzeServiceAddress);
  }
  fallback(bytes calldata) external returns (bytes memory) {
    revert FunctionNotFound();
  }

  /// @notice Get contact information for a specific trip on the Rentality platform.
  /// @param tripId The ID of the trip to retrieve contact information for.
  /// @return guestPhoneNumber The phone number of the guest on the trip.
  /// @return hostPhoneNumber The phone number of the host on the trip.
  //// Refactoring for getTripContactInfo with RentalityContract
  function getTripContactInfo(
    uint256 tripId
  ) public view returns (string memory guestPhoneNumber, string memory hostPhoneNumber) {
    return
      RentalityTripsQuery.getTripContactInfo(tripId, address(addresses.tripService), address(addresses.userService));
  }

  /// @notice Retrieves information about a trip by ID.
  /// @param tripId The ID of the trip.
  /// @return Trip information.
  function getTrip(uint256 tripId) public view returns (Schemas.TripDTO memory) {
    Schemas.Trip memory trip = addresses.tripService.getTrip(tripId);
    return
      RentalityTripsQuery.getTripDTO(
        addresses,
        insuranceService,
        tripId,
        promoService,
        dimoService,
        _msgGatewaySender(),
        trip,
        hostInsurance
      );
  }

  /// @notice Retrieves information about trips where the caller is the guest.
  /// @return An array of trip information.
  function getTripsAs(bool host) public view returns (Schemas.TripDTO[] memory) {
    return
      RentalityTripsQuery.getTripsAs(addresses, insuranceService, _msgGatewaySender(), host, promoService, dimoService, hostInsurance);
  }

  /// @notice Calculates the KYC commission in a specific currency based on the current exchange rate.
  /// @dev This function uses the currency converter service to calculate the commission in the specified currency.
  /// @param currency The address of the currency in which the commission should be calculated.
  /// @return The KYC commission amount in the specified currency.
  function calculateKycCommission(address currency) public view returns (uint) {
    (uint result, , ) = addresses.currencyConverterService.getFromUsdCentsLatest(
      currency,
      addresses.userService.getKycCommission()
    );

    return result;
  }

  function updateViewService(RentalityView viewService) public {
    require(addresses.userService.isAdmin(tx.origin), 'Only admin');
    addresses.viewService = viewService;
  }

  function checkPromo(
    string memory promo,
    uint startDateTime,
    uint endDateTime
  ) public view returns (Schemas.CheckPromoDTO memory) {
    return promoService.checkPromo(promo, startDateTime, endDateTime);
  }

  function getUniqCarsBrand() public view returns (string[] memory brandsArray) {
    return RentalityViewLib.getUniqCarsBrand(addresses.carService);
  }
  function getUniqModelsByBrand(string memory brand) public view returns (string[] memory modelsArray) {
    return RentalityViewLib.getUniqModelsByBrand(addresses.carService, brand);
  }

  function getAvaibleCurrencies() public view returns (Schemas.Currency[] memory) {
    return addresses.currencyConverterService.getAllCurrencies();
  }
  function getFilterInfo(uint64 duration) public view returns (Schemas.FilterInfoDTO memory) {
    uint64 maxCarPrice = 0;
    RentalityCarToken carService = addresses.carService;
    uint minCarYearOfProduction = carService.getCarInfoById(1).yearOfProduction;

    for (uint i = 2; i <= carService.totalSupply(); i++) {
      Schemas.CarInfo memory car = carService.getCarInfoById(i);

      uint64 sumWithDiscount = addresses.paymentService.calculateSumWithDiscount(
        carService.ownerOf(i),
        duration,
        car.pricePerDayInUsdCents
      );
      if (sumWithDiscount > maxCarPrice) maxCarPrice = sumWithDiscount;
      if (car.yearOfProduction < minCarYearOfProduction) minCarYearOfProduction = car.yearOfProduction;
    }
    return Schemas.FilterInfoDTO(maxCarPrice, minCarYearOfProduction);
  }

  function getAiDamageAnalyzeCaseRequest(
    uint tripId,
    Schemas.CaseType caseType
  ) public view returns (Schemas.AiDamageAnalyzeCaseRequestDTO memory aiDamageAnalyzeCaseRequest) {
    Schemas.CarInfo memory car = addresses.carService.getCarInfoById(addresses.tripService.getTrip(tripId).carId);
    Schemas.FullKYCInfoDTO memory kyc = addresses.userService.getMyFullKYCInfo(_msgGatewaySender());

    return
      Schemas.AiDamageAnalyzeCaseRequestDTO(
        aiDamageAnalyzeService.getLatestCaseId(),
        kyc.additionalKYC.email,
        kyc.kyc.surname,
        aiDamageAnalyzeService.getCaseTokenForTrip(tripId, caseType),
        car.carVinNumber
      );
  }
  function getDimoVehicles() public view returns (uint[] memory) {
    return dimoService.getDimoVehicles();
  }

  function getUserCurrency(address user) public view returns (Schemas.UserCurrencyDTO memory userCurrency) {
    return addresses.currencyConverterService.getUserCurrency(user);
  }

  /// @notice Retrieves the metadata URI of a car by its ID.
  /// @param carId The ID of the car.
  /// @return The metadata URI of the car.
  function getCarMetadataURI(uint256 carId) public view returns (string memory) {
    return addresses.carService.tokenURI(carId);
  }

  function getTotalCarsAmount() public view returns (uint) {
    return addresses.carService.totalSupply();
  }

  function getGuestInsurance(address guest) public view returns (Schemas.InsuranceInfo[] memory) {
    return insuranceService.getMyInsurancesAsGuest(guest);
  }
  function getTaxesInfoById(uint taxId) public view returns (Schemas.TaxesInfoDTO memory) {
    return addresses.paymentService.getTaxesInfoById(taxId);
  }

  function getPlatformInfo() public view returns(Schemas.PlatformInfoDTO memory) {
   return Schemas.PlatformInfoDTO(
      addresses.userService.getPlatformUsersCount(),
      addresses.tripService.totalTripCount(),
      addresses.carService.totalSupply()
    );
  }
  function trustedForwarder() internal view override returns (address) {
    return trustedForwarderAddress;
  }

  function isTrustedForwarder(address forwarder) internal view override returns (bool) {
    return forwarder == trustedForwarderAddress;
  }
  function setTrustedForwarder(address forwarder) public {
    require(addresses.userService.isAdmin(tx.origin), 'Only for Admin.');
    trustedForwarderAddress = forwarder;
  }
 function getHostInsuranceClaims() public view returns(Schemas.FullClaimInfo[] memory claimInfos) {
    uint[] memory claimIds = hostInsurance.getInsuranceClaims();
    claimInfos = new Schemas.FullClaimInfo[](claimIds.length);
    uint counter = 0;
    for (uint i = 0; i < claimIds.length; i++) {
      Schemas.ClaimV2 memory claim = addresses.claimService.getClaim(claimIds[i]);
      Schemas.Trip memory trip = addresses.tripService.getTrip(claim.tripId);

        claimInfos[counter++] = Schemas.FullClaimInfo(
          claim,
          trip.host,
          trip.guest,
          addresses.userService.getKYCInfo(trip.guest).mobilePhoneNumber,
          addresses.userService.getKYCInfo(trip.host).mobilePhoneNumber,
          addresses.carService.getCarInfoById(trip.carId),
          RentalityQuery._getClaimValueInCurrency(
          trip.paymentInfo.currencyType,
          claim.amountInUsdCents,
          claim,
          addresses.claimService,
          addresses.currencyConverterService
        ),
          IRentalityGeoService(addresses.carService.getGeoServiceAddress()).getCarTimeZoneId(
            addresses.carService.getCarInfoById(trip.carId).locationHash
          ),
          addresses.claimService.getClaimTypeInfo(claim.claimType),
          addresses.currencyConverterService.getUserCurrency(trip.host)
        );
      }
    }
  
    function getHostInsuranceRule(address host) public view returns(Schemas.HostInsuranceRuleDTO memory insuranceRules) {
    return hostInsurance.getHostInsuranceRule(host);
    }
    function getAllInsuranceRules() public view returns(Schemas.HostInsuranceRuleDTO[] memory insuranceRules) { 
      return hostInsurance.getAllInsuranceRules();
    }

     function getAvailableCurrency() public view returns(Schemas.AllowedCurrencyDTO[] memory) {
      return addresses.paymentService.rentalitySwaps().getAllowedCurrencies();
     }
    function setHostInsuranceAddress(address _hostInsurance) public {
    require(addresses.userService.isAdmin(tx.origin), 'Only for Admin.');
    hostInsurance = RentalityHostInsurance(payable(_hostInsurance));
  }

<<<<<<< HEAD
 
=======
  function getHostInsuranceBalance() public view returns(uint) {
       return address(hostInsurance).balance;
  }

    /// @notice Get chat information for trips hosted by the caller on the Rentality platform.
  /// @return chatInfo An array of chat information for trips hosted by the caller.
  function getChatInfoFor(bool host) public view returns (Schemas.ChatInfo[] memory) {
    return
      RentalityTripsQuery.populateChatInfo(
        addresses,
        insuranceService,
        _msgGatewaySender(),
        host,
        promoService,
        dimoService,
        hostInsurance
      );
  }
>>>>>>> 3bb5d941

  function initialize(
    address carServiceAddress,
    address currencyConverterServiceAddress,
    address tripServiceAddress,
    address userServiceAddress,
    address paymentServiceAddress,
    address claimServiceAddress,
    address carDeliveryAddress,
    address insuranceAddress,
    address promoServiceAddress,
    address dimoServiceAddress,
    address aiDamageAnalyzeServiceAddress,
    address _hostInsurance
  ) public initializer {
    addresses = RentalityContract(
      RentalityCarToken(carServiceAddress),
      RentalityCurrencyConverter(currencyConverterServiceAddress),
      RentalityTripService(tripServiceAddress),
      RentalityUserService(userServiceAddress),
      RentalityPlatform(address(0)),
      RentalityPaymentService(payable(paymentServiceAddress)),
      RentalityClaimService(claimServiceAddress),
      RentalityAdminGateway(address(0)),
      RentalityCarDelivery(carDeliveryAddress),
      RentalityView(address(0))
    );
    insuranceService = RentalityInsurance(insuranceAddress);
    promoService = RentalityPromoService(promoServiceAddress);
    dimoService = RentalityDimoService(dimoServiceAddress);
    aiDamageAnalyzeService = RentalityAiDamageAnalyzeV2(aiDamageAnalyzeServiceAddress);
    hostInsurance = RentalityHostInsurance(payable(_hostInsurance));
  }

  function _authorizeUpgrade(address /*newImplementation*/) internal view override {
    require(addresses.userService.isAdmin(msg.sender), 'Only for Admin.');
  }
}<|MERGE_RESOLUTION|>--- conflicted
+++ resolved
@@ -243,18 +243,12 @@
     function getAllInsuranceRules() public view returns(Schemas.HostInsuranceRuleDTO[] memory insuranceRules) { 
       return hostInsurance.getAllInsuranceRules();
     }
-
-     function getAvailableCurrency() public view returns(Schemas.AllowedCurrencyDTO[] memory) {
-      return addresses.paymentService.rentalitySwaps().getAllowedCurrencies();
-     }
     function setHostInsuranceAddress(address _hostInsurance) public {
     require(addresses.userService.isAdmin(tx.origin), 'Only for Admin.');
     hostInsurance = RentalityHostInsurance(payable(_hostInsurance));
   }
 
-<<<<<<< HEAD
- 
-=======
+
   function getHostInsuranceBalance() public view returns(uint) {
        return address(hostInsurance).balance;
   }
@@ -273,7 +267,8 @@
         hostInsurance
       );
   }
->>>>>>> 3bb5d941
+
+ 
 
   function initialize(
     address carServiceAddress,
