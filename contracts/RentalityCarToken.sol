// SPDX-License-Identifier: MIT
pragma solidity ^0.8.9;

import {ERC721URIStorageUpgradeable} from "@openzeppelin/contracts-upgradeable/token/ERC721/extensions/ERC721URIStorageUpgradeable.sol";
import {UUPSUpgradeable} from "@openzeppelin/contracts/proxy/utils/UUPSUpgradeable.sol";
import "@openzeppelin/contracts/utils/Counters.sol";
import "./RentalityUtils.sol";
import "./IRentalityGeoService.sol";
<<<<<<< HEAD
import "./proxy/UUPSOwnable.sol";
=======
import "./engine/RentalityEnginesService.sol";
>>>>>>> 2e6ef447

/// @title RentalityCarToken
/// @notice ERC-721 token for representing cars in the Rentality platform.
/// @notice This contract allows users to add, update, and manage information about cars for rental.
/// @notice Cars can be listed, updated, and verified for geographic coordinates.
contract RentalityCarToken is  ERC721URIStorageUpgradeable, UUPSOwnable {
    using Counters for Counters.Counter;
    Counters.Counter private _carIdCounter;
    IRentalityGeoService private geoService;
<<<<<<< HEAD

=======
    RentalityEnginesService private engineService;
>>>>>>> 2e6ef447
    mapping(uint256 => CarInfo) private idToCarInfo;

    /// @notice Struct to store information about a listed car.
    struct CarInfo {
        uint256 carId;
        string carVinNumber;
        bytes32 carVinNumberHash;
        address createdBy;
        string brand;
        string model;
        uint32 yearOfProduction;
        uint64 pricePerDayInUsdCents;
        uint64 securityDepositPerTripInUsdCents;
        uint8 engineType;
        uint64 milesIncludedPerDay;
        bool currentlyListed;
        bool geoVerified;
    }

    /// @notice Struct to store input parameters for creating a new car.
    struct CreateCarRequest {
        string tokenUri;
        string carVinNumber;
        string brand;
        string model;
        uint32 yearOfProduction;
        uint64 pricePerDayInUsdCents;
        uint64 securityDepositPerTripInUsdCents;
        uint64[] engineParams;
        uint8 engineType;
        uint64 milesIncludedPerDay;
        string locationAddress;
        string geoApiKey;
    }

    /// @notice Struct to store input parameters for updating car information.
    struct UpdateCarInfoRequest {
        uint256 carId;
        uint64 pricePerDayInUsdCents;
        uint64 securityDepositPerTripInUsdCents;
        uint64[] engineParams;
        uint64 milesIncludedPerDay;
        bool currentlyListed;
    }

    /// @notice Struct to store search parameters for querying cars.
    struct SearchCarParams {
        string country;
        string state;
        string city;
        string brand;
        string model;
        uint32 yearOfProductionFrom;
        uint32 yearOfProductionTo;
        uint64 pricePerDayInUsdCentsFrom;
        uint64 pricePerDayInUsdCentsTo;
    }

    /// @notice Event emitted when a new car is successfully added.
    event CarAddedSuccess(
        uint256 CarId,
        string carVinNumber,
        address createdBy,
        uint64 pricePerDayInUsdCents,
        bool currentlyListed
    );

    /// @notice Event emitted when a car's information is successfully updated.
    event CarUpdatedSuccess(
        uint256 carId,
        uint64 pricePerDayInUsdCents,
        bool currentlyListed
    );

    /// @notice Event emitted when a car is successfully removed.
    event CarRemovedSuccess(
        uint256 carId,
        string CarVinNumber,
        address removedBy
    );

<<<<<<< HEAD
=======
    /// @notice Constructor to initialize the RentalityCarToken contract.
    /// @param _geoServiceAddress The address of the RentalityGeoService contract.
    constructor(
        address _geoServiceAddress, address _rentalityEngine
    ) ERC721("RentalityCarToken Test", "RTCT") {
        geoService = IRentalityGeoService(_geoServiceAddress);
        engineService = RentalityEnginesService(_rentalityEngine);

    }

>>>>>>> 2e6ef447
    /// @notice Returns the total supply of cars.
    /// @return The total number of cars in the system.
    function totalSupply() public view returns (uint) {
        return _carIdCounter.current();
    }

    /// @notice Retrieves information about a car based on its ID.
    /// @param carId The ID of the car.
    /// @return A struct containing information about the specified car.
    function getCarInfoById(uint256 carId) public view returns (CarInfo memory) {
        return idToCarInfo[carId];
    }

    /// @notice Checks if a VIN number is unique among the listed cars.
    /// @param carVinNumber The VIN number to check for uniqueness.
    /// @return True if the VIN number is unique, false otherwise.
    function isUniqueVinNumber(string memory carVinNumber) public view returns (bool) {
        bytes32 carVinNumberHash = keccak256(abi.encodePacked(carVinNumber));

        for (uint i = 0; i < totalSupply(); i++) {
            if (idToCarInfo[i + 1].carVinNumberHash == carVinNumberHash)
                return false;
        }

        return true;
    }

    /// @notice Adds a new car to the system with the provided information.
    /// @param request The input parameters for creating the new car.
    /// @return The ID of the newly added car.
    function addCar(CreateCarRequest memory request) public returns (uint) {
        require(
            request.pricePerDayInUsdCents > 0,
            "Make sure the price isn't negative"
        );

        require(
            request.milesIncludedPerDay > 0,
            "Make sure the included distance isn't negative"
        );
        require(
            isUniqueVinNumber(request.carVinNumber),
            "Car with this VIN number already exists"
        );

        _carIdCounter.increment();
        uint256 newCarId = _carIdCounter.current();

        engineService.addCar(newCarId, request.engineType, request.engineParams);

        _safeMint(tx.origin, newCarId);
        _setTokenURI(newCarId, request.tokenUri);

        geoService.executeRequest(request.locationAddress, request.geoApiKey, newCarId);

        idToCarInfo[newCarId] = CarInfo(
            newCarId,
            request.carVinNumber,
            keccak256(abi.encodePacked(request.carVinNumber)),
            tx.origin,
            request.brand,
            request.model,
            request.yearOfProduction,
            request.pricePerDayInUsdCents,
            request.securityDepositPerTripInUsdCents,
            request.engineType,
            request.milesIncludedPerDay,
            true,
            false
        );

        _approve(address(this), newCarId);
        //_transfer(msg.sender, address(this), carId);

        emit CarAddedSuccess(
            newCarId,
            request.carVinNumber,
            tx.origin,
            request.pricePerDayInUsdCents,
            true
        );

        return newCarId;
    }

    /// @notice Verifies the geographic coordinates for a given car.
    /// @param carId The ID of the car to verify.
    function verifyGeo(uint256 carId) public {
        bool geoStatus = geoService.getCarCoordinateValidity(carId);
        CarInfo storage carInfo = idToCarInfo[carId];
        carInfo.geoVerified = geoStatus;
    }

    /// @notice Updates the information for a specific car.
    /// @param request The input parameters for updating the car.
    /// @param location The location for verifying geographic coordinates.
    ///  can be empty, for left old location information.
    /// @param geoApiKey The API key for the geographic verification service.
    /// can be empty, if location param is empty.
    function updateCarInfo(
        UpdateCarInfoRequest memory request,
        string memory location,
        string memory geoApiKey
    ) public {
        require(_exists(request.carId), "Token does not exist");
        require(
            ownerOf(request.carId) == tx.origin,
            "Only the owner of the car can update car info"
        );
        require(
            request.pricePerDayInUsdCents > 0,
            "Make sure the price isn't negative"
        );
        require(
            request.milesIncludedPerDay > 0,
            "Make sure the included distance isn't negative"
        );

        if (bytes(location).length > 0) {
            require(bytes(geoApiKey).length > 0, "Provide a valid geo API key");
            geoService.executeRequest(location, geoApiKey, request.carId);
            idToCarInfo[request.carId].geoVerified = false;
        }

        engineService.updateCar(request.carId,idToCarInfo[request.carId].engineType, request.engineParams);
        idToCarInfo[request.carId].pricePerDayInUsdCents = request.pricePerDayInUsdCents;
        idToCarInfo[request.carId].securityDepositPerTripInUsdCents = request.securityDepositPerTripInUsdCents;
        idToCarInfo[request.carId].milesIncludedPerDay = request.milesIncludedPerDay;
        idToCarInfo[request.carId].currentlyListed = request.currentlyListed;

        emit CarUpdatedSuccess(
            request.carId,
            request.pricePerDayInUsdCents,
            request.currentlyListed
        );
    }

    /// @notice Updates the token URI associated with a specific car.
    /// @param carId The ID of the car.
    /// @param tokenUri The new token URI.
    function updateCarTokenUri(uint256 carId, string memory tokenUri) public {
        require(_exists(carId), "Token does not exist");
        require(
            ownerOf(carId) == tx.origin,
            "Only the owner of the car can update the token URI"
        );

        _setTokenURI(carId, tokenUri);
    }

    /// @notice Burns a specific car token, removing it from the system.
    /// @param carId The ID of the car to be burned.
    function burnCar(uint256 carId) public {
        require(_exists(carId), "Token does not exist");
        require(
            ownerOf(carId) == tx.origin,
            "Only the owner of the car can burn the token"
        );

        engineService.burnCar(carId, idToCarInfo[carId].engineType);

        _burn(carId);
        delete idToCarInfo[carId];

        emit CarRemovedSuccess(
            carId,
            idToCarInfo[carId].carVinNumber,
            tx.origin
        );
    }

    /// @notice Retrieves information about all cars in the system.
    /// @return An array containing information about all cars.
    function getAllCars() public view returns (CarInfo[] memory) {
        uint itemCount = 0;

        for (uint i = 0; i < totalSupply(); i++) {
            uint currentId = i + 1;
            if (_exists(currentId)) {
                itemCount += 1;
            }
        }

        CarInfo[] memory result = new CarInfo[](itemCount);

        for (uint i = 0; i < totalSupply(); i++) {
            result[i] = idToCarInfo[i + 1];
        }

        return result;
    }

    /// @notice Checks if a car is available for a specific user.
    /// @param carId The ID of the car.
    /// @param sender The address of the user.
    /// @return True if the car is available for the user, false otherwise.
    function isCarAvailableForUser(uint256 carId, address sender) private view returns (bool) {
        return
            _exists(carId) &&
            idToCarInfo[carId].currentlyListed &&
            ownerOf(carId) != sender;
    }

    /// @notice Retrieves available cars for a specific user.
    /// @dev Only used by main contract
    /// @param user The address of the user.
    /// @return An array containing information about available cars for the user.
    function getAvailableCarsForUser(
        address user
    ) public view returns (CarInfo[] memory) {
        uint itemCount = 0;

        for (uint i = 0; i < totalSupply(); i++) {
            uint currentId = i + 1;
            if (isCarAvailableForUser(currentId, user)) {
                itemCount += 1;
            }
        }

        CarInfo[] memory result = new CarInfo[](itemCount);
        uint currentIndex = 0;

        for (uint i = 0; i < totalSupply(); i++) {
            uint currentId = i + 1;
            if (isCarAvailableForUser(currentId, user)) {
                CarInfo storage currentItem = idToCarInfo[currentId];
                result[currentIndex] = currentItem;
                currentIndex += 1;
            }
        }

        return result;
    }
    /// @notice Checks if a car is available for a specific user based on search parameters.
    /// @dev Determines availability based on several conditions, including ownership and search parameters.
    /// @param carId The ID of the car being checked.
    /// @param sender The address of the user checking availability.
    /// @param searchCarParams The parameters used to filter available cars.
    /// @return A boolean indicating whether the car is available for the user.
    function isCarAvailableForUser(
        uint256 carId,
        address sender,
        SearchCarParams memory searchCarParams
    ) private view returns (bool) {
        return
            _exists(carId) &&
            idToCarInfo[carId].currentlyListed &&
            ownerOf(carId) != sender &&
            (bytes(searchCarParams.brand).length == 0 ||
                RentalityUtils.containWord(
                    RentalityUtils.toLower(idToCarInfo[carId].brand),
                    RentalityUtils.toLower(searchCarParams.brand)
                )) &&
            (bytes(searchCarParams.model).length == 0 ||
                RentalityUtils.containWord(
                    RentalityUtils.toLower(idToCarInfo[carId].model),
                    RentalityUtils.toLower(searchCarParams.model)
                )) &&
            (bytes(searchCarParams.country).length == 0 ||
                RentalityUtils.containWord(
                    RentalityUtils.toLower(geoService.getCarCountry(carId)),
                    RentalityUtils.toLower(searchCarParams.country)
                )) &&
            (bytes(searchCarParams.state).length == 0 ||
                RentalityUtils.containWord(
                    RentalityUtils.toLower(geoService.getCarState(carId)),
                    RentalityUtils.toLower(searchCarParams.state)
                )) &&
            (bytes(searchCarParams.city).length == 0 ||
                RentalityUtils.containWord(
                    RentalityUtils.toLower(geoService.getCarCity(carId)),
                    RentalityUtils.toLower(searchCarParams.city)
                )) &&
            (searchCarParams.yearOfProductionFrom == 0 ||
                idToCarInfo[carId].yearOfProduction >=
                searchCarParams.yearOfProductionFrom) &&
            (searchCarParams.yearOfProductionTo == 0 ||
                idToCarInfo[carId].yearOfProduction <=
                searchCarParams.yearOfProductionTo) &&
            (searchCarParams.pricePerDayInUsdCentsFrom == 0 ||
                idToCarInfo[carId].pricePerDayInUsdCents >=
                searchCarParams.pricePerDayInUsdCentsFrom) &&
            (searchCarParams.pricePerDayInUsdCentsTo == 0 ||
                idToCarInfo[carId].pricePerDayInUsdCents <=
                searchCarParams.pricePerDayInUsdCentsTo);
    }

    /// @notice Fetches available cars for a specific user based on search parameters.
    /// @dev Iterates through all cars to find those that are available for the user.
    /// @param user The address of the user for whom to fetch available cars.
    /// @param searchCarParams The parameters used to filter available cars.
    /// @return An array of CarInfo representing the available cars for the user.
    function fetchAvailableCarsForUser(
        address user,
        SearchCarParams memory searchCarParams
    ) public view returns (CarInfo[] memory) {
        uint itemCount = 0;

        // Count the number of available cars for the user.
        for (uint i = 0; i < totalSupply(); i++) {
            uint currentId = i + 1;
            if (isCarAvailableForUser(currentId, user, searchCarParams)) {
                itemCount += 1;
            }
        }

        // Create an array to store the available cars.
        CarInfo[] memory result = new CarInfo[](itemCount);
        uint currentIndex = 0;

        // Populate the array with available cars.
        for (uint i = 0; i < totalSupply(); i++) {
            uint currentId = i + 1;
            if (isCarAvailableForUser(currentId, user, searchCarParams)) {
                CarInfo storage currentItem = idToCarInfo[currentId];
                result[currentIndex] = currentItem;
                currentIndex += 1;
            }
        }

        return result;
    }

    /// @notice Checks if a car belongs to a specific user.
    /// @dev Determines ownership of a car.
    /// @param carId The ID of the car being checked.
    /// @param user The address of the user being checked.
    /// @return A boolean indicating whether the car belongs to the user.
    function isCarOfUser(
        uint256 carId,
        address user
    ) private view returns (bool) {
        return _exists(carId) && (ownerOf(carId) == user);
    }

    /// @notice Gets the cars owned by a specific user.
    /// @dev Iterates through all cars to find those owned by the user.
    /// @param user The address of the user for whom to fetch owned cars.
    /// @return An array of CarInfo representing the cars owned by the user.
    function getCarsOwnedByUser(
        address user
    ) public view returns (CarInfo[] memory) {
        uint itemCount = 0;

        // Count the number of cars owned by the user.
        for (uint i = 0; i < totalSupply(); i++) {
            uint currentId = i + 1;
            if (isCarOfUser(currentId, user)) {
                itemCount += 1;
            }
        }

        // Create an array to store the owned cars.
        CarInfo[] memory result = new CarInfo[](itemCount);
        uint currentIndex = 0;

        // Populate the array with owned cars.
        for (uint i = 0; i < totalSupply(); i++) {
            uint currentId = i + 1;
            if (isCarOfUser(currentId, user)) {
                CarInfo storage currentItem = idToCarInfo[currentId];
                result[currentIndex] = currentItem;
                currentIndex += 1;
            }
        }

        return result;
    }

    /// @notice Constructor to initialize the RentalityCarToken contract.
    /// @param _geoServiceAddress The address of the RentalityGeoService contract.
    function initialize(address _geoServiceAddress) public initializer {
        geoService = IRentalityGeoService(_geoServiceAddress);
        __ERC721_init("RentalityCarToken Test", "RTCT");
        __Ownable_init();
    }



}<|MERGE_RESOLUTION|>--- conflicted
+++ resolved
@@ -6,11 +6,9 @@
 import "@openzeppelin/contracts/utils/Counters.sol";
 import "./RentalityUtils.sol";
 import "./IRentalityGeoService.sol";
-<<<<<<< HEAD
 import "./proxy/UUPSOwnable.sol";
-=======
 import "./engine/RentalityEnginesService.sol";
->>>>>>> 2e6ef447
+
 
 /// @title RentalityCarToken
 /// @notice ERC-721 token for representing cars in the Rentality platform.
@@ -20,11 +18,8 @@
     using Counters for Counters.Counter;
     Counters.Counter private _carIdCounter;
     IRentalityGeoService private geoService;
-<<<<<<< HEAD
-
-=======
     RentalityEnginesService private engineService;
->>>>>>> 2e6ef447
+
     mapping(uint256 => CarInfo) private idToCarInfo;
 
     /// @notice Struct to store information about a listed car.
@@ -106,19 +101,6 @@
         address removedBy
     );
 
-<<<<<<< HEAD
-=======
-    /// @notice Constructor to initialize the RentalityCarToken contract.
-    /// @param _geoServiceAddress The address of the RentalityGeoService contract.
-    constructor(
-        address _geoServiceAddress, address _rentalityEngine
-    ) ERC721("RentalityCarToken Test", "RTCT") {
-        geoService = IRentalityGeoService(_geoServiceAddress);
-        engineService = RentalityEnginesService(_rentalityEngine);
-
-    }
-
->>>>>>> 2e6ef447
     /// @notice Returns the total supply of cars.
     /// @return The total number of cars in the system.
     function totalSupply() public view returns (uint) {
@@ -490,7 +472,8 @@
 
     /// @notice Constructor to initialize the RentalityCarToken contract.
     /// @param _geoServiceAddress The address of the RentalityGeoService contract.
-    function initialize(address _geoServiceAddress) public initializer {
+    function initialize(address _geoServiceAddress, address _engineService) public initializer {
+        engineService = RentalityEnginesService(_engineService);
         geoService = IRentalityGeoService(_geoServiceAddress);
         __ERC721_init("RentalityCarToken Test", "RTCT");
         __Ownable_init();
