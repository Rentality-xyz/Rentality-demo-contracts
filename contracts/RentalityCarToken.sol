// SPDX-License-Identifier: MIT
pragma solidity ^0.8.9;

import {ERC721URIStorageUpgradeable, ERC721Upgradeable, IERC721Upgradeable} from '@openzeppelin/contracts-upgradeable/token/ERC721/extensions/ERC721URIStorageUpgradeable.sol';
import {UUPSUpgradeable} from '@openzeppelin/contracts/proxy/utils/UUPSUpgradeable.sol';
import '@openzeppelin/contracts/utils/Counters.sol';
import './abstract/IRentalityGeoService.sol';
import './proxy/UUPSOwnable.sol';
import './engine/RentalityEnginesService.sol';
import './Schemas.sol';
import './RentalityUserService.sol';
import './libs/RentalityUtils.sol';
import './features/RentalityNotificationService.sol';

/// @title RentalityCarToken
/// @notice ERC-721 token for representing cars in the Rentality platform.
/// @notice This contract allows users to add, update, and manage information about cars for rental.
/// @notice Cars can be listed, updated, and verified for geographic coordinates.
/// @dev SAFETY: The linked library is not supported yet because it can modify the state or call
///  selfdestruct, as far as RentalityUtils doesn't has this logic,
/// it's completely safe for upgrade
/// @custom:oz-upgrades-unsafe-allow external-library-linking
contract RentalityCarToken is ERC721URIStorageUpgradeable, UUPSOwnable {
  using Counters for Counters.Counter;
  Counters.Counter private _carIdCounter;
  IRentalityGeoService private geoService;
  RentalityEnginesService private engineService;
  RentalityUserService private userService;
  RentalityNotificationService private eventManager;

  mapping(uint256 => Schemas.CarInfo) private idToCarInfo;
  RentalityNotificationService private eventManager;

  modifier onlyAdmin() {
    require(userService.isAdmin(tx.origin), 'Only admin.');
    _;
  }
  mapping(uint => uint) private carIdToListingMoment;

  /// @dev Updates the address of the RentalityEventManager contract.
  /// @param _eventManager The address of the new RentalityEventManager contract.
  function updateEventServiceAddress(address _eventManager) public onlyAdmin {
    eventManager = RentalityNotificationService(_eventManager);
  }

  /// @dev Updates the address of the RentalityEnginesService contract.
  /// @param _engineService The address of the new RentalityEnginesService contract.
  function updateEngineServiceAddress(address _engineService) public onlyAdmin {
    engineService = RentalityEnginesService(_engineService);
  }

  /// @notice returns RentalityGeoService address
  function getGeoServiceAddress() public view returns (address) {
    return address(geoService);
  }
  /// @notice update RentalityGeoService address
  /// @param _geoService address of service
  function updateGeoServiceAddress(address _geoService) public onlyAdmin {
    geoService = IRentalityGeoService(_geoService);
  }

<<<<<<< HEAD
=======
  function getEngineService() public view returns (RentalityEnginesService) {
    return engineService;
  }
>>>>>>> 6d57d789
  /// @notice Returns the total supply of cars.
  /// @return The total number of cars in the system.
  function totalSupply() public view returns (uint) {
    return _carIdCounter.current();
  }

  /// @notice Retrieves information about a car based on its ID.
  /// @param carId The ID of the car.
  /// @return A struct containing information about the specified car.
  function getCarInfoById(uint256 carId) public view returns (Schemas.CarInfo memory) {
    return idToCarInfo[carId];
  }

  /// @notice Retrieves the cars owned by a specific host.
  /// @dev This function returns an array of PublicHostCarDTO structs representing the cars owned by the host.
  /// @param host The address of the host for whom to retrieve the cars.
  /// @return An array of PublicHostCarDTO structs representing the cars owned by the host.
  function getCarsOfHost(address host) public view returns (Schemas.PublicHostCarDTO[] memory) {
    uint carsOwnedByHost = balanceOf(host);

    Schemas.PublicHostCarDTO[] memory carDTOs = new Schemas.PublicHostCarDTO[](carsOwnedByHost);
    uint carCounter = 0;
    for (uint i = 1; i <= _carIdCounter.current(); i++) {
      if (_exists(i) && ownerOf(i) == host) {
        Schemas.CarInfo memory car = idToCarInfo[i];

        carDTOs[carCounter].carId = i;
        carDTOs[carCounter].milesIncludedPerDay = car.milesIncludedPerDay;
        carDTOs[carCounter].metadataURI = tokenURI(i);
        carDTOs[carCounter].yearOfProduction = car.yearOfProduction;
        carDTOs[carCounter].currentlyListed = car.currentlyListed;
        carDTOs[carCounter].brand = car.brand;
        carDTOs[carCounter].model = car.model;
        carDTOs[carCounter].pricePerDayInUsdCents = car.pricePerDayInUsdCents;
        carDTOs[carCounter].securityDepositPerTripInUsdCents = car.securityDepositPerTripInUsdCents;
        carCounter++;
      }
    }
    return carDTOs;
  }

  /// @notice Checks if a VIN number is unique among the listed cars.
  /// @param carVinNumber The VIN number to check for uniqueness.
  /// @return True if the VIN number is unique, false otherwise.
  function isUniqueVinNumber(string memory carVinNumber) public view returns (bool) {
    bytes32 carVinNumberHash = keccak256(abi.encodePacked(carVinNumber));

    for (uint i = 0; i < totalSupply(); i++) {
      if (idToCarInfo[i + 1].carVinNumberHash == carVinNumberHash) return false;
    }

    return true;
  }

  /// @notice Adds a new car to the system with the provided information.
  /// @param request The input parameters for creating the new car.
  /// @return The ID of the newly added car.
  function addCar(Schemas.CreateCarRequest memory request, address user) public returns (uint) {
    require(userService.isManager(msg.sender), 'only Manager');
    require(userService.hasPassedKYCAndTC(user), 'KYC or TC has not passed.');
    require(request.pricePerDayInUsdCents > 0, "Make sure the price isn't negative");
    require(request.milesIncludedPerDay > 0, "Make sure the included distance isn't negative");
    require(isUniqueVinNumber(request.carVinNumber), 'Car with this VIN number already exists');
    geoService.verifySignedLocationInfo(request.locationInfo);
    if (!userService.isHost(tx.origin)) {
      userService.grantHostRole(tx.origin);
    }

    _carIdCounter.increment();
    uint256 newCarId = _carIdCounter.current();

    engineService.verifyCreateParams(request.engineType, request.engineParams);

    _safeMint(user, newCarId);
    _setTokenURI(newCarId, request.tokenUri);

    bytes32 hash = geoService.createLocationInfo(request.locationInfo.locationInfo);

    idToCarInfo[newCarId] = Schemas.CarInfo(
      newCarId,
      request.carVinNumber,
      keccak256(abi.encodePacked(request.carVinNumber)),
      user,
      request.brand,
      request.model,
      request.yearOfProduction,
      request.pricePerDayInUsdCents,
      request.securityDepositPerTripInUsdCents,
      request.engineType,
      request.engineParams,
      request.milesIncludedPerDay,
      request.timeBufferBetweenTripsInSec,
      request.currentlyListed,
      true,
      request.locationInfo.locationInfo.timeZoneId,
      false,
      hash
    );

    if (request.currentlyListed) carIdToListingMoment[newCarId] = block.timestamp;

    _approve(address(this), newCarId);

<<<<<<< HEAD
    eventManager.emitEvent(Schemas.EventType.Car, newCarId, uint8(Schemas.CarUpdateStatus.Add), user, user);
=======
    eventManager.emitEvent(Schemas.EventType.Car, newCarId, uint8(Schemas.CarUpdateStatus.Add), tx.origin, tx.origin);
>>>>>>> 6d57d789

    return newCarId;
  }

  /// @notice Updates the information for a specific car.
  /// @param request The input parameters for updating the car.
  /// @param location The location for verifying geographic coordinates.
<<<<<<< HEAD
  ///  can be empty, for left old location information.
  /// can be empty, if location param is empty.
  function updateCarInfo(
    Schemas.UpdateCarInfoRequest memory request,
    Schemas.LocationInfo memory location,
    address user
=======
  /// can be empty if updateLocation is false
  /// @param updateLocation Wether update location or not
  function updateCarInfo(
    Schemas.UpdateCarInfoRequest memory request,
    Schemas.LocationInfo memory location,
    bool updateLocation
>>>>>>> 6d57d789
  ) public {
    require(userService.isManager(msg.sender), 'Only from manager contract.');
    require(_exists(request.carId), 'Token does not exist');
    require(ownerOf(request.carId) == user, 'Only the owner of the car can update car info');
    require(request.pricePerDayInUsdCents > 0, "Make sure the price isn't negative");
    require(request.milesIncludedPerDay > 0, "Make sure the included distance isn't negative");

<<<<<<< HEAD
    if (bytes(location.userAddress).length > 0) {
=======
    if (updateLocation) {
>>>>>>> 6d57d789
      idToCarInfo[request.carId].geoVerified = true;
      bytes32 hash = geoService.createLocationInfo(location);
      idToCarInfo[request.carId].locationHash = hash;
      idToCarInfo[request.carId].timeZoneId = location.timeZoneId;
    }

    engineService.verifyCreateParams(request.engineType, request.engineParams);
    if (bytes(request.tokenUri).length > 0) _setTokenURI(request.carId, request.tokenUri);

    idToCarInfo[request.carId].pricePerDayInUsdCents = request.pricePerDayInUsdCents;
    idToCarInfo[request.carId].securityDepositPerTripInUsdCents = request.securityDepositPerTripInUsdCents;
    idToCarInfo[request.carId].milesIncludedPerDay = request.milesIncludedPerDay;
    idToCarInfo[request.carId].engineParams = request.engineParams;
    idToCarInfo[request.carId].engineType = request.engineType;
    idToCarInfo[request.carId].timeBufferBetweenTripsInSec = request.timeBufferBetweenTripsInSec;
    idToCarInfo[request.carId].currentlyListed = request.currentlyListed;

<<<<<<< HEAD
    eventManager.emitEvent(Schemas.EventType.Car, request.carId, uint8(Schemas.CarUpdateStatus.Update), user, user);
=======
    bool listed = idToCarInfo[request.carId].currentlyListed;

    if (listed && !request.currentlyListed) carIdToListingMoment[request.carId] = 0;

    if (!listed && request.currentlyListed) carIdToListingMoment[request.carId] = block.timestamp;

    eventManager.emitEvent(
      Schemas.EventType.Car,
      request.carId,
      uint8(Schemas.CarUpdateStatus.Update),
      tx.origin,
      tx.origin
    );
  }

  function getListingMoment(uint carId) public view returns (uint) {
    return carIdToListingMoment[carId];
>>>>>>> 6d57d789
  }

  /// @notice Updates the token URI associated with a specific car.
  /// @param carId The ID of the car.
  /// @param tokenUri The new token URI.
  function updateCarTokenUri(uint256 carId, string memory tokenUri, address user) public {
    require(_exists(carId), 'Token does not exist');
    require(ownerOf(carId) == user, 'Only the owner of the car can update the token URI');

    _setTokenURI(carId, tokenUri);
  }

  /// @notice Burns a specific car token, removing it from the system.
  /// @param carId The ID of the car to be burned.
  function burnCar(uint256 carId) public {
    require(_exists(carId), 'Token does not exist');
    require(ownerOf(carId) == msg.sender, 'Only the owner of the car can burn the token');

    _burn(carId);
    delete idToCarInfo[carId];

    eventManager.emitEvent(Schemas.EventType.Car, carId, uint8(Schemas.CarUpdateStatus.Burn), msg.sender, msg.sender);
  }
  /// @notice temporary disable transfer function
  function transferFrom(address, address, uint256) public pure override(ERC721Upgradeable, IERC721Upgradeable) {
    require(false, 'Not implemented.');
  }
  /// @notice temporary disable transfer function
  function safeTransferFrom(address, address, uint256) public virtual override(ERC721Upgradeable, IERC721Upgradeable) {
    require(false, 'Not implemented.');
  }
  /// @notice temporary disable transfer function
  function safeTransferFrom(
    address,
    address,
    uint256,
    bytes memory
  ) public virtual override(ERC721Upgradeable, IERC721Upgradeable) {
    require(false, 'Not implemented.');
  }

  /// @notice Retrieves information about all cars in the system.
  /// @return An array containing information about all cars.
  function getAllCars() public view returns (Schemas.CarInfo[] memory) {
    uint itemCount = 0;

    for (uint i = 0; i < totalSupply(); i++) {
      uint currentId = i + 1;
      if (_exists(currentId)) {
        itemCount += 1;
      }
    }

    Schemas.CarInfo[] memory result = new Schemas.CarInfo[](itemCount);

    uint elementsCounter = 0;
    for (uint i = 0; i < totalSupply(); i++) {
      if (_exists(i + 1)) {
        result[elementsCounter++] = idToCarInfo[i + 1];
      }
    }

    return result;
  }

  /// @notice Checks if a car is available for a specific user.
  /// @param carId The ID of the car.
  /// @param sender The address of the user.
  /// @return True if the car is available for the user, false otherwise.
  function isCarAvailableForUser(uint256 carId, address sender) private view returns (bool) {
    return _exists(carId) && idToCarInfo[carId].currentlyListed && ownerOf(carId) != sender;
  }

  /// @notice Retrieves available cars for a specific user.
  /// @dev Only used by main contract
  /// @param user The address of the user.
  /// @return An array containing information about available cars for the user.
  function getAvailableCarsForUser(address user) public view returns (Schemas.CarInfo[] memory) {
    uint itemCount = 0;

    for (uint i = 0; i < totalSupply(); i++) {
      uint currentId = i + 1;
      if (isCarAvailableForUser(currentId, user)) {
        itemCount += 1;
      }
    }

    Schemas.CarInfo[] memory result = new Schemas.CarInfo[](itemCount);
    uint currentIndex = 0;

    for (uint i = 0; i < totalSupply(); i++) {
      uint currentId = i + 1;
      if (isCarAvailableForUser(currentId, user)) {
        Schemas.CarInfo storage currentItem = idToCarInfo[currentId];
        result[currentIndex] = currentItem;
        currentIndex += 1;
      }
    }

    return result;
  }
  /// @notice Checks if a car is available for a specific user based on search parameters.
  /// @dev Determines availability based on several conditions, including ownership and search parameters.
  /// @param carId The ID of the car being checked.
  /// @param sender The address of the user checking availability.
  /// @param searchCarParams The parameters used to filter available cars.
  /// @return A boolean indicating whether the car is available for the user.
  function isCarAvailableForUser(
    uint256 carId,
    address sender,
    Schemas.SearchCarParams memory searchCarParams
  ) public view returns (bool) {
    return
      _exists(carId) &&
      idToCarInfo[carId].currentlyListed &&
      ownerOf(carId) != sender &&
      RentalityUtils.isCarAvailableForUser(carId, searchCarParams, address(this), address(geoService));
  }

  /// @notice Fetches available cars for a specific user based on search parameters.
  /// @dev Iterates through all cars to find those that are available for the user.
  /// @param user The address of the user for whom to fetch available cars.
  /// @param searchCarParams The parameters used to filter available cars.
  /// @return An array of CarInfo representing the available cars for the user.
  function fetchAvailableCarsForUser(
    address user,
    Schemas.SearchCarParams memory searchCarParams
  ) public view returns (Schemas.CarInfo[] memory) {
    uint itemCount = 0;

    // Count the number of available cars for the user.
    for (uint i = 0; i < totalSupply(); i++) {
      uint currentId = i + 1;
      if (isCarAvailableForUser(currentId, user, searchCarParams)) {
        itemCount += 1;
      }
    }

    // Create an array to store the available cars.
    Schemas.CarInfo[] memory result = new Schemas.CarInfo[](itemCount);
    uint currentIndex = 0;

    // Populate the array with available cars.
    for (uint i = 0; i < totalSupply(); i++) {
      uint currentId = i + 1;
      if (isCarAvailableForUser(currentId, user, searchCarParams)) {
        Schemas.CarInfo memory currentItem = idToCarInfo[currentId];
        result[currentIndex] = currentItem;
        currentIndex += 1;
      }
    }

    return result;
  }

  /// @notice Checks if a car belongs to a specific user.
  /// @dev Determines ownership of a car.
  /// @param carId The ID of the car being checked.
  /// @param user The address of the user being checked.
  /// @return A boolean indicating whether the car belongs to the user.
  function isCarOfUser(uint256 carId, address user) private view returns (bool) {
    return _exists(carId) && (ownerOf(carId) == user);
  }

  /// @notice Gets the cars owned by a specific user.
  /// @dev Iterates through all cars to find those owned by the user.
  /// @param user The address of the user for whom to fetch owned cars.
  /// @return An array of CarInfo representing the cars owned by the user.
  function getCarsOwnedByUser(address user) public view returns (Schemas.CarInfo[] memory) {
    uint itemCount = 0;

    // Count the number of cars owned by the user.
    for (uint i = 0; i < totalSupply(); i++) {
      uint currentId = i + 1;
      if (isCarOfUser(currentId, user)) {
        itemCount += 1;
      }
    }

    // Create an array to store the owned cars.
    Schemas.CarInfo[] memory result = new Schemas.CarInfo[](itemCount);
    uint currentIndex = 0;

    // Populate the array with owned cars.
    for (uint i = 0; i < totalSupply(); i++) {
      uint currentId = i + 1;
      if (isCarOfUser(currentId, user)) {
        Schemas.CarInfo memory currentItem = idToCarInfo[currentId];
        result[currentIndex] = currentItem;
        currentIndex += 1;
      }
    }

    return result;
  }

  /// @notice Verifies the authenticity of the signed location information.
  /// @dev This function checks the validity of the signed location information using the geoService.
  /// @param locationInfo The signed location information that needs to be verified.
  function verifySignedLocationInfo(Schemas.SignedLocationInfo memory locationInfo) public view {
    geoService.verifySignedLocationInfo(locationInfo);
  }

  /// @notice Constructor to initialize the RentalityCarToken contract.
  /// @param geoServiceAddress The address of the RentalityGeoService contract.
  /// @param engineServiceAddress The address of the RentalityGeoService contract.
  /// @param userServiceAddress The address of the RentalityGeoService contract.
  function initialize(
    address geoServiceAddress,
    address engineServiceAddress,
    address userServiceAddress,
<<<<<<< HEAD
    address rentalityEventManager
=======
    address eventManagerAddress
>>>>>>> 6d57d789
  ) public initializer {
    engineService = RentalityEnginesService(engineServiceAddress);
    geoService = IRentalityGeoService(geoServiceAddress);
    userService = RentalityUserService(userServiceAddress);
    eventManager = RentalityNotificationService(eventManagerAddress);
    __ERC721_init('RentalityCarToken Test', 'RTCT');
    __Ownable_init();

    eventManager = RentalityNotificationService(rentalityEventManager);
  }
}<|MERGE_RESOLUTION|>--- conflicted
+++ resolved
@@ -26,7 +26,6 @@
   IRentalityGeoService private geoService;
   RentalityEnginesService private engineService;
   RentalityUserService private userService;
-  RentalityNotificationService private eventManager;
 
   mapping(uint256 => Schemas.CarInfo) private idToCarInfo;
   RentalityNotificationService private eventManager;
@@ -59,12 +58,9 @@
     geoService = IRentalityGeoService(_geoService);
   }
 
-<<<<<<< HEAD
-=======
   function getEngineService() public view returns (RentalityEnginesService) {
     return engineService;
   }
->>>>>>> 6d57d789
   /// @notice Returns the total supply of cars.
   /// @return The total number of cars in the system.
   function totalSupply() public view returns (uint) {
@@ -168,11 +164,7 @@
 
     _approve(address(this), newCarId);
 
-<<<<<<< HEAD
-    eventManager.emitEvent(Schemas.EventType.Car, newCarId, uint8(Schemas.CarUpdateStatus.Add), user, user);
-=======
     eventManager.emitEvent(Schemas.EventType.Car, newCarId, uint8(Schemas.CarUpdateStatus.Add), tx.origin, tx.origin);
->>>>>>> 6d57d789
 
     return newCarId;
   }
@@ -180,21 +172,13 @@
   /// @notice Updates the information for a specific car.
   /// @param request The input parameters for updating the car.
   /// @param location The location for verifying geographic coordinates.
-<<<<<<< HEAD
-  ///  can be empty, for left old location information.
-  /// can be empty, if location param is empty.
-  function updateCarInfo(
-    Schemas.UpdateCarInfoRequest memory request,
-    Schemas.LocationInfo memory location,
-    address user
-=======
   /// can be empty if updateLocation is false
   /// @param updateLocation Wether update location or not
   function updateCarInfo(
     Schemas.UpdateCarInfoRequest memory request,
     Schemas.LocationInfo memory location,
-    bool updateLocation
->>>>>>> 6d57d789
+    bool updateLocation,
+    address user
   ) public {
     require(userService.isManager(msg.sender), 'Only from manager contract.');
     require(_exists(request.carId), 'Token does not exist');
@@ -202,11 +186,7 @@
     require(request.pricePerDayInUsdCents > 0, "Make sure the price isn't negative");
     require(request.milesIncludedPerDay > 0, "Make sure the included distance isn't negative");
 
-<<<<<<< HEAD
-    if (bytes(location.userAddress).length > 0) {
-=======
     if (updateLocation) {
->>>>>>> 6d57d789
       idToCarInfo[request.carId].geoVerified = true;
       bytes32 hash = geoService.createLocationInfo(location);
       idToCarInfo[request.carId].locationHash = hash;
@@ -224,9 +204,6 @@
     idToCarInfo[request.carId].timeBufferBetweenTripsInSec = request.timeBufferBetweenTripsInSec;
     idToCarInfo[request.carId].currentlyListed = request.currentlyListed;
 
-<<<<<<< HEAD
-    eventManager.emitEvent(Schemas.EventType.Car, request.carId, uint8(Schemas.CarUpdateStatus.Update), user, user);
-=======
     bool listed = idToCarInfo[request.carId].currentlyListed;
 
     if (listed && !request.currentlyListed) carIdToListingMoment[request.carId] = 0;
@@ -244,7 +221,6 @@
 
   function getListingMoment(uint carId) public view returns (uint) {
     return carIdToListingMoment[carId];
->>>>>>> 6d57d789
   }
 
   /// @notice Updates the token URI associated with a specific car.
@@ -456,11 +432,7 @@
     address geoServiceAddress,
     address engineServiceAddress,
     address userServiceAddress,
-<<<<<<< HEAD
-    address rentalityEventManager
-=======
     address eventManagerAddress
->>>>>>> 6d57d789
   ) public initializer {
     engineService = RentalityEnginesService(engineServiceAddress);
     geoService = IRentalityGeoService(geoServiceAddress);
@@ -468,7 +440,5 @@
     eventManager = RentalityNotificationService(eventManagerAddress);
     __ERC721_init('RentalityCarToken Test', 'RTCT');
     __Ownable_init();
-
-    eventManager = RentalityNotificationService(rentalityEventManager);
   }
 }