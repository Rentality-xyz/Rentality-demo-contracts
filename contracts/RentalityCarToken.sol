// SPDX-License-Identifier: MIT
pragma solidity ^0.8.9;

import {ERC721URIStorageUpgradeable, ERC721Upgradeable, IERC721Upgradeable} from '@openzeppelin/contracts-upgradeable/token/ERC721/extensions/ERC721URIStorageUpgradeable.sol';
import {UUPSUpgradeable} from '@openzeppelin/contracts/proxy/utils/UUPSUpgradeable.sol';
import '@openzeppelin/contracts/utils/Counters.sol';
import './abstract/IRentalityGeoService.sol';
import './proxy/UUPSOwnable.sol';
import './engine/RentalityEnginesService.sol';
import './Schemas.sol';
import './RentalityUserService.sol';
import './libs/RentalityUtils.sol';

/// @title RentalityCarToken
/// @notice ERC-721 token for representing cars in the Rentality platform.
/// @notice This contract allows users to add, update, and manage information about cars for rental.
/// @notice Cars can be listed, updated, and verified for geographic coordinates.
/// @dev SAFETY: The linked library is not supported yet because it can modify the state or call
///  selfdestruct, as far as RentalityUtils doesn't has this logic,
/// it's completely safe for upgrade
/// @custom:oz-upgrades-unsafe-allow external-library-linking
contract RentalityCarToken is ERC721URIStorageUpgradeable, UUPSOwnable {
  using Counters for Counters.Counter;
  Counters.Counter private _carIdCounter;
  IRentalityGeoService private geoService;
  RentalityEnginesService private engineService;
  RentalityUserService private userService;

  mapping(uint256 => Schemas.CarInfo) private idToCarInfo;

  modifier onlyAdmin() {
    require(userService.isAdmin(tx.origin), 'Only admin.');
    _;
  }

  /// @notice Event emitted when a new car is successfully added.
  event CarAddedSuccess(
    uint256 CarId,
    string carVinNumber,
    address createdBy,
    uint64 pricePerDayInUsdCents,
    bool currentlyListed
  );

  /// @notice Event emitted when a car's information is successfully updated.
  event CarUpdatedSuccess(uint256 carId, uint64 pricePerDayInUsdCents, bool currentlyListed);

  /// @notice Event emitted when a car is successfully removed.
  event CarRemovedSuccess(uint256 carId, string CarVinNumber, address removedBy);

  /// @dev Updates the address of the RentalityEnginesService contract.
  /// @param _engineService The address of the new RentalityEnginesService contract.
  function updateEngineServiceAddress(address _engineService) public onlyAdmin {
    engineService = RentalityEnginesService(_engineService);
  }

  /// @notice returns RentalityGeoService address
  function getGeoServiceAddress() public view returns (address) {
    return address(geoService);
  }
  /// @notice update RentalityGeoService address
  /// @param _geoService address of service
  function updateGeoServiceAddress(address _geoService) public onlyAdmin {
    geoService = IRentalityGeoService(_geoService);
  }

  /// @notice Updates the address of the GeoParser contract.
  /// @param newGeoParserAddress The new address of the GeoParser contract.
  function updateGeoParsesAddress(address newGeoParserAddress) public onlyAdmin {
    geoService.updateParserAddress(newGeoParserAddress);
  }

  /// @notice Returns the total supply of cars.
  /// @return The total number of cars in the system.
  function totalSupply() public view returns (uint) {
    return _carIdCounter.current();
  }

  /// @notice Retrieves information about a car based on its ID.
  /// @param carId The ID of the car.
  /// @return A struct containing information about the specified car.
  function getCarInfoById(uint256 carId) public view returns (Schemas.CarInfo memory) {
    return idToCarInfo[carId];
  }

  /// @notice Retrieves the cars owned by a specific host.
  /// @dev This function returns an array of PublicHostCarDTO structs representing the cars owned by the host.
  /// @param host The address of the host for whom to retrieve the cars.
  /// @return An array of PublicHostCarDTO structs representing the cars owned by the host.
  function getCarsOfHost(address host) public view returns (Schemas.PublicHostCarDTO[] memory) {
    uint carsOwnedByHost = balanceOf(host);

    Schemas.PublicHostCarDTO[] memory carDTOs = new Schemas.PublicHostCarDTO[](carsOwnedByHost);
    uint carCounter = 0;
    for (uint i = 1; i <= _carIdCounter.current(); i++) {
      if (_exists(i) && ownerOf(i) == host) {
        Schemas.CarInfo memory car = idToCarInfo[i];

        carDTOs[carCounter].carId = i;
        carDTOs[carCounter].milesIncludedPerDay = car.milesIncludedPerDay;
        carDTOs[carCounter].metadataURI = tokenURI(i);
        carDTOs[carCounter].yearOfProduction = car.yearOfProduction;
        carDTOs[carCounter].currentlyListed = car.currentlyListed;
        carDTOs[carCounter].brand = car.brand;
        carDTOs[carCounter].model = car.model;
        carDTOs[carCounter].pricePerDayInUsdCents = car.pricePerDayInUsdCents;
        carDTOs[carCounter].securityDepositPerTripInUsdCents = car.securityDepositPerTripInUsdCents;
        carCounter++;
      }
    }
    return carDTOs;
  }

  /// @notice Checks if a VIN number is unique among the listed cars.
  /// @param carVinNumber The VIN number to check for uniqueness.
  /// @return True if the VIN number is unique, false otherwise.
  function isUniqueVinNumber(string memory carVinNumber) public view returns (bool) {
    bytes32 carVinNumberHash = keccak256(abi.encodePacked(carVinNumber));

    for (uint i = 0; i < totalSupply(); i++) {
      if (idToCarInfo[i + 1].carVinNumberHash == carVinNumberHash) return false;
    }

    return true;
  }

  /// @notice Adds a new car to the system with the provided information.
  /// @param request The input parameters for creating the new car.
  /// @return The ID of the newly added car.
  function addCar(Schemas.CreateCarRequest memory request) public returns (uint) {
    require(userService.hasPassedKYCAndTC(tx.origin), 'KYC or TC has not passed.');
    require(request.pricePerDayInUsdCents > 0, "Make sure the price isn't negative");
    require(request.milesIncludedPerDay > 0, "Make sure the included distance isn't negative");
    require(isUniqueVinNumber(request.carVinNumber), 'Car with this VIN number already exists');
<<<<<<< HEAD
    require(userService.isManager(msg.sender), 'For manager');

    if (!userService.isHost(tx.origin)) {
      userService.grantHostRole(tx.origin);
    }
=======
    geoService.verifySignedLocationInfo(request.locationInfo);
>>>>>>> fe07ff5b

    _carIdCounter.increment();
    uint256 newCarId = _carIdCounter.current();

    engineService.verifyCreateParams(request.engineType, request.engineParams);

    _safeMint(tx.origin, newCarId);
    _setTokenURI(newCarId, request.tokenUri);

    bytes32 hash = geoService.createLocationInfo(request.locationInfo.locationInfo);

    idToCarInfo[newCarId] = Schemas.CarInfo(
      newCarId,
      request.carVinNumber,
      keccak256(abi.encodePacked(request.carVinNumber)),
      tx.origin,
      request.brand,
      request.model,
      request.yearOfProduction,
      request.pricePerDayInUsdCents,
      request.securityDepositPerTripInUsdCents,
      request.engineType,
      request.engineParams,
      request.milesIncludedPerDay,
      request.timeBufferBetweenTripsInSec,
      request.currentlyListed,
<<<<<<< HEAD
      false,
      '',
      false,
=======
      true,
      request.locationInfo.locationInfo.timeZoneId,
      request.insuranceIncluded,
>>>>>>> fe07ff5b
      hash
    );

    _approve(address(this), newCarId);
    //_transfer(msg.sender, address(this), carId);

    emit CarAddedSuccess(newCarId, request.carVinNumber, tx.origin, request.pricePerDayInUsdCents, true);

    return newCarId;
  }

  /// @notice Updates the information for a specific car.
  /// @param request The input parameters for updating the car.
  /// @param location The location for verifying geographic coordinates.
  ///  can be empty, for left old location information.
  /// @param geoApiKey The API key for the geographic verification service.
  /// can be empty, if location param is empty.
  function updateCarInfo(
    Schemas.UpdateCarInfoRequest memory request,
    Schemas.LocationInfo memory location,
    string memory geoApiKey
  ) public {
    require(userService.isManager(msg.sender), 'Only from manager contract.');
    require(_exists(request.carId), 'Token does not exist');
    require(ownerOf(request.carId) == tx.origin, 'Only the owner of the car can update car info');
    require(request.pricePerDayInUsdCents > 0, "Make sure the price isn't negative");
    require(request.milesIncludedPerDay > 0, "Make sure the included distance isn't negative");

    if (bytes(location.userAddress).length > 0) {
      require(bytes(geoApiKey).length > 0, 'Provide a valid geo API key');
      idToCarInfo[request.carId].geoVerified = true;
      bytes32 hash = geoService.createLocationInfo(location);
      idToCarInfo[request.carId].locationHash = hash;
      idToCarInfo[request.carId].timeZoneId = location.timeZoneId;
    }

    uint64[] memory engineParams = engineService.verifyUpdateParams(
      idToCarInfo[request.carId].engineType,
      request.engineParams,
      idToCarInfo[request.carId].engineParams
    );
    idToCarInfo[request.carId].pricePerDayInUsdCents = request.pricePerDayInUsdCents;
    idToCarInfo[request.carId].securityDepositPerTripInUsdCents = request.securityDepositPerTripInUsdCents;
    idToCarInfo[request.carId].milesIncludedPerDay = request.milesIncludedPerDay;
    idToCarInfo[request.carId].engineParams = engineParams;
    idToCarInfo[request.carId].timeBufferBetweenTripsInSec = request.timeBufferBetweenTripsInSec;
    idToCarInfo[request.carId].currentlyListed = request.currentlyListed;

    emit CarUpdatedSuccess(request.carId, request.pricePerDayInUsdCents, request.currentlyListed);
  }

  /// @notice Updates the token URI associated with a specific car.
  /// @param carId The ID of the car.
  /// @param tokenUri The new token URI.
  function updateCarTokenUri(uint256 carId, string memory tokenUri) public {
    require(_exists(carId), 'Token does not exist');
    require(ownerOf(carId) == tx.origin, 'Only the owner of the car can update the token URI');

    _setTokenURI(carId, tokenUri);
  }

  /// @notice Burns a specific car token, removing it from the system.
  /// @param carId The ID of the car to be burned.
  function burnCar(uint256 carId) public {
    require(_exists(carId), 'Token does not exist');
    require(ownerOf(carId) == tx.origin, 'Only the owner of the car can burn the token');

    _burn(carId);
    delete idToCarInfo[carId];

    emit CarRemovedSuccess(carId, idToCarInfo[carId].carVinNumber, tx.origin);
  }
  /// @notice temporary disable transfer function
  function transferFrom(address, address, uint256) public override(ERC721Upgradeable, IERC721Upgradeable) {
    require(false, 'Not implemented.');
  }
  /// @notice temporary disable transfer function
  function safeTransferFrom(address, address, uint256) public virtual override(ERC721Upgradeable, IERC721Upgradeable) {
    require(false, 'Not implemented.');
  }
  /// @notice temporary disable transfer function
  function safeTransferFrom(
    address,
    address,
    uint256,
    bytes memory
  ) public virtual override(ERC721Upgradeable, IERC721Upgradeable) {
    require(false, 'Not implemented.');
  }

  /// @notice Retrieves information about all cars in the system.
  /// @return An array containing information about all cars.
  function getAllCars() public view returns (Schemas.CarInfo[] memory) {
    uint itemCount = 0;

    for (uint i = 0; i < totalSupply(); i++) {
      uint currentId = i + 1;
      if (_exists(currentId)) {
        itemCount += 1;
      }
    }

    Schemas.CarInfo[] memory result = new Schemas.CarInfo[](itemCount);

    uint elementsCounter = 0;
    for (uint i = 0; i < totalSupply(); i++) {
      if (_exists(i + 1)) {
        result[elementsCounter++] = idToCarInfo[i + 1];
      }
    }

    return result;
  }

  /// @notice Checks if a car is available for a specific user.
  /// @param carId The ID of the car.
  /// @param sender The address of the user.
  /// @return True if the car is available for the user, false otherwise.
  function isCarAvailableForUser(uint256 carId, address sender) private view returns (bool) {
    return _exists(carId) && idToCarInfo[carId].currentlyListed && ownerOf(carId) != sender;
  }

  /// @notice Retrieves available cars for a specific user.
  /// @dev Only used by main contract
  /// @param user The address of the user.
  /// @return An array containing information about available cars for the user.
  function getAvailableCarsForUser(address user) public view returns (Schemas.CarInfo[] memory) {
    uint itemCount = 0;

    for (uint i = 0; i < totalSupply(); i++) {
      uint currentId = i + 1;
      if (isCarAvailableForUser(currentId, user)) {
        itemCount += 1;
      }
    }

    Schemas.CarInfo[] memory result = new Schemas.CarInfo[](itemCount);
    uint currentIndex = 0;

    for (uint i = 0; i < totalSupply(); i++) {
      uint currentId = i + 1;
      if (isCarAvailableForUser(currentId, user)) {
        Schemas.CarInfo storage currentItem = idToCarInfo[currentId];
        result[currentIndex] = currentItem;
        currentIndex += 1;
      }
    }

    return result;
  }
  /// @notice Checks if a car is available for a specific user based on search parameters.
  /// @dev Determines availability based on several conditions, including ownership and search parameters.
  /// @param carId The ID of the car being checked.
  /// @param sender The address of the user checking availability.
  /// @param searchCarParams The parameters used to filter available cars.
  /// @return A boolean indicating whether the car is available for the user.
  function isCarAvailableForUser(
    uint256 carId,
    address sender,
    Schemas.SearchCarParams memory searchCarParams
  ) public view returns (bool) {
    return
      _exists(carId) &&
      idToCarInfo[carId].currentlyListed &&
      ownerOf(carId) != sender &&
      RentalityUtils.isCarAvailableForUser(carId, searchCarParams, address(this), address(geoService));
  }

  /// @notice Fetches available cars for a specific user based on search parameters.
  /// @dev Iterates through all cars to find those that are available for the user.
  /// @param user The address of the user for whom to fetch available cars.
  /// @param searchCarParams The parameters used to filter available cars.
  /// @return An array of CarInfo representing the available cars for the user.
  function fetchAvailableCarsForUser(
    address user,
    Schemas.SearchCarParams memory searchCarParams
  ) public view returns (Schemas.CarInfo[] memory) {
    uint itemCount = 0;

    // Count the number of available cars for the user.
    for (uint i = 0; i < totalSupply(); i++) {
      uint currentId = i + 1;
      if (isCarAvailableForUser(currentId, user, searchCarParams)) {
        itemCount += 1;
      }
    }

    // Create an array to store the available cars.
    Schemas.CarInfo[] memory result = new Schemas.CarInfo[](itemCount);
    uint currentIndex = 0;

    // Populate the array with available cars.
    for (uint i = 0; i < totalSupply(); i++) {
      uint currentId = i + 1;
      if (isCarAvailableForUser(currentId, user, searchCarParams)) {
        Schemas.CarInfo memory currentItem = idToCarInfo[currentId];
        result[currentIndex] = currentItem;
        currentIndex += 1;
      }
    }

    return result;
  }

  /// @notice Checks if a car belongs to a specific user.
  /// @dev Determines ownership of a car.
  /// @param carId The ID of the car being checked.
  /// @param user The address of the user being checked.
  /// @return A boolean indicating whether the car belongs to the user.
  function isCarOfUser(uint256 carId, address user) private view returns (bool) {
    return _exists(carId) && (ownerOf(carId) == user);
  }

  /// @notice Gets the cars owned by a specific user.
  /// @dev Iterates through all cars to find those owned by the user.
  /// @param user The address of the user for whom to fetch owned cars.
  /// @return An array of CarInfo representing the cars owned by the user.
  function getCarsOwnedByUser(address user) public view returns (Schemas.CarInfo[] memory) {
    uint itemCount = 0;

    // Count the number of cars owned by the user.
    for (uint i = 0; i < totalSupply(); i++) {
      uint currentId = i + 1;
      if (isCarOfUser(currentId, user)) {
        itemCount += 1;
      }
    }

    // Create an array to store the owned cars.
    Schemas.CarInfo[] memory result = new Schemas.CarInfo[](itemCount);
    uint currentIndex = 0;

    // Populate the array with owned cars.
    for (uint i = 0; i < totalSupply(); i++) {
      uint currentId = i + 1;
      if (isCarOfUser(currentId, user)) {
        Schemas.CarInfo memory currentItem = idToCarInfo[currentId];
        result[currentIndex] = currentItem;
        currentIndex += 1;
      }
    }

    return result;
  }

  /// @notice Verifies the authenticity of the signed location information.
  /// @dev This function checks the validity of the signed location information using the geoService.
  /// @param locationInfo The signed location information that needs to be verified.
  function verifySignedLocationInfo(Schemas.SignedLocationInfo memory locationInfo) public view {
    geoService.verifySignedLocationInfo(locationInfo);
  }

  /// @notice Constructor to initialize the RentalityCarToken contract.
  /// @param geoServiceAddress The address of the RentalityGeoService contract.
  /// @param engineServiceAddress The address of the RentalityGeoService contract.
  /// @param userServiceAddress The address of the RentalityGeoService contract.
  function initialize(
    address geoServiceAddress,
    address engineServiceAddress,
    address userServiceAddress
  ) public initializer {
    engineService = RentalityEnginesService(engineServiceAddress);
    geoService = IRentalityGeoService(geoServiceAddress);
    userService = RentalityUserService(userServiceAddress);
    __ERC721_init('RentalityCarToken Test', 'RTCT');
    __Ownable_init();
  }
}<|MERGE_RESOLUTION|>--- conflicted
+++ resolved
@@ -132,15 +132,7 @@
     require(request.pricePerDayInUsdCents > 0, "Make sure the price isn't negative");
     require(request.milesIncludedPerDay > 0, "Make sure the included distance isn't negative");
     require(isUniqueVinNumber(request.carVinNumber), 'Car with this VIN number already exists');
-<<<<<<< HEAD
-    require(userService.isManager(msg.sender), 'For manager');
-
-    if (!userService.isHost(tx.origin)) {
-      userService.grantHostRole(tx.origin);
-    }
-=======
     geoService.verifySignedLocationInfo(request.locationInfo);
->>>>>>> fe07ff5b
 
     _carIdCounter.increment();
     uint256 newCarId = _carIdCounter.current();
@@ -167,15 +159,9 @@
       request.milesIncludedPerDay,
       request.timeBufferBetweenTripsInSec,
       request.currentlyListed,
-<<<<<<< HEAD
-      false,
-      '',
-      false,
-=======
       true,
       request.locationInfo.locationInfo.timeZoneId,
-      request.insuranceIncluded,
->>>>>>> fe07ff5b
+      false,
       hash
     );
 
