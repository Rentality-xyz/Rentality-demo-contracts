// SPDX-License-Identifier: MIT
pragma solidity ^0.8.9;

import {ERC721URIStorageUpgradeable} from '@openzeppelin/contracts-upgradeable/token/ERC721/extensions/ERC721URIStorageUpgradeable.sol';
import {UUPSUpgradeable} from '@openzeppelin/contracts/proxy/utils/UUPSUpgradeable.sol';
import '@openzeppelin/contracts/utils/Counters.sol';
import './RentalityUtils.sol';
import './IRentalityGeoService.sol';
import './proxy/UUPSOwnable.sol';
import './engine/RentalityEnginesService.sol';

/// @title RentalityCarToken
/// @notice ERC-721 token for representing cars in the Rentality platform.
/// @notice This contract allows users to add, update, and manage information about cars for rental.
/// @notice Cars can be listed, updated, and verified for geographic coordinates.
<<<<<<< HEAD
contract RentalityCarToken is  ERC721URIStorageUpgradeable, UUPSOwnable {
    using Counters for Counters.Counter;
    Counters.Counter private _carIdCounter;
    IRentalityGeoService private geoService;
    RentalityEnginesService private engineService;

    mapping(uint256 => CarInfo) private idToCarInfo;

    /// @notice Struct to store information about a listed car.
    struct CarInfo {
        uint256 carId;
        string carVinNumber;
        bytes32 carVinNumberHash;
        address createdBy;
        string brand;
        string model;
        uint32 yearOfProduction;
        uint64 pricePerDayInUsdCents;
        uint64 securityDepositPerTripInUsdCents;
        uint8 engineType;
        uint64[] engineParams;
        uint64 milesIncludedPerDay;
        uint32 timeBufferBetweenTripsInSec;
        bool currentlyListed;
        bool geoVerified;
    }

    /// @notice Struct to store input parameters for creating a new car.
    struct CreateCarRequest {
        string tokenUri;
        string carVinNumber;
        string brand;
        string model;
        uint32 yearOfProduction;
        uint64 pricePerDayInUsdCents;
        uint64 securityDepositPerTripInUsdCents;
        uint64[] engineParams;
        uint8 engineType;
        uint64 milesIncludedPerDay;
        uint32 timeBufferBetweenTripsInSec;
        string locationAddress;
        string geoApiKey;
    }

    /// @notice Struct to store input parameters for updating car information.
    struct UpdateCarInfoRequest {
        uint256 carId;
        uint64 pricePerDayInUsdCents;
        uint64 securityDepositPerTripInUsdCents;
        uint64[] engineParams;
        uint64 milesIncludedPerDay;
        uint32 timeBufferBetweenTripsInSec;
        bool currentlyListed;
    }

    /// @notice Struct to store search parameters for querying cars.
    struct SearchCarParams {
        string country;
        string state;
        string city;
        string brand;
        string model;
        uint32 yearOfProductionFrom;
        uint32 yearOfProductionTo;
        uint64 pricePerDayInUsdCentsFrom;
        uint64 pricePerDayInUsdCentsTo;
=======
contract RentalityCarToken is ERC721URIStorageUpgradeable, UUPSOwnable {
  using Counters for Counters.Counter;
  Counters.Counter private _carIdCounter;
  IRentalityGeoService private geoService;
  RentalityEnginesService private engineService;

  mapping(uint256 => CarInfo) private idToCarInfo;

  /// @notice Struct to store information about a listed car.
  struct CarInfo {
    uint256 carId;
    string carVinNumber;
    bytes32 carVinNumberHash;
    address createdBy;
    string brand;
    string model;
    uint32 yearOfProduction;
    uint64 pricePerDayInUsdCents;
    uint64 securityDepositPerTripInUsdCents;
    uint8 engineType;
    uint64[] engineParams;
    uint64 milesIncludedPerDay;
    bool currentlyListed;
    bool geoVerified;
  }

  /// @notice Struct to store input parameters for creating a new car.
  struct CreateCarRequest {
    string tokenUri;
    string carVinNumber;
    string brand;
    string model;
    uint32 yearOfProduction;
    uint64 pricePerDayInUsdCents;
    uint64 securityDepositPerTripInUsdCents;
    uint64[] engineParams;
    uint8 engineType;
    uint64 milesIncludedPerDay;
    string locationAddress;
    string geoApiKey;
  }

  /// @notice Struct to store input parameters for updating car information.
  struct UpdateCarInfoRequest {
    uint256 carId;
    uint64 pricePerDayInUsdCents;
    uint64 securityDepositPerTripInUsdCents;
    uint64[] engineParams;
    uint64 milesIncludedPerDay;
    bool currentlyListed;
  }

  /// @notice Struct to store search parameters for querying cars.
  struct SearchCarParams {
    string country;
    string state;
    string city;
    string brand;
    string model;
    uint32 yearOfProductionFrom;
    uint32 yearOfProductionTo;
    uint64 pricePerDayInUsdCentsFrom;
    uint64 pricePerDayInUsdCentsTo;
  }

  /// @notice Event emitted when a new car is successfully added.
  event CarAddedSuccess(
    uint256 CarId,
    string carVinNumber,
    address createdBy,
    uint64 pricePerDayInUsdCents,
    bool currentlyListed
  );

  /// @notice Event emitted when a car's information is successfully updated.
  event CarUpdatedSuccess(uint256 carId, uint64 pricePerDayInUsdCents, bool currentlyListed);

  /// @notice Event emitted when a car is successfully removed.
  event CarRemovedSuccess(uint256 carId, string CarVinNumber, address removedBy);

  /// @notice Returns the total supply of cars.
  /// @return The total number of cars in the system.
  function totalSupply() public view returns (uint) {
    return _carIdCounter.current();
  }

  /// @notice Retrieves information about a car based on its ID.
  /// @param carId The ID of the car.
  /// @return A struct containing information about the specified car.
  function getCarInfoById(uint256 carId) public view returns (CarInfo memory) {
    return idToCarInfo[carId];
  }

  /// @notice Checks if a VIN number is unique among the listed cars.
  /// @param carVinNumber The VIN number to check for uniqueness.
  /// @return True if the VIN number is unique, false otherwise.
  function isUniqueVinNumber(string memory carVinNumber) public view returns (bool) {
    bytes32 carVinNumberHash = keccak256(abi.encodePacked(carVinNumber));

    for (uint i = 0; i < totalSupply(); i++) {
      if (idToCarInfo[i + 1].carVinNumberHash == carVinNumberHash) return false;
>>>>>>> 0ffca4e1
    }

    return true;
  }

  /// @notice Adds a new car to the system with the provided information.
  /// @param request The input parameters for creating the new car.
  /// @return The ID of the newly added car.
  function addCar(CreateCarRequest memory request) public returns (uint) {
    require(request.pricePerDayInUsdCents > 0, "Make sure the price isn't negative");

    require(request.milesIncludedPerDay > 0, "Make sure the included distance isn't negative");
    require(isUniqueVinNumber(request.carVinNumber), 'Car with this VIN number already exists');

    _carIdCounter.increment();
    uint256 newCarId = _carIdCounter.current();

    engineService.verifyCreateParams(request.engineType, request.engineParams);

    _safeMint(tx.origin, newCarId);
    _setTokenURI(newCarId, request.tokenUri);

    geoService.executeRequest(request.locationAddress, request.geoApiKey, newCarId);

    idToCarInfo[newCarId] = CarInfo(
      newCarId,
      request.carVinNumber,
      keccak256(abi.encodePacked(request.carVinNumber)),
      tx.origin,
      request.brand,
      request.model,
      request.yearOfProduction,
      request.pricePerDayInUsdCents,
      request.securityDepositPerTripInUsdCents,
      request.engineType,
      request.engineParams,
      request.milesIncludedPerDay,
      true,
      false
    );

    _approve(address(this), newCarId);
    //_transfer(msg.sender, address(this), carId);

    emit CarAddedSuccess(newCarId, request.carVinNumber, tx.origin, request.pricePerDayInUsdCents, true);

    return newCarId;
  }

  /// @notice Verifies the geographic coordinates for a given car.
  /// @param carId The ID of the car to verify.
  function verifyGeo(uint256 carId) public {
    bool geoStatus = geoService.getCarCoordinateValidity(carId);
    CarInfo storage carInfo = idToCarInfo[carId];
    carInfo.geoVerified = geoStatus;
  }

  /// @notice Updates the information for a specific car.
  /// @param request The input parameters for updating the car.
  /// @param location The location for verifying geographic coordinates.
  ///  can be empty, for left old location information.
  /// @param geoApiKey The API key for the geographic verification service.
  /// can be empty, if location param is empty.
  function updateCarInfo(UpdateCarInfoRequest memory request, string memory location, string memory geoApiKey) public {
    require(_exists(request.carId), 'Token does not exist');
    require(ownerOf(request.carId) == tx.origin, 'Only the owner of the car can update car info');
    require(request.pricePerDayInUsdCents > 0, "Make sure the price isn't negative");
    require(request.milesIncludedPerDay > 0, "Make sure the included distance isn't negative");

    if (bytes(location).length > 0) {
      require(bytes(geoApiKey).length > 0, 'Provide a valid geo API key');
      geoService.executeRequest(location, geoApiKey, request.carId);
      idToCarInfo[request.carId].geoVerified = false;
    }

<<<<<<< HEAD
    /// @notice Checks if a VIN number is unique among the listed cars.
    /// @param carVinNumber The VIN number to check for uniqueness.
    /// @return True if the VIN number is unique, false otherwise.
    function isUniqueVinNumber(string memory carVinNumber) public view returns (bool) {
        bytes32 carVinNumberHash = keccak256(abi.encodePacked(carVinNumber));

        for (uint i = 0; i < totalSupply(); i++) {
            if (idToCarInfo[i + 1].carVinNumberHash == carVinNumberHash)
                return false;
        }

        return true;
    }

    /// @notice Adds a new car to the system with the provided information.
    /// @param request The input parameters for creating the new car.
    /// @return The ID of the newly added car.
    function addCar(CreateCarRequest memory request) public returns (uint) {
        require(
            request.pricePerDayInUsdCents > 0,
            "Make sure the price isn't negative"
        );

        require(
            request.milesIncludedPerDay > 0,
            "Make sure the included distance isn't negative"
        );
        require(
            isUniqueVinNumber(request.carVinNumber),
            "Car with this VIN number already exists"
        );

        _carIdCounter.increment();
        uint256 newCarId = _carIdCounter.current();

        engineService.verifyCreateParams(request.engineType, request.engineParams);

        _safeMint(tx.origin, newCarId);
        _setTokenURI(newCarId, request.tokenUri);

        geoService.executeRequest(request.locationAddress, request.geoApiKey, newCarId);

        idToCarInfo[newCarId] = CarInfo(
            newCarId,
            request.carVinNumber,
            keccak256(abi.encodePacked(request.carVinNumber)),
            tx.origin,
            request.brand,
            request.model,
            request.yearOfProduction,
            request.pricePerDayInUsdCents,
            request.securityDepositPerTripInUsdCents,
            request.engineType,
            request.engineParams,
            request.milesIncludedPerDay,
            request.timeBufferBetweenTripsInSec,
            true,
            false
        );

        _approve(address(this), newCarId);
        //_transfer(msg.sender, address(this), carId);

        emit CarAddedSuccess(
            newCarId,
            request.carVinNumber,
            tx.origin,
            request.pricePerDayInUsdCents,
            true
        );

        return newCarId;
    }

    /// @notice Verifies the geographic coordinates for a given car.
    /// @param carId The ID of the car to verify.
    function verifyGeo(uint256 carId) public {
        bool geoStatus = geoService.getCarCoordinateValidity(carId);
        CarInfo storage carInfo = idToCarInfo[carId];
        carInfo.geoVerified = geoStatus;
    }

    /// @notice Updates the information for a specific car.
    /// @param request The input parameters for updating the car.
    /// @param location The location for verifying geographic coordinates.
    ///  can be empty, for left old location information.
    /// @param geoApiKey The API key for the geographic verification service.
    /// can be empty, if location param is empty.
    function updateCarInfo(
        UpdateCarInfoRequest memory request,
        string memory location,
        string memory geoApiKey
    ) public {
        require(_exists(request.carId), "Token does not exist");
        require(
            ownerOf(request.carId) == tx.origin,
            "Only the owner of the car can update car info"
        );
        require(
            request.pricePerDayInUsdCents > 0,
            "Make sure the price isn't negative"
        );
        require(
            request.milesIncludedPerDay > 0,
            "Make sure the included distance isn't negative"
        );

        if (bytes(location).length > 0) {
            require(bytes(geoApiKey).length > 0, "Provide a valid geo API key");
            geoService.executeRequest(location, geoApiKey, request.carId);
            idToCarInfo[request.carId].geoVerified = false;
        }

        uint64[] memory engineParams = engineService.verifyUpdateParams(
            idToCarInfo[request.carId].engineType,
            request.engineParams,
            idToCarInfo[request.carId].engineParams
        );
        idToCarInfo[request.carId].pricePerDayInUsdCents = request.pricePerDayInUsdCents;
        idToCarInfo[request.carId].securityDepositPerTripInUsdCents = request.securityDepositPerTripInUsdCents;
        idToCarInfo[request.carId].milesIncludedPerDay = request.milesIncludedPerDay;
        idToCarInfo[request.carId].engineParams = engineParams;
        idToCarInfo[request.carId].timeBufferBetweenTripsInSec = request.timeBufferBetweenTripsInSec;
        idToCarInfo[request.carId].currentlyListed = request.currentlyListed;

        emit CarUpdatedSuccess(
            request.carId,
            request.pricePerDayInUsdCents,
            request.currentlyListed
        );
    }
=======
    uint64[] memory engineParams = engineService.verifyUpdateParams(
      idToCarInfo[request.carId].engineType,
      request.engineParams,
      idToCarInfo[request.carId].engineParams
    );
    idToCarInfo[request.carId].pricePerDayInUsdCents = request.pricePerDayInUsdCents;
    idToCarInfo[request.carId].securityDepositPerTripInUsdCents = request.securityDepositPerTripInUsdCents;
    idToCarInfo[request.carId].milesIncludedPerDay = request.milesIncludedPerDay;
    idToCarInfo[request.carId].engineParams = engineParams;
    idToCarInfo[request.carId].currentlyListed = request.currentlyListed;

    emit CarUpdatedSuccess(request.carId, request.pricePerDayInUsdCents, request.currentlyListed);
  }

  /// @notice Updates the token URI associated with a specific car.
  /// @param carId The ID of the car.
  /// @param tokenUri The new token URI.
  function updateCarTokenUri(uint256 carId, string memory tokenUri) public {
    require(_exists(carId), 'Token does not exist');
    require(ownerOf(carId) == tx.origin, 'Only the owner of the car can update the token URI');

    _setTokenURI(carId, tokenUri);
  }

  /// @notice Burns a specific car token, removing it from the system.
  /// @param carId The ID of the car to be burned.
  function burnCar(uint256 carId) public {
    require(_exists(carId), 'Token does not exist');
    require(ownerOf(carId) == tx.origin, 'Only the owner of the car can burn the token');

    _burn(carId);
    delete idToCarInfo[carId];

    emit CarRemovedSuccess(carId, idToCarInfo[carId].carVinNumber, tx.origin);
  }

  /// @notice Retrieves information about all cars in the system.
  /// @return An array containing information about all cars.
  function getAllCars() public view returns (CarInfo[] memory) {
    uint itemCount = 0;

    for (uint i = 0; i < totalSupply(); i++) {
      uint currentId = i + 1;
      if (_exists(currentId)) {
        itemCount += 1;
      }
    }

    CarInfo[] memory result = new CarInfo[](itemCount);
>>>>>>> 0ffca4e1

    for (uint i = 0; i < totalSupply(); i++) {
      result[i] = idToCarInfo[i + 1];
    }

    return result;
  }

  /// @notice Checks if a car is available for a specific user.
  /// @param carId The ID of the car.
  /// @param sender The address of the user.
  /// @return True if the car is available for the user, false otherwise.
  function isCarAvailableForUser(uint256 carId, address sender) private view returns (bool) {
    return _exists(carId) && idToCarInfo[carId].currentlyListed && ownerOf(carId) != sender;
  }

  /// @notice Retrieves available cars for a specific user.
  /// @dev Only used by main contract
  /// @param user The address of the user.
  /// @return An array containing information about available cars for the user.
  function getAvailableCarsForUser(address user) public view returns (CarInfo[] memory) {
    uint itemCount = 0;

    for (uint i = 0; i < totalSupply(); i++) {
      uint currentId = i + 1;
      if (isCarAvailableForUser(currentId, user)) {
        itemCount += 1;
      }
    }

    CarInfo[] memory result = new CarInfo[](itemCount);
    uint currentIndex = 0;

    for (uint i = 0; i < totalSupply(); i++) {
      uint currentId = i + 1;
      if (isCarAvailableForUser(currentId, user)) {
        CarInfo storage currentItem = idToCarInfo[currentId];
        result[currentIndex] = currentItem;
        currentIndex += 1;
      }
    }

    return result;
  }
  /// @notice Checks if a car is available for a specific user based on search parameters.
  /// @dev Determines availability based on several conditions, including ownership and search parameters.
  /// @param carId The ID of the car being checked.
  /// @param sender The address of the user checking availability.
  /// @param searchCarParams The parameters used to filter available cars.
  /// @return A boolean indicating whether the car is available for the user.
  function isCarAvailableForUser(
    uint256 carId,
    address sender,
    SearchCarParams memory searchCarParams
  ) private view returns (bool) {
    return
      _exists(carId) &&
      idToCarInfo[carId].currentlyListed &&
      ownerOf(carId) != sender &&
      (bytes(searchCarParams.brand).length == 0 ||
        RentalityUtils.containWord(
          RentalityUtils.toLower(idToCarInfo[carId].brand),
          RentalityUtils.toLower(searchCarParams.brand)
        )) &&
      (bytes(searchCarParams.model).length == 0 ||
        RentalityUtils.containWord(
          RentalityUtils.toLower(idToCarInfo[carId].model),
          RentalityUtils.toLower(searchCarParams.model)
        )) &&
      (bytes(searchCarParams.country).length == 0 ||
        RentalityUtils.containWord(
          RentalityUtils.toLower(geoService.getCarCountry(carId)),
          RentalityUtils.toLower(searchCarParams.country)
        )) &&
      (bytes(searchCarParams.state).length == 0 ||
        RentalityUtils.containWord(
          RentalityUtils.toLower(geoService.getCarState(carId)),
          RentalityUtils.toLower(searchCarParams.state)
        )) &&
      (bytes(searchCarParams.city).length == 0 ||
        RentalityUtils.containWord(
          RentalityUtils.toLower(geoService.getCarCity(carId)),
          RentalityUtils.toLower(searchCarParams.city)
        )) &&
      (searchCarParams.yearOfProductionFrom == 0 ||
        idToCarInfo[carId].yearOfProduction >= searchCarParams.yearOfProductionFrom) &&
      (searchCarParams.yearOfProductionTo == 0 ||
        idToCarInfo[carId].yearOfProduction <= searchCarParams.yearOfProductionTo) &&
      (searchCarParams.pricePerDayInUsdCentsFrom == 0 ||
        idToCarInfo[carId].pricePerDayInUsdCents >= searchCarParams.pricePerDayInUsdCentsFrom) &&
      (searchCarParams.pricePerDayInUsdCentsTo == 0 ||
        idToCarInfo[carId].pricePerDayInUsdCents <= searchCarParams.pricePerDayInUsdCentsTo);
  }

  /// @notice Fetches available cars for a specific user based on search parameters.
  /// @dev Iterates through all cars to find those that are available for the user.
  /// @param user The address of the user for whom to fetch available cars.
  /// @param searchCarParams The parameters used to filter available cars.
  /// @return An array of CarInfo representing the available cars for the user.
  function fetchAvailableCarsForUser(
    address user,
    SearchCarParams memory searchCarParams
  ) public view returns (CarInfo[] memory) {
    uint itemCount = 0;

    // Count the number of available cars for the user.
    for (uint i = 0; i < totalSupply(); i++) {
      uint currentId = i + 1;
      if (isCarAvailableForUser(currentId, user, searchCarParams)) {
        itemCount += 1;
      }
    }

    // Create an array to store the available cars.
    CarInfo[] memory result = new CarInfo[](itemCount);
    uint currentIndex = 0;

    // Populate the array with available cars.
    for (uint i = 0; i < totalSupply(); i++) {
      uint currentId = i + 1;
      if (isCarAvailableForUser(currentId, user, searchCarParams)) {
        CarInfo storage currentItem = idToCarInfo[currentId];
        result[currentIndex] = currentItem;
        currentIndex += 1;
      }
    }

    return result;
  }

  /// @notice Checks if a car belongs to a specific user.
  /// @dev Determines ownership of a car.
  /// @param carId The ID of the car being checked.
  /// @param user The address of the user being checked.
  /// @return A boolean indicating whether the car belongs to the user.
  function isCarOfUser(uint256 carId, address user) private view returns (bool) {
    return _exists(carId) && (ownerOf(carId) == user);
  }

  /// @notice Gets the cars owned by a specific user.
  /// @dev Iterates through all cars to find those owned by the user.
  /// @param user The address of the user for whom to fetch owned cars.
  /// @return An array of CarInfo representing the cars owned by the user.
  function getCarsOwnedByUser(address user) public view returns (CarInfo[] memory) {
    uint itemCount = 0;

    // Count the number of cars owned by the user.
    for (uint i = 0; i < totalSupply(); i++) {
      uint currentId = i + 1;
      if (isCarOfUser(currentId, user)) {
        itemCount += 1;
      }
    }

    // Create an array to store the owned cars.
    CarInfo[] memory result = new CarInfo[](itemCount);
    uint currentIndex = 0;

    // Populate the array with owned cars.
    for (uint i = 0; i < totalSupply(); i++) {
      uint currentId = i + 1;
      if (isCarOfUser(currentId, user)) {
        CarInfo storage currentItem = idToCarInfo[currentId];
        result[currentIndex] = currentItem;
        currentIndex += 1;
      }
    }

    return result;
  }

  /// @notice Constructor to initialize the RentalityCarToken contract.
  /// @param _geoServiceAddress The address of the RentalityGeoService contract.
  function initialize(address _geoServiceAddress, address _engineService) public initializer {
    engineService = RentalityEnginesService(_engineService);
    geoService = IRentalityGeoService(_geoServiceAddress);
    __ERC721_init('RentalityCarToken Test', 'RTCT');
    __Ownable_init();
  }
}<|MERGE_RESOLUTION|>--- conflicted
+++ resolved
@@ -13,14 +13,13 @@
 /// @notice ERC-721 token for representing cars in the Rentality platform.
 /// @notice This contract allows users to add, update, and manage information about cars for rental.
 /// @notice Cars can be listed, updated, and verified for geographic coordinates.
-<<<<<<< HEAD
-contract RentalityCarToken is  ERC721URIStorageUpgradeable, UUPSOwnable {
-    using Counters for Counters.Counter;
-    Counters.Counter private _carIdCounter;
-    IRentalityGeoService private geoService;
-    RentalityEnginesService private engineService;
-
-    mapping(uint256 => CarInfo) private idToCarInfo;
+contract RentalityCarToken is ERC721URIStorageUpgradeable, UUPSOwnable {
+  using Counters for Counters.Counter;
+  Counters.Counter private _carIdCounter;
+  IRentalityGeoService private geoService;
+  RentalityEnginesService private engineService;
+
+  mapping(uint256 => CarInfo) private idToCarInfo;
 
     /// @notice Struct to store information about a listed car.
     struct CarInfo {
@@ -80,86 +79,30 @@
         uint32 yearOfProductionTo;
         uint64 pricePerDayInUsdCentsFrom;
         uint64 pricePerDayInUsdCentsTo;
-=======
-contract RentalityCarToken is ERC721URIStorageUpgradeable, UUPSOwnable {
-  using Counters for Counters.Counter;
-  Counters.Counter private _carIdCounter;
-  IRentalityGeoService private geoService;
-  RentalityEnginesService private engineService;
-
-  mapping(uint256 => CarInfo) private idToCarInfo;
-
-  /// @notice Struct to store information about a listed car.
-  struct CarInfo {
-    uint256 carId;
-    string carVinNumber;
-    bytes32 carVinNumberHash;
-    address createdBy;
-    string brand;
-    string model;
-    uint32 yearOfProduction;
-    uint64 pricePerDayInUsdCents;
-    uint64 securityDepositPerTripInUsdCents;
-    uint8 engineType;
-    uint64[] engineParams;
-    uint64 milesIncludedPerDay;
-    bool currentlyListed;
-    bool geoVerified;
-  }
-
-  /// @notice Struct to store input parameters for creating a new car.
-  struct CreateCarRequest {
-    string tokenUri;
-    string carVinNumber;
-    string brand;
-    string model;
-    uint32 yearOfProduction;
-    uint64 pricePerDayInUsdCents;
-    uint64 securityDepositPerTripInUsdCents;
-    uint64[] engineParams;
-    uint8 engineType;
-    uint64 milesIncludedPerDay;
-    string locationAddress;
-    string geoApiKey;
-  }
-
-  /// @notice Struct to store input parameters for updating car information.
-  struct UpdateCarInfoRequest {
-    uint256 carId;
-    uint64 pricePerDayInUsdCents;
-    uint64 securityDepositPerTripInUsdCents;
-    uint64[] engineParams;
-    uint64 milesIncludedPerDay;
-    bool currentlyListed;
-  }
-
-  /// @notice Struct to store search parameters for querying cars.
-  struct SearchCarParams {
-    string country;
-    string state;
-    string city;
-    string brand;
-    string model;
-    uint32 yearOfProductionFrom;
-    uint32 yearOfProductionTo;
-    uint64 pricePerDayInUsdCentsFrom;
-    uint64 pricePerDayInUsdCentsTo;
-  }
-
-  /// @notice Event emitted when a new car is successfully added.
-  event CarAddedSuccess(
-    uint256 CarId,
-    string carVinNumber,
-    address createdBy,
-    uint64 pricePerDayInUsdCents,
-    bool currentlyListed
-  );
-
-  /// @notice Event emitted when a car's information is successfully updated.
-  event CarUpdatedSuccess(uint256 carId, uint64 pricePerDayInUsdCents, bool currentlyListed);
-
-  /// @notice Event emitted when a car is successfully removed.
-  event CarRemovedSuccess(uint256 carId, string CarVinNumber, address removedBy);
+    }
+
+    /// @notice Event emitted when a new car is successfully added.
+    event CarAddedSuccess(
+        uint256 CarId,
+        string carVinNumber,
+        address createdBy,
+        uint64 pricePerDayInUsdCents,
+        bool currentlyListed
+    );
+
+    /// @notice Event emitted when a car's information is successfully updated.
+    event CarUpdatedSuccess(
+        uint256 carId,
+        uint64 pricePerDayInUsdCents,
+        bool currentlyListed
+    );
+
+    /// @notice Event emitted when a car is successfully removed.
+    event CarRemovedSuccess(
+        uint256 carId,
+        string CarVinNumber,
+        address removedBy
+    );
 
   /// @notice Returns the total supply of cars.
   /// @return The total number of cars in the system.
@@ -182,96 +125,10 @@
 
     for (uint i = 0; i < totalSupply(); i++) {
       if (idToCarInfo[i + 1].carVinNumberHash == carVinNumberHash) return false;
->>>>>>> 0ffca4e1
     }
 
     return true;
   }
-
-  /// @notice Adds a new car to the system with the provided information.
-  /// @param request The input parameters for creating the new car.
-  /// @return The ID of the newly added car.
-  function addCar(CreateCarRequest memory request) public returns (uint) {
-    require(request.pricePerDayInUsdCents > 0, "Make sure the price isn't negative");
-
-    require(request.milesIncludedPerDay > 0, "Make sure the included distance isn't negative");
-    require(isUniqueVinNumber(request.carVinNumber), 'Car with this VIN number already exists');
-
-    _carIdCounter.increment();
-    uint256 newCarId = _carIdCounter.current();
-
-    engineService.verifyCreateParams(request.engineType, request.engineParams);
-
-    _safeMint(tx.origin, newCarId);
-    _setTokenURI(newCarId, request.tokenUri);
-
-    geoService.executeRequest(request.locationAddress, request.geoApiKey, newCarId);
-
-    idToCarInfo[newCarId] = CarInfo(
-      newCarId,
-      request.carVinNumber,
-      keccak256(abi.encodePacked(request.carVinNumber)),
-      tx.origin,
-      request.brand,
-      request.model,
-      request.yearOfProduction,
-      request.pricePerDayInUsdCents,
-      request.securityDepositPerTripInUsdCents,
-      request.engineType,
-      request.engineParams,
-      request.milesIncludedPerDay,
-      true,
-      false
-    );
-
-    _approve(address(this), newCarId);
-    //_transfer(msg.sender, address(this), carId);
-
-    emit CarAddedSuccess(newCarId, request.carVinNumber, tx.origin, request.pricePerDayInUsdCents, true);
-
-    return newCarId;
-  }
-
-  /// @notice Verifies the geographic coordinates for a given car.
-  /// @param carId The ID of the car to verify.
-  function verifyGeo(uint256 carId) public {
-    bool geoStatus = geoService.getCarCoordinateValidity(carId);
-    CarInfo storage carInfo = idToCarInfo[carId];
-    carInfo.geoVerified = geoStatus;
-  }
-
-  /// @notice Updates the information for a specific car.
-  /// @param request The input parameters for updating the car.
-  /// @param location The location for verifying geographic coordinates.
-  ///  can be empty, for left old location information.
-  /// @param geoApiKey The API key for the geographic verification service.
-  /// can be empty, if location param is empty.
-  function updateCarInfo(UpdateCarInfoRequest memory request, string memory location, string memory geoApiKey) public {
-    require(_exists(request.carId), 'Token does not exist');
-    require(ownerOf(request.carId) == tx.origin, 'Only the owner of the car can update car info');
-    require(request.pricePerDayInUsdCents > 0, "Make sure the price isn't negative");
-    require(request.milesIncludedPerDay > 0, "Make sure the included distance isn't negative");
-
-    if (bytes(location).length > 0) {
-      require(bytes(geoApiKey).length > 0, 'Provide a valid geo API key');
-      geoService.executeRequest(location, geoApiKey, request.carId);
-      idToCarInfo[request.carId].geoVerified = false;
-    }
-
-<<<<<<< HEAD
-    /// @notice Checks if a VIN number is unique among the listed cars.
-    /// @param carVinNumber The VIN number to check for uniqueness.
-    /// @return True if the VIN number is unique, false otherwise.
-    function isUniqueVinNumber(string memory carVinNumber) public view returns (bool) {
-        bytes32 carVinNumberHash = keccak256(abi.encodePacked(carVinNumber));
-
-        for (uint i = 0; i < totalSupply(); i++) {
-            if (idToCarInfo[i + 1].carVinNumberHash == carVinNumberHash)
-                return false;
-        }
-
-        return true;
-    }
 
     /// @notice Adds a new car to the system with the provided information.
     /// @param request The input parameters for creating the new car.
@@ -319,58 +176,39 @@
             false
         );
 
-        _approve(address(this), newCarId);
-        //_transfer(msg.sender, address(this), carId);
-
-        emit CarAddedSuccess(
-            newCarId,
-            request.carVinNumber,
-            tx.origin,
-            request.pricePerDayInUsdCents,
-            true
-        );
-
-        return newCarId;
-    }
-
-    /// @notice Verifies the geographic coordinates for a given car.
-    /// @param carId The ID of the car to verify.
-    function verifyGeo(uint256 carId) public {
-        bool geoStatus = geoService.getCarCoordinateValidity(carId);
-        CarInfo storage carInfo = idToCarInfo[carId];
-        carInfo.geoVerified = geoStatus;
-    }
-
-    /// @notice Updates the information for a specific car.
-    /// @param request The input parameters for updating the car.
-    /// @param location The location for verifying geographic coordinates.
-    ///  can be empty, for left old location information.
-    /// @param geoApiKey The API key for the geographic verification service.
-    /// can be empty, if location param is empty.
-    function updateCarInfo(
-        UpdateCarInfoRequest memory request,
-        string memory location,
-        string memory geoApiKey
-    ) public {
-        require(_exists(request.carId), "Token does not exist");
-        require(
-            ownerOf(request.carId) == tx.origin,
-            "Only the owner of the car can update car info"
-        );
-        require(
-            request.pricePerDayInUsdCents > 0,
-            "Make sure the price isn't negative"
-        );
-        require(
-            request.milesIncludedPerDay > 0,
-            "Make sure the included distance isn't negative"
-        );
-
-        if (bytes(location).length > 0) {
-            require(bytes(geoApiKey).length > 0, "Provide a valid geo API key");
-            geoService.executeRequest(location, geoApiKey, request.carId);
-            idToCarInfo[request.carId].geoVerified = false;
-        }
+    _approve(address(this), newCarId);
+    //_transfer(msg.sender, address(this), carId);
+
+    emit CarAddedSuccess(newCarId, request.carVinNumber, tx.origin, request.pricePerDayInUsdCents, true);
+
+    return newCarId;
+  }
+
+  /// @notice Verifies the geographic coordinates for a given car.
+  /// @param carId The ID of the car to verify.
+  function verifyGeo(uint256 carId) public {
+    bool geoStatus = geoService.getCarCoordinateValidity(carId);
+    CarInfo storage carInfo = idToCarInfo[carId];
+    carInfo.geoVerified = geoStatus;
+  }
+
+  /// @notice Updates the information for a specific car.
+  /// @param request The input parameters for updating the car.
+  /// @param location The location for verifying geographic coordinates.
+  ///  can be empty, for left old location information.
+  /// @param geoApiKey The API key for the geographic verification service.
+  /// can be empty, if location param is empty.
+  function updateCarInfo(UpdateCarInfoRequest memory request, string memory location, string memory geoApiKey) public {
+    require(_exists(request.carId), 'Token does not exist');
+    require(ownerOf(request.carId) == tx.origin, 'Only the owner of the car can update car info');
+    require(request.pricePerDayInUsdCents > 0, "Make sure the price isn't negative");
+    require(request.milesIncludedPerDay > 0, "Make sure the included distance isn't negative");
+
+    if (bytes(location).length > 0) {
+      require(bytes(geoApiKey).length > 0, 'Provide a valid geo API key');
+      geoService.executeRequest(location, geoApiKey, request.carId);
+      idToCarInfo[request.carId].geoVerified = false;
+    }
 
         uint64[] memory engineParams = engineService.verifyUpdateParams(
             idToCarInfo[request.carId].engineType,
@@ -384,24 +222,6 @@
         idToCarInfo[request.carId].timeBufferBetweenTripsInSec = request.timeBufferBetweenTripsInSec;
         idToCarInfo[request.carId].currentlyListed = request.currentlyListed;
 
-        emit CarUpdatedSuccess(
-            request.carId,
-            request.pricePerDayInUsdCents,
-            request.currentlyListed
-        );
-    }
-=======
-    uint64[] memory engineParams = engineService.verifyUpdateParams(
-      idToCarInfo[request.carId].engineType,
-      request.engineParams,
-      idToCarInfo[request.carId].engineParams
-    );
-    idToCarInfo[request.carId].pricePerDayInUsdCents = request.pricePerDayInUsdCents;
-    idToCarInfo[request.carId].securityDepositPerTripInUsdCents = request.securityDepositPerTripInUsdCents;
-    idToCarInfo[request.carId].milesIncludedPerDay = request.milesIncludedPerDay;
-    idToCarInfo[request.carId].engineParams = engineParams;
-    idToCarInfo[request.carId].currentlyListed = request.currentlyListed;
-
     emit CarUpdatedSuccess(request.carId, request.pricePerDayInUsdCents, request.currentlyListed);
   }
 
@@ -440,7 +260,6 @@
     }
 
     CarInfo[] memory result = new CarInfo[](itemCount);
->>>>>>> 0ffca4e1
 
     for (uint i = 0; i < totalSupply(); i++) {
       result[i] = idToCarInfo[i + 1];
@@ -474,14 +293,14 @@
     CarInfo[] memory result = new CarInfo[](itemCount);
     uint currentIndex = 0;
 
-    for (uint i = 0; i < totalSupply(); i++) {
-      uint currentId = i + 1;
-      if (isCarAvailableForUser(currentId, user)) {
-        CarInfo storage currentItem = idToCarInfo[currentId];
-        result[currentIndex] = currentItem;
-        currentIndex += 1;
-      }
-    }
+        for (uint i = 0; i < totalSupply(); i++) {
+            uint currentId = i + 1;
+            if (isCarAvailableForUser(currentId, user)) {
+                CarInfo storage currentItem = idToCarInfo[currentId];
+                result[currentIndex] = currentItem;
+                currentIndex += 1;
+            }
+        }
 
     return result;
   }
@@ -558,15 +377,15 @@
     CarInfo[] memory result = new CarInfo[](itemCount);
     uint currentIndex = 0;
 
-    // Populate the array with available cars.
-    for (uint i = 0; i < totalSupply(); i++) {
-      uint currentId = i + 1;
-      if (isCarAvailableForUser(currentId, user, searchCarParams)) {
-        CarInfo storage currentItem = idToCarInfo[currentId];
-        result[currentIndex] = currentItem;
-        currentIndex += 1;
-      }
-    }
+        // Populate the array with available cars.
+        for (uint i = 0; i < totalSupply(); i++) {
+            uint currentId = i + 1;
+            if (isCarAvailableForUser(currentId, user, searchCarParams)) {
+                CarInfo storage currentItem = idToCarInfo[currentId];
+                result[currentIndex] = currentItem;
+                currentIndex += 1;
+            }
+        }
 
     return result;
   }
