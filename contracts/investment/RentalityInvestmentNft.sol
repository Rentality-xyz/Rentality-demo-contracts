// SPDX-License-Identifier: MIT
pragma solidity ^0.8.9;

import '@openzeppelin/contracts/token/ERC721/ERC721.sol';
import '@openzeppelin/contracts/access/Ownable.sol';

contract RentalityInvestmentNft is ERC721, Ownable {
  uint private tokenId;
  uint private immutable investId;
  mapping(uint => uint) public tokenIdToPriceInEth;

  string private _tokenUri;
  
  uint private totalHolders;

  constructor(
    string memory name_,
    string memory symbol_,
    uint investId_,
    string memory tokenUri_
  ) ERC721(name_, symbol_) {
    tokenId = 0;
    investId = investId_;
    _tokenUri = tokenUri_;
    
   _transferOwnership(msg.sender);
  }
  function mint(uint priceInEth, address user) public onlyOwner {
    tokenId += 1;
<<<<<<< HEAD
      
      if(balanceOf(tx.origin) == 0)
      totalHolders += 1;

    _mint(tx.origin, tokenId);
=======
    _mint(user, tokenId);
>>>>>>> 7cbc27bb
    tokenIdToPriceInEth[tokenId] = priceInEth;
 
  }

  function tokenURI(uint256 id) public view virtual override returns (string memory) {
    _requireMinted(id);
    return _tokenUri;
  }

  function getAllMyTokensWithTotalPrice(address user) public view returns (uint[] memory, uint, uint, uint) {
    uint[] memory result = new uint[](balanceOf(user));
    uint counter = 0;
    uint totalPrice = 0;
    for (uint i = 1; i <= tokenId; i++)
      if (_ownerOf(i) == user) {
        result[counter] = i;
        counter += 1;
        totalPrice += tokenIdToPriceInEth[i];
      }
    return (result, totalPrice, totalHolders, tokenId);
  }

}<|MERGE_RESOLUTION|>--- conflicted
+++ resolved
@@ -10,7 +10,7 @@
   mapping(uint => uint) public tokenIdToPriceInEth;
 
   string private _tokenUri;
-  
+
   uint private totalHolders;
 
   constructor(
@@ -27,17 +27,13 @@
   }
   function mint(uint priceInEth, address user) public onlyOwner {
     tokenId += 1;
-<<<<<<< HEAD
-      
-      if(balanceOf(tx.origin) == 0)
+    _mint(user, tokenId);
+
+      if(balanceOf(user) == 0)
       totalHolders += 1;
 
-    _mint(tx.origin, tokenId);
-=======
     _mint(user, tokenId);
->>>>>>> 7cbc27bb
     tokenIdToPriceInEth[tokenId] = priceInEth;
- 
   }
 
   function tokenURI(uint256 id) public view virtual override returns (string memory) {
