--- conflicted
+++ resolved
@@ -217,11 +217,6 @@
     address userService,
     address user
   ) public view returns (string memory guestPhoneNumber, string memory hostPhoneNumber) {
-<<<<<<< HEAD
-    require(RentalityUserService(userService).isHostOrGuest(user), 'User is not a host or guest');
-=======
-    // require(RentalityUserService(userService).isHostOrGuest(tx.origin), 'User is not a host or guest');
->>>>>>> 069beb75
 
     Schemas.Trip memory trip = RentalityTripService(tripService).getTrip(tripId);
 
@@ -231,48 +226,6 @@
     return (guestInfo.mobilePhoneNumber, hostInfo.mobilePhoneNumber);
   }
 
-<<<<<<< HEAD
-  /// @notice Populates an array of chat information using data from trips, user service, and car service.
-  /// @return chatInfoList Array of IRentalityGateway.ChatInfo structures.
-  function populateChatInfo(
-    bool byGuest,
-    RentalityContract memory addresses,
-    address user
-  ) public view returns (Schemas.ChatInfo[] memory) {
-    Schemas.TripDTO[] memory trips = byGuest ? getTripsByGuest(addresses, user) : getTripsByHost(addresses, user);
-
-    RentalityUserService userService = addresses.userService;
-    RentalityCarToken carService = addresses.carService;
-
-    Schemas.ChatInfo[] memory chatInfoList = new Schemas.ChatInfo[](trips.length);
-
-    for (uint i = 0; i < trips.length; i++) {
-      Schemas.KYCInfo memory guestInfo = userService.getKYCInfo(trips[i].trip.guest);
-      Schemas.KYCInfo memory hostInfo = userService.getKYCInfo(trips[i].trip.host);
-
-      chatInfoList[i].tripId = trips[i].trip.tripId;
-      chatInfoList[i].guestAddress = trips[i].trip.guest;
-      chatInfoList[i].guestName = guestInfo.surname;
-      chatInfoList[i].guestPhotoUrl = guestInfo.profilePhoto;
-      chatInfoList[i].hostAddress = trips[i].trip.host;
-      chatInfoList[i].hostName = hostInfo.surname;
-      chatInfoList[i].hostPhotoUrl = hostInfo.profilePhoto;
-      chatInfoList[i].tripStatus = uint256(trips[i].trip.status);
-
-      Schemas.CarInfo memory carInfo = carService.getCarInfoById(trips[i].trip.carId);
-      chatInfoList[i].carBrand = carInfo.brand;
-      chatInfoList[i].carModel = carInfo.model;
-      chatInfoList[i].carYearOfProduction = carInfo.yearOfProduction;
-      chatInfoList[i].carMetadataUrl = carService.tokenURI(trips[i].trip.carId);
-      chatInfoList[i].startDateTime = trips[i].trip.startDateTime;
-      chatInfoList[i].endDateTime = trips[i].trip.endDateTime;
-      chatInfoList[i].timeZoneId = IRentalityGeoService(carService.getGeoServiceAddress()).getCarTimeZoneId(
-        carInfo.locationHash
-      );
-    }
-
-    return chatInfoList;
-=======
   function getTripsAs(
     RentalityContract memory contracts,
     RentalityInsurance insuranceService,
@@ -282,7 +235,6 @@
   ) public view returns (Schemas.TripDTO[] memory) {
     return
       host ? getTripsByHost(contracts, insuranceService, user, promoService) : getTripsByGuest(contracts, insuranceService, user, promoService);
->>>>>>> 069beb75
   }
 
   /// @notice Retrieves all trips associated with a specific guest.
@@ -310,11 +262,7 @@
 
     for (uint i = 1; i <= tripService.totalTripCount(); i++) {
       if (tripService.getTrip(i).guest == guest) {
-<<<<<<< HEAD
-        result[currentIndex] = getTripDTO(contracts, i, guest);
-=======
         result[currentIndex] = getTripDTO(contracts, insuranceService, i, promoService);
->>>>>>> 069beb75
         currentIndex += 1;
       }
     }
@@ -347,11 +295,7 @@
 
     for (uint i = 1; i <= tripService.totalTripCount(); i++) {
       if (tripService.getTrip(i).host == host) {
-<<<<<<< HEAD
-        result[currentIndex] = getTripDTO(contracts, i, host);
-=======
         result[currentIndex] = getTripDTO(contracts, insuranceService, i, promoService);
->>>>>>> 069beb75
         currentIndex += 1;
       }
     }
@@ -366,14 +310,9 @@
   /// @return An instance of TripDTO containing all relevant information about the trip.
   function getTripDTO(
     RentalityContract memory contracts,
-<<<<<<< HEAD
-    uint tripId,
-    address user
-=======
     RentalityInsurance insuranceService,
     uint tripId,
     RentalityPromoService promoService
->>>>>>> 069beb75
   ) public view returns (Schemas.TripDTO memory) {
     RentalityTripService tripService = contracts.tripService;
     RentalityCarToken carService = contracts.carService;
@@ -381,7 +320,7 @@
 
     Schemas.Trip memory trip = tripService.getTrip(tripId);
     Schemas.CarInfo memory car = carService.getCarInfoById(trip.carId);
-    
+
     Schemas.LocationInfo memory pickUpLocation = IRentalityGeoService(carService.getGeoServiceAddress())
       .getLocationInfo(trip.pickUpHash);
     Schemas.LocationInfo memory returnLocation = IRentalityGeoService(carService.getGeoServiceAddress())
@@ -389,8 +328,7 @@
     (string memory guestPhoneNumber, string memory hostPhoneNumber) = getTripContactInfo(
       tripId,
       address(tripService),
-      address(userService),
-      user
+      address(userService)
     );
     trip.guestInsuranceCompanyName = '';
     trip.guestInsurancePolicyNumber = '';
@@ -574,5 +512,5 @@
     Schemas.Trip memory trip = contracts.tripService.getTrip(tripId);
     return (trip.carId == carId) && (trip.endDateTime > startDateTime) && (trip.startDateTime < endDateTime);
   }
-  
+
 }