/// SPDX-License-Identifier: MIT
pragma solidity ^0.8.9;

import '../RentalityCarToken.sol';
import '../payments/RentalityCurrencyConverter.sol';
import '../payments/RentalityPaymentService.sol';
import '../RentalityTripService.sol';
import '../RentalityUserService.sol';
import '../RentalityPlatform.sol';
import '../features/RentalityClaimService.sol';
import '../RentalityAdminGateway.sol';
import '../RentalityGateway.sol';
import {IRentalityGeoService} from '../abstract/IRentalityGeoService.sol';
import {RentalityCarDelivery} from '../features/RentalityCarDelivery.sol';
import '../Schemas.sol';
import './RentalityUtils.sol';
import './RentalityQuery.sol';
import '@openzeppelin/contracts/utils/math/Math.sol';
import {RentalityInsurance} from '../payments/RentalityInsurance.sol';
import '../engine/RentalityEnginesService.sol';
import '../payments/RentalityBaseDiscount.sol';

library RentalityTripsQuery {
  /// @notice Checks if a trip intersects with the specified time interval.
  /// @dev This function checks whether the trip's scheduled time overlaps with the given time interval,
  /// taking into account any buffer time between trips.
  /// @param contracts The Rentality contract instance containing service addresses.
  /// @param tripId The ID of the trip to check.
  /// @param startDateTime The start time of the interval to check for intersection.
  /// @param endDateTime The end time of the interval to check for intersection.
  /// @return Returns true if the trip intersects with the specified time interval, otherwise false.
  function isTripThatIntersect(
    RentalityContract memory contracts,
    uint256 tripId,
    uint64 startDateTime,
    uint64 endDateTime
  ) internal view returns (bool) {
    Schemas.Trip memory trip = contracts.tripService.getTrip(tripId);
    Schemas.CarInfo memory carInfo = contracts.carService.getCarInfoById(trip.carId);
    return
      (trip.endDateTime + carInfo.timeBufferBetweenTripsInSec > startDateTime) && (trip.startDateTime < endDateTime);
  }

  /// @notice Retrieves all trips for a specific car that intersect with the given time interval.
  /// @dev This function checks all trips associated with a car and returns those that overlap with the specified time period.
  /// @param contracts The Rentality contract instance containing service addresses.
  /// @param carId The ID of the car to check.
  /// @param startDateTime The start time of the interval to check for intersection.
  /// @param endDateTime The end time of the interval to check for intersection.
  /// @return An array of Trip structures representing trips that intersect with the specified time interval.
  function getTripsForCarThatIntersect(
    RentalityContract memory contracts,
    uint256 carId,
    uint64 startDateTime,
    uint64 endDateTime
  ) internal view returns (Schemas.Trip[] memory) {
    uint itemCount = 0;
    RentalityTripService tripService = contracts.tripService;

    uint32 timeBuffer = contracts.carService.getCarInfoById(carId).timeBufferBetweenTripsInSec;

    for (uint i = 0; i < tripService.totalTripCount(); i++) {
      uint currentId = i + 1;
      if (isCarThatIntersect(contracts, currentId, carId, startDateTime, endDateTime + timeBuffer)) {
        itemCount += 1;
      }
    }

    Schemas.Trip[] memory result = new Schemas.Trip[](itemCount);
    uint currentIndex = 0;

    for (uint i = 0; i < tripService.totalTripCount(); i++) {
      uint currentId = i + 1;
      if (isCarThatIntersect(contracts, currentId, carId, startDateTime, endDateTime + timeBuffer)) {
        result[currentIndex] = tripService.getTrip(currentId);
        currentIndex += 1;
      }
    }

    return result;
  }

  /// @notice Retrieves all trips associated with a specific car.
  /// @dev This function fetches all trips where the car with the specified ID is used.
  /// @param contracts The Rentality contract instance containing service addresses.
  /// @param carId The ID of the car to check.
  /// @return An array of Trip structures representing all trips associated with the specified car.
  function getTripsByCar(
    RentalityContract memory contracts,
    uint256 carId
  ) public view returns (Schemas.Trip[] memory) {
    RentalityTripService tripService = contracts.tripService;
    uint itemCount = 0;

    for (uint i = 1; i <= tripService.totalTripCount(); i++) {
      if (tripService.getTrip(i).carId == carId) {
        itemCount += 1;
      }
    }

    Schemas.Trip[] memory result = new Schemas.Trip[](itemCount);
    uint currentIndex = 0;

    for (uint i = 1; i <= tripService.totalTripCount(); i++) {
      if (tripService.getTrip(i).carId == carId) {
        Schemas.Trip memory currentItem = tripService.getTrip(i);
        result[currentIndex] = currentItem;
        currentIndex += 1;
      }
    }

    return result;
  }

  /// @notice Retrieves all trips that intersect with the specified time interval.
  /// @dev This function checks all trips and returns those that overlap with the specified time period.
  /// @param contracts The Rentality contract instance containing service addresses.
  /// @param startDateTime The start time of the interval to check for intersection.
  /// @param endDateTime The end time of the interval to check for intersection.
  /// @return An array of Trip structures representing trips that intersect with the specified time interval.
  function getTripsThatIntersect(
    RentalityContract memory contracts,
    uint64 startDateTime,
    uint64 endDateTime
  ) internal view returns (Schemas.Trip[] memory) {
    uint itemCount = 0;
    RentalityTripService tripService = contracts.tripService;

    for (uint i = 0; i < tripService.totalTripCount(); i++) {
      uint currentId = i + 1;
      if (isTripThatIntersect(contracts, currentId, startDateTime, endDateTime)) {
        itemCount += 1;
      }
    }

    Schemas.Trip[] memory result = new Schemas.Trip[](itemCount);
    uint currentIndex = 0;

    for (uint i = 0; i < tripService.totalTripCount(); i++) {
      uint currentId = i + 1;
      if (isTripThatIntersect(contracts, currentId, startDateTime, endDateTime)) {
        result[currentIndex] = tripService.getTrip(currentId);
        currentIndex += 1;
      }
    }

    return result;
  }

  /// @notice Calculates the detailed receipt for a specific trip.
  /// @dev This function computes various aspects of the trip receipt, including pricing, mileage, and fuel charges.
  /// @param tripId The ID of the trip for which the receipt is calculated.
  /// @param tripServiceAddress The address of the trip service contract.
  /// @return An instance of `Schemas.TripReceiptDTO` containing the detailed trip receipt information.
  function fullFillTripReceipt(
    uint tripId,
    address tripServiceAddress,
    address insuranceAddress
  ) public view returns (Schemas.TripReceiptDTO memory) {
    RentalityTripService tripService = RentalityTripService(tripServiceAddress);

    Schemas.Trip memory trip = tripService.getTrip(tripId);
    uint64 ceilDays = RentalityUtils.getCeilDays(trip.startDateTime, trip.endDateTime);

    uint64 allowedMiles = trip.milesIncludedPerDay * ceilDays;

    uint64 totalMilesDriven = trip.endParamLevels[1] - trip.startParamLevels[1];

    uint64 overmiles = allowedMiles >= totalMilesDriven ? 0 : totalMilesDriven - allowedMiles;

    uint insuranceFee = trip.status == Schemas.TripStatus.Canceled
      ? 0
      : uint64(RentalityInsurance(insuranceAddress).getInsurancePriceByTrip(trip.tripId));

    return
      Schemas.TripReceiptDTO(
        trip.paymentInfo.totalDayPriceInUsdCents,
        ceilDays,
        trip.paymentInfo.priceWithDiscount,
        trip.paymentInfo.totalDayPriceInUsdCents - trip.paymentInfo.priceWithDiscount,
        trip.paymentInfo.salesTax,
        trip.paymentInfo.governmentTax,
        trip.paymentInfo.depositInUsdCents,
        trip.paymentInfo.resolveAmountInUsdCents,
        trip.paymentInfo.depositInUsdCents - trip.paymentInfo.resolveAmountInUsdCents,
        trip.startParamLevels[0] >= trip.endParamLevels[0] ? 0 : trip.endParamLevels[0] - trip.startParamLevels[0],
        trip.fuelPrice,
        trip.paymentInfo.resolveFuelAmountInUsdCents,
        allowedMiles,
        overmiles,
        overmiles > 0 ? uint64(Math.ceilDiv(trip.paymentInfo.totalDayPriceInUsdCents, trip.milesIncludedPerDay)) : 0,
        trip.paymentInfo.resolveMilesAmountInUsdCents,
        trip.startParamLevels[0],
        trip.endParamLevels[0],
        trip.startParamLevels[1],
        trip.endParamLevels[1],
        insuranceFee
      );
  }

  /// @notice Retrieves contact information for a specific trip.
  /// @dev This function returns the phone numbers of the guest and host for a given trip.
  /// @param tripId The ID of the trip to retrieve contact information for.
  /// @param tripService The address of the trip service contract.
  /// @param userService The address of the user service contract.
  /// @return guestPhoneNumber The phone number of the guest on the trip.
  /// @return hostPhoneNumber The phone number of the host on the trip.
  function getTripContactInfo(
    uint256 tripId,
    address tripService,
    address userService
  ) public view returns (string memory guestPhoneNumber, string memory hostPhoneNumber) {
    require(RentalityUserService(userService).isHostOrGuest(tx.origin), 'User is not a host or guest');

    Schemas.Trip memory trip = RentalityTripService(tripService).getTrip(tripId);

    Schemas.KYCInfo memory guestInfo = RentalityUserService(userService).getKYCInfo(trip.guest);
    Schemas.KYCInfo memory hostInfo = RentalityUserService(userService).getKYCInfo(trip.host);

    return (guestInfo.mobilePhoneNumber, hostInfo.mobilePhoneNumber);
  }

  function getTripsAs(
    RentalityContract memory contracts,
    RentalityInsurance insuranceService,
    address user,
    bool host
  ) public view returns (Schemas.TripDTO[] memory) {
    return
      host ? getTripsByHost(contracts, insuranceService, user) : getTripsByGuest(contracts, insuranceService, user);
  }

  /// @notice Retrieves all trips associated with a specific guest.
  /// @dev This function fetches all trips where the specified guest is involved.
  /// @param contracts The Rentality contract instance containing service addresses.
  /// @param guest The address of the guest to check.
  /// @return An array of TripDTO structures representing all trips associated with the specified guest.
  function getTripsByGuest(
    RentalityContract memory contracts,
    RentalityInsurance insuranceService,
    address guest
  ) private view returns (Schemas.TripDTO[] memory) {
    RentalityTripService tripService = contracts.tripService;
    uint itemCount = 0;

    for (uint i = 1; i <= tripService.totalTripCount(); i++) {
      if (tripService.getTrip(i).guest == guest) {
        itemCount += 1;
      }
    }

    Schemas.TripDTO[] memory result = new Schemas.TripDTO[](itemCount);
    uint currentIndex = 0;

    for (uint i = 1; i <= tripService.totalTripCount(); i++) {
      if (tripService.getTrip(i).guest == guest) {
        result[currentIndex] = getTripDTO(contracts, insuranceService, i);
        currentIndex += 1;
      }
    }

    return result;
  }

  /// @notice Retrieves all trips associated with a specific host.
  /// @dev This function fetches all trips where the specified host is involved.
  /// @param contracts The Rentality contract instance containing service addresses.
  /// @param host The address of the host to check.
  /// @return An array of TripDTO structures representing all trips associated with the specified host.
  function getTripsByHost(
    RentalityContract memory contracts,
    RentalityInsurance insuranceService,
    address host
  ) private view returns (Schemas.TripDTO[] memory) {
    RentalityTripService tripService = contracts.tripService;
    uint itemCount = 0;

    for (uint i = 1; i <= tripService.totalTripCount(); i++) {
      if (tripService.getTrip(i).host == host) {
        itemCount += 1;
      }
    }

    Schemas.TripDTO[] memory result = new Schemas.TripDTO[](itemCount);
    uint currentIndex = 0;

    for (uint i = 1; i <= tripService.totalTripCount(); i++) {
      if (tripService.getTrip(i).host == host) {
        result[currentIndex] = getTripDTO(contracts, insuranceService, i);
        currentIndex += 1;
      }
    }

    return result;
  }

  /// @notice Retrieves detailed information about a specific trip.
  /// @dev This function fetches all relevant data for a trip including car, user, and location information.
  /// @param contracts The Rentality contract instance containing service addresses.
  /// @param tripId The ID of the trip to retrieve.
  /// @return An instance of TripDTO containing all relevant information about the trip.
  function getTripDTO(
    RentalityContract memory contracts,
    RentalityInsurance insuranceService,
    uint tripId
  ) public view returns (Schemas.TripDTO memory) {
    RentalityTripService tripService = contracts.tripService;
    RentalityCarToken carService = contracts.carService;
    RentalityUserService userService = contracts.userService;

    Schemas.Trip memory trip = tripService.getTrip(tripId);
    Schemas.CarInfo memory car = carService.getCarInfoById(trip.carId);

    Schemas.LocationInfo memory pickUpLocation = IRentalityGeoService(carService.getGeoServiceAddress())
      .getLocationInfo(trip.pickUpHash);
    Schemas.LocationInfo memory returnLocation = IRentalityGeoService(carService.getGeoServiceAddress())
      .getLocationInfo(trip.returnHash);
    (string memory guestPhoneNumber, string memory hostPhoneNumber) = getTripContactInfo(
      tripId,
      address(tripService),
      address(userService)
    );
    return
      Schemas.TripDTO(
        trip,
        userService.getKYCInfo(trip.guest).profilePhoto,
        userService.getKYCInfo(trip.host).profilePhoto,
        carService.tokenURI(trip.carId),
        IRentalityGeoService(carService.getGeoServiceAddress()).getCarTimeZoneId(car.locationHash),
        userService.getKYCInfo(trip.host).licenseNumber,
        userService.getKYCInfo(trip.host).expirationDate,
        userService.getKYCInfo(trip.guest).licenseNumber,
        userService.getKYCInfo(trip.guest).expirationDate,
        car.model,
        car.brand,
        car.yearOfProduction,
        bytes(pickUpLocation.latitude).length == 0
          ? IRentalityGeoService(carService.getGeoServiceAddress()).getLocationInfo(car.locationHash)
          : pickUpLocation,
        bytes(pickUpLocation.latitude).length == 0
          ? IRentalityGeoService(carService.getGeoServiceAddress()).getLocationInfo(car.locationHash)
          : returnLocation,
        guestPhoneNumber,
        hostPhoneNumber,
        insuranceService.getTripInsurances(tripId),
        insuranceService.getInsurancePriceByTrip(tripId)
      );
  }
<<<<<<< HEAD
  function getTripInsurancesBy(
    bool host,
    RentalityContract memory contracts,
    RentalityInsurance insuranceService,
    address user
  ) public view returns (Schemas.InsuranceDTO[] memory) {
    return
      host
        ? getTripInsurancesByHost(contracts, insuranceService, user)
        : getTripInsurancesByGuest(contracts, insuranceService, user);
  }

  function getTripInsurancesByGuest(
    RentalityContract memory contracts,
    RentalityInsurance insuranceService,
    address guest
  ) internal view returns (Schemas.InsuranceDTO[] memory) {
    RentalityTripService tripService = contracts.tripService;
    uint itemCount = 0;

    for (uint i = 1; i <= tripService.totalTripCount(); i++) {
      if (tripService.getTrip(i).guest == guest) {
        itemCount += insuranceService.getTripInsurances(i).length;
      }
    }
    Schemas.InsuranceDTO[] memory insurances = new Schemas.InsuranceDTO[](itemCount);
    uint counter = 0;
    for (uint i = 1; i <= tripService.totalTripCount(); i++) {
      Schemas.Trip memory trip = tripService.getTrip(i);
      if (trip.guest == guest) {
        Schemas.InsuranceInfo[] memory tripInsurances = insuranceService.getTripInsurances(i);
        for (uint j = 0; j < tripInsurances.length; j++) {
          Schemas.KYCInfo memory kyc = contracts.userService.getKYCInfo(tripInsurances[j].createdBy);

          Schemas.CarInfo memory car = contracts.carService.getCarInfoById(trip.carId);
          insurances[counter].tripId = i;
          insurances[counter].carBrand = car.brand;
          insurances[counter].carModel = car.model;
          insurances[counter].carYear = car.yearOfProduction;
          insurances[counter].insuranceInfo = tripInsurances[j];
          insurances[counter].createdByHost = tripInsurances[j].createdBy == trip.host;
          insurances[counter].creatorPhoneNumber = kyc.mobilePhoneNumber;
          insurances[counter].creatorFullName = kyc.surname;
          insurances[counter].startDateTime = trip.startDateTime;
          insurances[counter].endDateTime = trip.endDateTime;
          counter += 1;
        }
      }
    }

    return insurances;
  }
  function getTripInsurancesByHost(
    RentalityContract memory contracts,
    RentalityInsurance insuranceService,
    address host
  ) internal view returns (Schemas.InsuranceDTO[] memory) {
    RentalityTripService tripService = contracts.tripService;
    uint itemCount = 0;

    for (uint i = 1; i <= tripService.totalTripCount(); i++) {
      if (tripService.getTrip(i).host == host) {
        itemCount += insuranceService.getTripInsurances(i).length;
      }
    }
    Schemas.InsuranceDTO[] memory insurances = new Schemas.InsuranceDTO[](itemCount);
    uint counter = 0;
    for (uint i = 1; i <= tripService.totalTripCount(); i++) {
      Schemas.Trip memory trip = tripService.getTrip(i);
      if (trip.host == host) {
        Schemas.InsuranceInfo[] memory tripInsurances = insuranceService.getTripInsurances(i);
        for (uint j = 0; j < tripInsurances.length; j++) {
          Schemas.KYCInfo memory kyc = contracts.userService.getKYCInfo(tripInsurances[j].createdBy);

          Schemas.CarInfo memory car = contracts.carService.getCarInfoById(trip.carId);
          insurances[counter].tripId = i;
          insurances[counter].carBrand = car.brand;
          insurances[counter].carModel = car.model;
          insurances[counter].carYear = car.yearOfProduction;
          insurances[counter].insuranceInfo = tripInsurances[j];
          insurances[counter].createdByHost = tripInsurances[j].createdBy == trip.host;
          insurances[counter].creatorPhoneNumber = kyc.mobilePhoneNumber;
          insurances[counter].creatorFullName = kyc.surname;
          insurances[counter].startDateTime = trip.startDateTime;
          insurances[counter].endDateTime = trip.endDateTime;
          counter += 1;
        }
      }
    }

    return insurances;
  }

  /// @notice Populates an array of chat information using data from trips, user service, and car service.
  /// @return chatInfoList Array of IRentalityGateway.ChatInfo structures.

  function populateChatInfo(
    RentalityContract memory addresses,
    RentalityInsurance insuranceService,
    address user,
    bool host
  ) public view returns (Schemas.ChatInfo[] memory) {
    Schemas.TripDTO[] memory trips = getTripsAs(addresses, insuranceService, user, host);

    RentalityUserService userService = addresses.userService;
    RentalityCarToken carService = addresses.carService;

    Schemas.ChatInfo[] memory chatInfoList = new Schemas.ChatInfo[](trips.length);

    for (uint i = 0; i < trips.length; i++) {
      Schemas.KYCInfo memory guestInfo = userService.getKYCInfo(trips[i].trip.guest);
      Schemas.KYCInfo memory hostInfo = userService.getKYCInfo(trips[i].trip.host);

      chatInfoList[i].tripId = trips[i].trip.tripId;
      chatInfoList[i].guestAddress = trips[i].trip.guest;
      chatInfoList[i].guestName = guestInfo.surname;
      chatInfoList[i].guestPhotoUrl = guestInfo.profilePhoto;
      chatInfoList[i].hostAddress = trips[i].trip.host;
      chatInfoList[i].hostName = hostInfo.surname;
      chatInfoList[i].hostPhotoUrl = hostInfo.profilePhoto;
      chatInfoList[i].tripStatus = uint256(trips[i].trip.status);

      Schemas.CarInfo memory carInfo = carService.getCarInfoById(trips[i].trip.carId);
      chatInfoList[i].carBrand = carInfo.brand;
      chatInfoList[i].carModel = carInfo.model;
      chatInfoList[i].carYearOfProduction = carInfo.yearOfProduction;
      chatInfoList[i].carMetadataUrl = carService.tokenURI(trips[i].trip.carId);
      chatInfoList[i].startDateTime = trips[i].trip.startDateTime;
      chatInfoList[i].endDateTime = trips[i].trip.endDateTime;
      chatInfoList[i].timeZoneId = IRentalityGeoService(carService.getGeoServiceAddress()).getCarTimeZoneId(
        carInfo.locationHash
      );
    }

    return chatInfoList;
  }

  /// @notice Calculates the KYC commission in a specific currency based on the current exchange rate.
  /// @dev This function uses the currency converter service to calculate the commission in the specified currency.
  /// @param addresses The Rentality contract instance containing service addresses.
  /// @param currency The address of the currency in which the commission should be calculated.
  /// @return The KYC commission amount in the specified currency.
  function calculateKycCommission(RentalityContract memory addresses, address currency) public view returns (uint) {
    (uint result, , ) = addresses.currencyConverterService.getFromUsdLatest(
      currency,
      addresses.userService.getKycCommission()
    );

    return result;
  }

  function calculateClaimValue(RentalityContract memory addresses, uint claimId) public view returns (uint) {
    Schemas.Claim memory claim = addresses.claimService.getClaim(claimId);
    if (claim.status == Schemas.ClaimStatus.Paid || claim.status == Schemas.ClaimStatus.Cancel) return 0;

    uint commission = addresses.claimService.getPlatformFeeFrom(claim.amountInUsdCents);
    (uint result, , ) = addresses.currencyConverterService.getFromUsdLatest(
      addresses.tripService.getTrip(claim.tripId).paymentInfo.currencyType,
      claim.amountInUsdCents + commission
    );

    return result;
  }
  function isCarThatIntersect(
    RentalityContract memory contracts,
    uint256 tripId,
    uint256 carId,
    uint64 startDateTime,
    uint64 endDateTime
  ) internal view returns (bool) {
    Schemas.Trip memory trip = contracts.tripService.getTrip(tripId);
    return (trip.carId == carId) && (trip.endDateTime > startDateTime) && (trip.startDateTime < endDateTime);
=======

   function getFilterInfo(
    RentalityContract memory contracts,
    uint64 duration
  ) public view returns (Schemas.FilterInfoDTO memory) {
    uint64 maxCarPrice = 0;
    RentalityCarToken carService = contracts.carService;
    uint minCarYearOfProduction = carService.getCarInfoById(1).yearOfProduction;

    for (uint i = 2; i <= carService.totalSupply(); i++) {
      Schemas.CarInfo memory car = carService.getCarInfoById(i);

      uint64 sumWithDiscount = contracts.paymentService.calculateSumWithDiscount(
        carService.ownerOf(i),
        duration,
        car.pricePerDayInUsdCents
      );
      if (sumWithDiscount > maxCarPrice) maxCarPrice = sumWithDiscount;
      if (car.yearOfProduction < minCarYearOfProduction) minCarYearOfProduction = car.yearOfProduction;
    }
    return Schemas.FilterInfoDTO(maxCarPrice, minCarYearOfProduction);
>>>>>>> 7142de6e
  }
}<|MERGE_RESOLUTION|>--- conflicted
+++ resolved
@@ -346,7 +346,6 @@
         insuranceService.getInsurancePriceByTrip(tripId)
       );
   }
-<<<<<<< HEAD
   function getTripInsurancesBy(
     bool host,
     RentalityContract memory contracts,
@@ -519,9 +518,9 @@
   ) internal view returns (bool) {
     Schemas.Trip memory trip = contracts.tripService.getTrip(tripId);
     return (trip.carId == carId) && (trip.endDateTime > startDateTime) && (trip.startDateTime < endDateTime);
-=======
-
-   function getFilterInfo(
+  }
+
+  function getFilterInfo(
     RentalityContract memory contracts,
     uint64 duration
   ) public view returns (Schemas.FilterInfoDTO memory) {
@@ -541,6 +540,5 @@
       if (car.yearOfProduction < minCarYearOfProduction) minCarYearOfProduction = car.yearOfProduction;
     }
     return Schemas.FilterInfoDTO(maxCarPrice, minCarYearOfProduction);
->>>>>>> 7142de6e
   }
 }