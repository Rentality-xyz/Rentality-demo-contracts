--- conflicted
+++ resolved
@@ -265,11 +265,7 @@
 
     for (uint i = 1; i <= tripService.totalTripCount(); i++) {
       if (tripService.getTrip(i).guest == guest) {
-<<<<<<< HEAD
-        result[currentIndex] = getTripDTO(contracts, insuranceService, i, promoService, dimoService);
-=======
-        result[currentIndex] = getTripDTO(contracts, insuranceService, i, promoService, guest);
->>>>>>> 7cbc27bb
+        result[currentIndex] = getTripDTO(contracts, insuranceService, i, promoService, dimoService, guest);
         currentIndex += 1;
       }
     }
@@ -303,11 +299,7 @@
 
     for (uint i = 1; i <= tripService.totalTripCount(); i++) {
       if (tripService.getTrip(i).host == host) {
-<<<<<<< HEAD
-        result[currentIndex] = getTripDTO(contracts, insuranceService, i, promoService, dimoService);
-=======
-        result[currentIndex] = getTripDTO(contracts, insuranceService, i, promoService,host);
->>>>>>> 7cbc27bb
+        result[currentIndex] = getTripDTO(contracts, insuranceService, i, promoService, dimoService, host);
         currentIndex += 1;
       }
     }
@@ -325,11 +317,8 @@
     RentalityInsurance insuranceService,
     uint tripId,
     RentalityPromoService promoService,
-<<<<<<< HEAD
-    RentalityDimoService dimoService
-=======
+    RentalityDimoService dimoService,
     address user
->>>>>>> 7cbc27bb
   ) public view returns (Schemas.TripDTO memory) {
     RentalityTripService tripService = contracts.tripService;
     RentalityCarToken carService = contracts.carService;
@@ -373,14 +362,9 @@
         hostPhoneNumber,
         insuranceService.getTripInsurances(tripId),
         insuranceService.getInsurancePriceByTrip(tripId),
-<<<<<<< HEAD
-        userService.getMyFullKYCInfo().additionalKYC.issueCountry,
+        userService.getMyFullKYCInfo(user).additionalKYC.issueCountry,
         promoService.getTripDiscount(tripId),
         dimoService.getDimoTokenId(trip.carId)
-=======
-        userService.getMyFullKYCInfo(user).additionalKYC.issueCountry,
-        promoService.getTripDiscount(tripId)
->>>>>>> 7cbc27bb
       );
   }
   function getTripInsurancesBy(
@@ -464,7 +448,7 @@
         bool createdByHost,
         uint carId,
         address creator
-  ) internal view returns(Schemas.InsuranceDTO memory result) { 
+  ) internal view returns(Schemas.InsuranceDTO memory result) {
      Schemas.KYCInfo memory kyc = contracts.userService.getKYCInfo(creator);
           Schemas.CarInfo memory car = contracts.carService.getCarInfoById(carId);
           result.tripId = tripId;
