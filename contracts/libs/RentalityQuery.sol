/// SPDX-License-Identifier: MIT
pragma solidity ^0.8.9;

import '../RentalityCarToken.sol';
import '../payments/RentalityCurrencyConverter.sol';
import '../payments/RentalityPaymentService.sol';
import '../RentalityTripService.sol';
import '../RentalityUserService.sol';
import '../RentalityPlatform.sol';
import '../features/RentalityClaimService.sol';
import '../RentalityAdminGateway.sol';
import '../RentalityGateway.sol';
import {IRentalityGeoService} from '../abstract/IRentalityGeoService.sol';
import {RentalityCarDelivery} from '../features/RentalityCarDelivery.sol';
import '../Schemas.sol';
import {RentalityTripsQuery} from './RentalityTripsQuery.sol';
import {CurrencyRate as ClaimCurrencyRate} from '../features/RentalityClaimService.sol';

library RentalityQuery {
  /// @notice Checks if a car intersects with a trip's scheduled time.
  /// @dev This function verifies if the car for the given trip overlaps with the specified time interval.
  /// @param contracts The Rentality contract instance containing service addresses.
  /// @param tripId The ID of the trip to check against.
  /// @param carId The ID of the car to check for intersection.
  /// @param startDateTime The start time of the period to check.
  /// @param endDateTime The end time of the period to check.
  /// @return Returns true if the car's trip intersects with the specified time interval.
  function isCarThatIntersect(
    RentalityContract memory contracts,
    uint256 tripId,
    uint256 carId,
    uint64 startDateTime,
    uint64 endDateTime
  ) internal view returns (bool) {
    Schemas.Trip memory trip = contracts.tripService.getTrip(tripId);
    return (trip.carId == carId) && (trip.endDateTime > startDateTime) && (trip.startDateTime < endDateTime);
  }

  /// @notice Retrieves all claims associated with a specific trip.
  /// @dev This function fetches detailed claim information for a given trip ID.
  /// @param contracts The Rentality contract instance containing service addresses.
  /// @param tripId The ID of the trip for which to retrieve claims.
  /// @return An array of FullClaimInfo structures containing detailed information about each claim.
  function getClaimsByTrip(
    RentalityContract memory contracts,
    uint256 tripId
  ) public view returns (Schemas.FullClaimInfo[] memory) {
    RentalityClaimService claimService = contracts.claimService;
    RentalityTripService tripService = contracts.tripService;
    RentalityCarToken carService = contracts.carService;
    RentalityUserService userService = contracts.userService;
    RentalityCurrencyConverter currencyConverterService = contracts.currencyConverterService;

    uint256 arraySize = 0;
    for (uint256 i = 1; i <= claimService.getClaimsAmount(); i++) {
      Schemas.Claim memory claim = claimService.getClaim(i);
      if (claim.tripId == tripId) {
        arraySize += 1;
      }
    }
    uint256 counter = 0;

    Schemas.FullClaimInfo[] memory claimInfos = new Schemas.FullClaimInfo[](arraySize);

    for (uint256 i = 1; i <= claimService.getClaimsAmount(); i++) {
      Schemas.Claim memory claim = claimService.getClaim(i);

      if (claim.tripId == tripId) {
        Schemas.Trip memory trip = tripService.getTrip(tripId);
        Schemas.CarInfo memory carInfo = carService.getCarInfoById(trip.carId);
        string memory guestPhoneNumber = userService.getKYCInfo(trip.guest).mobilePhoneNumber;
        string memory hostPhoneNumber = userService.getKYCInfo(trip.host).mobilePhoneNumber;

        uint valueInEth = _getClaimValueInCurrency(
          trip.paymentInfo.currencyType,
          claim.amountInUsdCents,
          claim,
          tripService,
          claimService,
          currencyConverterService
        );

        claimInfos[counter++] = Schemas.FullClaimInfo(
          claim,
          trip.host,
          trip.guest,
          guestPhoneNumber,
          hostPhoneNumber,
          carInfo,
          valueInEth,
          IRentalityGeoService(contracts.carService.getGeoServiceAddress()).getCarTimeZoneId(
            carService.getCarInfoById(trip.carId).locationHash
          )
        );
      }
    }

    return claimInfos;
  }

  /// @notice Retrieves all claims associated with a specific host.
  /// @dev This function fetches detailed claim information for a given host address.
  /// @param contracts The Rentality contract instance containing service addresses.
  /// @param host The address of the host for which to retrieve claims.
  /// @return An array of FullClaimInfo structures containing detailed information about each claim.
  function getClaimsByHost(
    RentalityContract memory contracts,
    address host
  ) public view returns (Schemas.FullClaimInfo[] memory) {
    RentalityClaimService claimService = contracts.claimService;
    RentalityTripService tripService = contracts.tripService;
    RentalityCarToken carService = contracts.carService;
    RentalityUserService userService = contracts.userService;
    RentalityCurrencyConverter currencyConverterService = contracts.currencyConverterService;

    uint256 arraySize = 0;

    for (uint256 i = 1; i <= claimService.getClaimsAmount(); i++) {
      Schemas.Claim memory claim = claimService.getClaim(i);
      Schemas.Trip memory trip = tripService.getTrip(claim.tripId);

      if (trip.host == host) {
        arraySize++;
      }
    }

    Schemas.FullClaimInfo[] memory claimInfos = new Schemas.FullClaimInfo[](arraySize);
    uint256 counter = 0;

    for (uint256 i = 1; i <= claimService.getClaimsAmount(); i++) {
      Schemas.Claim memory claim = claimService.getClaim(i);
      Schemas.Trip memory trip = tripService.getTrip(claim.tripId);

      if (trip.host == host) {
        uint valueInEth = _getClaimValueInCurrency(
          trip.paymentInfo.currencyType,
          claim.amountInUsdCents,
          claim,
          tripService,
          claimService,
          currencyConverterService
        );
        claimInfos[counter++] = Schemas.FullClaimInfo(
          claim,
          host,
          trip.guest,
          userService.getKYCInfo(trip.guest).mobilePhoneNumber,
          userService.getKYCInfo(host).mobilePhoneNumber,
          carService.getCarInfoById(trip.carId),
          valueInEth,
          IRentalityGeoService(contracts.carService.getGeoServiceAddress()).getCarTimeZoneId(
            carService.getCarInfoById(trip.carId).locationHash
          )
        );
      }
    }

    return claimInfos;
  }

  /// @notice Retrieves all claims associated with a specific guest.
  /// @dev This function fetches detailed claim information for a given guest address.
  /// @param contracts The Rentality contract instance containing service addresses.
  /// @param guest The address of the guest for which to retrieve claims.
  /// @return An array of FullClaimInfo structures containing detailed information about each claim.
  function getClaimsByGuest(
    RentalityContract memory contracts,
    address guest
  ) public view returns (Schemas.FullClaimInfo[] memory) {
    RentalityClaimService claimService = contracts.claimService;
    RentalityTripService tripService = contracts.tripService;
    RentalityCarToken carService = contracts.carService;
    RentalityUserService userService = contracts.userService;
    RentalityCurrencyConverter currencyConverterService = contracts.currencyConverterService;

    uint256 arraySize = 0;

    for (uint256 i = 1; i <= claimService.getClaimsAmount(); i++) {
      Schemas.Claim memory claim = claimService.getClaim(i);
      Schemas.Trip memory trip = tripService.getTrip(claim.tripId);

      if (trip.guest == guest) {
        arraySize++;
      }
    }

    Schemas.FullClaimInfo[] memory claimInfos = new Schemas.FullClaimInfo[](arraySize);
    uint256 counter = 0;
    for (uint256 i = 1; i <= claimService.getClaimsAmount(); i++) {
      Schemas.Claim memory claim = claimService.getClaim(i);
      Schemas.Trip memory trip = tripService.getTrip(claim.tripId);
      if (trip.guest == guest) {
        uint valueInEth = _getClaimValueInCurrency(
          trip.paymentInfo.currencyType,
          claim.amountInUsdCents,
          claim,
          tripService,
          claimService,
          currencyConverterService
        );

        claimInfos[counter++] = Schemas.FullClaimInfo(
          claim,
          trip.host,
          guest,
          userService.getKYCInfo(guest).mobilePhoneNumber,
          userService.getKYCInfo(trip.host).mobilePhoneNumber,
          carService.getCarInfoById(trip.carId),
          valueInEth,
          IRentalityGeoService(contracts.carService.getGeoServiceAddress()).getCarTimeZoneId(
            carService.getCarInfoById(trip.carId).locationHash
          )
        );
      }
    }

    return claimInfos;
  }

  function _getClaimValueInCurrency(
    address currency,
    uint amount,
    Schemas.Claim memory claim,
    RentalityTripService tripService,
    RentalityClaimService claimService,
    RentalityCurrencyConverter currencyConverterService
  ) private view returns (uint) {
    uint valueInEth = 0;
    if (claim.status == Schemas.ClaimStatus.Paid) {
      (int rate, uint8 dec) = claimService.claimIdToCurrencyRate(claim.claimId);
      if (rate > 0) valueInEth = currencyConverterService.getFromUsd(currency, amount, rate, dec);
    }
    (valueInEth, , ) = currencyConverterService.getFromUsdLatest(currency, amount);
    return valueInEth;
  }

  /// @notice Searches for available cars for a user based on specified search parameters.
  /// @dev This function checks for car availability, trip intersection, and delivery options.
  /// @param contracts The Rentality contract instance containing service addresses.
  /// @param user The address of the user searching for cars.
  /// @param startDateTime The start time for the search period.
  /// @param endDateTime The end time for the search period.
  /// @param searchParams The parameters to filter the search (e.g., car type, price).
  /// @param pickUpInfo The location info for car pick-up.
  /// @param returnInfo The location info for car return.
  /// @param deliveryServiceAddress The address of the delivery service contract.
  /// @return result An array of SearchCar structures containing available cars that meet the criteria.
  function searchAvailableCarsForUser(
    RentalityContract memory contracts,
    address user,
    uint64 startDateTime,
    uint64 endDateTime,
    Schemas.SearchCarParams memory searchParams,
    Schemas.LocationInfo memory pickUpInfo,
    Schemas.LocationInfo memory returnInfo,
    address deliveryServiceAddress
  ) public view returns (Schemas.SearchCar[] memory result) {
    RentalityCarToken carService = contracts.carService;
    Schemas.CarInfo[] memory availableCars = carService.fetchAvailableCarsForUser(user, searchParams);
    if (availableCars.length == 0) return new Schemas.SearchCar[](0);

    Schemas.Trip[] memory trips = RentalityTripsQuery.getTripsThatIntersect(contracts, startDateTime, endDateTime);
    Schemas.CarInfo[] memory temp;
    uint256 resultCount;

    if (trips.length == 0) {
      temp = availableCars;
      resultCount = availableCars.length;
    } else {
      temp = new Schemas.CarInfo[](availableCars.length);
      resultCount = 0;

      for (uint i = 0; i < availableCars.length; i++) {
        bool hasIntersectTrip = false;

        for (uint j = 0; j < trips.length; j++) {
          if (
            trips[j].status == Schemas.TripStatus.Created ||
            trips[j].status == Schemas.TripStatus.Finished ||
            trips[j].status == Schemas.TripStatus.Canceled ||
            (trips[j].status == Schemas.TripStatus.CheckedOutByHost && trips[j].host == trips[j].tripFinishedBy)
          ) {
            continue;
          }

          if (trips[j].carId == availableCars[i].carId) {
            hasIntersectTrip = true;
            break;
          }
        }

        if (!hasIntersectTrip) {
          temp[resultCount] = availableCars[i];
          resultCount++;
        }
      }
    }
    result = new Schemas.SearchCar[](resultCount);

    for (uint i = 0; i < resultCount; i++) {
      uint64 totalTripDays = uint64(Math.ceilDiv(endDateTime - startDateTime, 1 days));
      totalTripDays = totalTripDays == 0 ? 1 : totalTripDays;

      Schemas.DeliveryPrices memory deliveryPrices = RentalityCarDelivery(deliveryServiceAddress).getUserDeliveryPrices(
        temp[i].createdBy
      );
      uint64 priceWithDiscount = contracts.paymentService.calculateSumWithDiscount(
        carService.ownerOf(temp[i].carId),
        totalTripDays,
        temp[i].pricePerDayInUsdCents
      );
      uint64 pickUp = 0;
      uint64 dropOf = 0;
      if (bytes(pickUpInfo.latitude).length != 0 || bytes(returnInfo.longitude).length != 0) {
        (pickUp, dropOf) = RentalityCarDelivery(deliveryServiceAddress).calculatePricesByDeliveryDataInUsdCents(
          pickUpInfo,
          returnInfo,
          IRentalityGeoService(carService.getGeoServiceAddress()).getCarLocationLatitude(
            carService.getCarInfoById(temp[i].carId).locationHash
          ),
          IRentalityGeoService(carService.getGeoServiceAddress()).getCarLocationLongitude(
            carService.getCarInfoById(temp[i].carId).locationHash
          ),
          temp[i].createdBy
        );
      }

      uint taxId = contracts.paymentService.defineTaxesType(address(contracts.carService), temp[i].carId);

      (uint64 salesTaxes, uint64 govTax) = taxId == 0
        ? (0, 0)
        : contracts.paymentService.calculateTaxes(taxId, totalTripDays, priceWithDiscount + pickUp + dropOf);

      result[i] = Schemas.SearchCar(
        temp[i].carId,
        temp[i].brand,
        temp[i].model,
        temp[i].yearOfProduction,
        temp[i].pricePerDayInUsdCents,
        priceWithDiscount / totalTripDays,
        totalTripDays,
        priceWithDiscount,
        salesTaxes + govTax,
        temp[i].securityDepositPerTripInUsdCents,
        temp[i].engineType,
        temp[i].milesIncludedPerDay,
        temp[i].createdBy,
        contracts.userService.getKYCInfo(temp[i].createdBy).name,
        contracts.userService.getKYCInfo(temp[i].createdBy).profilePhoto,
        carService.tokenURI(temp[i].carId),
        deliveryPrices.underTwentyFiveMilesInUsdCents,
        deliveryPrices.aboveTwentyFiveMilesInUsdCents,
        pickUp,
        dropOf,
        temp[i].insuranceIncluded,
        IRentalityGeoService(carService.getGeoServiceAddress()).getLocationInfo(temp[i].locationHash)
      );
    }
    return result;
  }

  /// @notice Searches for available cars and sorts them by distance from the user.
  /// @dev This function first searches for available cars and then sorts the results by distance.
  /// @param contracts The Rentality contract instance containing service addresses.
  /// @param user The address of the user searching for cars.
  /// @param startDateTime The start time for the search period.
  /// @param endDateTime The end time for the search period.
  /// @param searchParams The parameters to filter the search (e.g., car type, price).
  /// @param pickUpInfo The location info for car pick-up.
  /// @param returnInfo The location info for car return.
  /// @param deliveryServiceAddress The address of the delivery service contract.
  /// @return An array of SearchCarWithDistance structures containing available cars sorted by distance.
  function searchSortedCars(
    RentalityContract memory contracts,
    address user,
    uint64 startDateTime,
    uint64 endDateTime,
    Schemas.SearchCarParams memory searchParams,
    Schemas.LocationInfo memory pickUpInfo,
    Schemas.LocationInfo memory returnInfo,
    address deliveryServiceAddress
  ) public view returns (Schemas.SearchCarWithDistance[] memory) {
    return
      RentalityCarDelivery(deliveryServiceAddress).sortCarsByDistance(
        searchAvailableCarsForUser(
          contracts,
          user,
          startDateTime,
          endDateTime,
          searchParams,
          pickUpInfo,
          returnInfo,
          deliveryServiceAddress
        ),
        searchParams.userLocation
      );
  }

  /// @notice Retrieves all cars owned by the user with information about editability.
  /// @dev This function fetches the user's cars and checks if they can be edited.
  /// @param contracts The Rentality contract instance containing service addresses.
  /// @return An array of CarInfoDTO structures containing information about the user's cars and whether they are editable.
  function getCarsOwnedByUserWithEditability(
    RentalityContract memory contracts
  ) public view returns (Schemas.CarInfoDTO[] memory) {
    RentalityCarToken carService = contracts.carService;

    Schemas.CarInfo[] memory carInfoes = carService.getCarsOwnedByUser(tx.origin);

    Schemas.CarInfoDTO[] memory result = new Schemas.CarInfoDTO[](carInfoes.length);
    for (uint i = 0; i < carInfoes.length; i++) {
      result[i].carInfo = carInfoes[i];
      result[i].metadataURI = carService.tokenURI(carInfoes[i].carId);
      result[i].isEditable = isCarEditable(contracts, carInfoes[i].carId);
    }

    return result;
  }

  /// @notice Checks if a car is editable based on its associated trips.
  /// @dev This function checks the status of trips associated with the car to determine if it can be edited.
  /// @param contracts The Rentality contract instance containing service addresses.
  /// @param carId The ID of the car to check for editability.
  /// @return Returns true if the car is editable, otherwise false.
  function isCarEditable(RentalityContract memory contracts, uint carId) public view returns (bool) {
    RentalityTripService tripService = contracts.tripService;

    for (uint i = 1; i <= tripService.totalTripCount(); i++) {
      Schemas.Trip memory tripInfo = tripService.getTrip(i);

      if (
        tripInfo.carId == carId &&
        (tripInfo.status != Schemas.TripStatus.Finished &&
          tripInfo.status != Schemas.TripStatus.Canceled &&
          (tripInfo.status != Schemas.TripStatus.CheckedOutByHost && tripInfo.host != tripInfo.tripFinishedBy))
      ) {
        return false;
      }
    }

    return true;
  }

  /// @notice Retrieves detailed claim information for a specific claim ID.
  /// @dev This function fetches all relevant data for a claim including trip, car, and user information.
  /// @param contracts The Rentality contract instance containing service addresses.
  /// @param claimId The ID of the claim to retrieve.
  /// @return A FullClaimInfo structure containing all relevant information about the claim.
  function getClaim(
    RentalityContract memory contracts,
    uint256 claimId
  ) public view returns (Schemas.FullClaimInfo memory) {
    RentalityClaimService claimService = contracts.claimService;
    RentalityTripService tripService = contracts.tripService;
    RentalityCarToken carService = contracts.carService;
    RentalityUserService userService = contracts.userService;
    RentalityCurrencyConverter currencyConverterService = contracts.currencyConverterService;

    Schemas.Claim memory claim = claimService.getClaim(claimId);
    Schemas.Trip memory trip = tripService.getTrip(claim.tripId);
    Schemas.CarInfo memory car = carService.getCarInfoById(trip.carId);

    string memory guestPhoneNumber = userService.getKYCInfo(trip.guest).mobilePhoneNumber;
    string memory hostPhoneNumber = userService.getKYCInfo(trip.host).mobilePhoneNumber;

    uint valueInCurrency = currencyConverterService.getFromUsd(
      trip.paymentInfo.currencyType,
      claim.amountInUsdCents,
      trip.paymentInfo.currencyRate,
      trip.paymentInfo.currencyDecimals
    );

    return
      Schemas.FullClaimInfo(
        claim,
        trip.host,
        trip.guest,
        guestPhoneNumber,
        hostPhoneNumber,
        car,
        valueInCurrency,
        IRentalityGeoService(contracts.carService.getGeoServiceAddress()).getCarTimeZoneId(car.locationHash)
      );
  }

  /// @notice Retrieves detailed information about a specific car.
  /// @dev This function fetches all relevant data for a car including geo-location and user information.
  /// @param contracts The Rentality contract instance containing service addresses.
  /// @param carId The ID of the car to retrieve.
  /// @return details A CarDetails structure containing all relevant information about the car.
  function getCarDetails(
    RentalityContract memory contracts,
    uint carId
  ) public view returns (Schemas.CarDetails memory details) {
    RentalityCarToken carService = contracts.carService;
    IRentalityGeoService geo = IRentalityGeoService(carService.getGeoServiceAddress());
    RentalityUserService userService = contracts.userService;

    Schemas.CarInfo memory car = carService.getCarInfoById(carId);

    details = Schemas.CarDetails(
      carId,
      userService.getKYCInfo(car.createdBy).name,
      userService.getKYCInfo(car.createdBy).profilePhoto,
      car.createdBy,
      car.brand,
      car.model,
      car.yearOfProduction,
      car.pricePerDayInUsdCents,
      car.securityDepositPerTripInUsdCents,
      car.milesIncludedPerDay,
      car.engineType,
      car.engineParams,
      geo.getCarCoordinateValidity(carId),
      car.currentlyListed,
      geo.getLocationInfo(car.locationHash)
    );
  }

  /// @notice Calculates the KYC commission in a specific currency based on the current exchange rate.
  /// @dev This function uses the currency converter service to calculate the commission in the specified currency.
  /// @param addresses The Rentality contract instance containing service addresses.
  /// @param currency The address of the currency in which the commission should be calculated.
  /// @return The KYC commission amount in the specified currency.
  function calculateKycCommission(RentalityContract memory addresses, address currency) public view returns (uint) {
    (uint result, , ) = addresses.currencyConverterService.getFromUsdLatest(
      currency,
      addresses.userService.getKycCommission()
    );
<<<<<<< HEAD
=======
    return result;
  }
  function calculateClaimValue(RentalityContract memory addresses, uint claimId) public view returns (uint) {
    Schemas.Claim memory claim = addresses.claimService.getClaim(claimId);
    if (claim.status == Schemas.ClaimStatus.Paid || claim.status == Schemas.ClaimStatus.Cancel) return 0;

    uint commission = addresses.claimService.getPlatformFeeFrom(claim.amountInUsdCents);
    (uint result, , ) = addresses.currencyConverterService.getFromUsdLatest(
      addresses.tripService.getTrip(claim.tripId).paymentInfo.currencyType,
      claim.amountInUsdCents + commission
    );

>>>>>>> 73dca829
    return result;
  }

  //// Refactoring for getTripContactInfo with RentalityContract
  //    function getTripContactInfo(RentalityContract memory contracts, uint256 tripId)
  //    public view returns (string memory guestPhoneNumber, string memory hostPhoneNumber)
  //    {
  //        RentalityTripService tripService = contracts.tripService;
  //        RentalityUserService userService = contracts.userService;
  //
  //        require(userService.isHostOrGuest(tx.origin), "User is not a host or guest");
  //
  //        Schemas.Trip memory trip = tripService.getTrip(tripId);
  //
  //        Schemas.KYCInfo memory guestInfo = userService.getKYCInfo(trip.guest);
  //        Schemas.KYCInfo memory hostInfo = userService.getKYCInfo(trip.host);
  //
  //        return (guestInfo.mobilePhoneNumber, hostInfo.mobilePhoneNumber);
  //    }
}<|MERGE_RESOLUTION|>--- conflicted
+++ resolved
@@ -527,10 +527,10 @@
       currency,
       addresses.userService.getKycCommission()
     );
-<<<<<<< HEAD
-=======
+
     return result;
   }
+
   function calculateClaimValue(RentalityContract memory addresses, uint claimId) public view returns (uint) {
     Schemas.Claim memory claim = addresses.claimService.getClaim(claimId);
     if (claim.status == Schemas.ClaimStatus.Paid || claim.status == Schemas.ClaimStatus.Cancel) return 0;
@@ -541,7 +541,6 @@
       claim.amountInUsdCents + commission
     );
 
->>>>>>> 73dca829
     return result;
   }
 
