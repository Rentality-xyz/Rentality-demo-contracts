/// SPDX-License-Identifier: MIT
pragma solidity ^0.8.9;

import '../RentalityCarToken.sol';
import '../payments/RentalityCurrencyConverter.sol';
import '../payments/RentalityPaymentService.sol';
import '../RentalityTripService.sol';
import '../RentalityUserService.sol';
import '../RentalityPlatform.sol';
import '../features/RentalityClaimService.sol';
import '../RentalityAdminGateway.sol';
import '../RentalityGateway.sol';
import '../engine/RentalityEnginesService.sol';
import '../payments/RentalityBaseDiscount.sol';
import {IRentalityGeoService} from '../abstract/IRentalityGeoService.sol';
import {RentalityCarDelivery} from '../features/RentalityCarDelivery.sol';
import '../Schemas.sol';
import {RentalityTripsQuery} from './RentalityTripsQuery.sol';
import {CurrencyRate as ClaimCurrencyRate} from '../features/RentalityClaimService.sol';
import {RentalityInsurance} from '../payments/RentalityInsurance.sol';

library RentalityQuery {
  /// @notice Retrieves all claims associated with a specific trip.
  /// @dev This function fetches detailed claim information for a given trip ID.
  /// @param contracts The Rentality contract instance containing service addresses.
  /// @param tripId The ID of the trip for which to retrieve claims.
  /// @return An array of FullClaimInfo structures containing detailed information about each claim.
  function getClaimsByTrip(
    RentalityContract memory contracts,
    uint256 tripId
  ) public view returns (Schemas.FullClaimInfo[] memory) {
    RentalityClaimService claimService = contracts.claimService;
    RentalityTripService tripService = contracts.tripService;
    RentalityCarToken carService = contracts.carService;
    RentalityUserService userService = contracts.userService;
    RentalityCurrencyConverter currencyConverterService = contracts.currencyConverterService;

    uint256 arraySize = 0;
    for (uint256 i = 1; i <= claimService.getClaimsAmount(); i++) {
      Schemas.Claim memory claim = claimService.getClaim(i);
      if (claim.tripId == tripId) {
        arraySize += 1;
      }
    }
    uint256 counter = 0;

    Schemas.FullClaimInfo[] memory claimInfos = new Schemas.FullClaimInfo[](arraySize);

    for (uint256 i = 1; i <= claimService.getClaimsAmount(); i++) {
      Schemas.Claim memory claim = claimService.getClaim(i);

      if (claim.tripId == tripId) {
        Schemas.Trip memory trip = tripService.getTrip(tripId);
        Schemas.CarInfo memory carInfo = carService.getCarInfoById(trip.carId);
        string memory guestPhoneNumber = userService.getKYCInfo(trip.guest).mobilePhoneNumber;
        string memory hostPhoneNumber = userService.getKYCInfo(trip.host).mobilePhoneNumber;

        uint valueInEth = _getClaimValueInCurrency(
          trip.paymentInfo.currencyType,
          claim.amountInUsdCents,
          claim,
          claimService,
          currencyConverterService
        );

        claimInfos[counter++] = Schemas.FullClaimInfo(
          claim,
          trip.host,
          trip.guest,
          guestPhoneNumber,
          hostPhoneNumber,
          carInfo,
          valueInEth,
          IRentalityGeoService(contracts.carService.getGeoServiceAddress()).getCarTimeZoneId(
            carService.getCarInfoById(trip.carId).locationHash
          )
        );
      }
    }

    return claimInfos;
  }

  function getClaimsBy(
    RentalityContract memory contracts,
    bool host,
    address user
  ) public view returns (Schemas.FullClaimInfo[] memory) {
    return host ? getClaimsByHost(contracts, user) : getClaimsByGuest(contracts, user);
  }

  /// @notice Retrieves all claims associated with a specific host.
  /// @dev This function fetches detailed claim information for a given host address.
  /// @param contracts The Rentality contract instance containing service addresses.
  /// @param host The address of the host for which to retrieve claims.
  /// @return An array of FullClaimInfo structures containing detailed information about each claim.
  function getClaimsByHost(
    RentalityContract memory contracts,
    address host
  ) private view returns (Schemas.FullClaimInfo[] memory) {
    RentalityClaimService claimService = contracts.claimService;
    RentalityTripService tripService = contracts.tripService;
    RentalityCarToken carService = contracts.carService;
    RentalityUserService userService = contracts.userService;
    RentalityCurrencyConverter currencyConverterService = contracts.currencyConverterService;

    uint256 arraySize = 0;

    for (uint256 i = 1; i <= claimService.getClaimsAmount(); i++) {
      Schemas.Claim memory claim = claimService.getClaim(i);
      Schemas.Trip memory trip = tripService.getTrip(claim.tripId);

      if (trip.host == host) {
        arraySize++;
      }
    }

    Schemas.FullClaimInfo[] memory claimInfos = new Schemas.FullClaimInfo[](arraySize);
    uint256 counter = 0;

    for (uint256 i = 1; i <= claimService.getClaimsAmount(); i++) {
      Schemas.Claim memory claim = claimService.getClaim(i);
      Schemas.Trip memory trip = tripService.getTrip(claim.tripId);

      if (trip.host == host) {
        uint valueInEth = _getClaimValueInCurrency(
          trip.paymentInfo.currencyType,
          claim.amountInUsdCents,
          claim,
          claimService,
          currencyConverterService
        );
        claimInfos[counter++] = Schemas.FullClaimInfo(
          claim,
          host,
          trip.guest,
          userService.getKYCInfo(trip.guest).mobilePhoneNumber,
          userService.getKYCInfo(host).mobilePhoneNumber,
          carService.getCarInfoById(trip.carId),
          valueInEth,
          IRentalityGeoService(contracts.carService.getGeoServiceAddress()).getCarTimeZoneId(
            carService.getCarInfoById(trip.carId).locationHash
          )
        );
      }
    }

    return claimInfos;
  }

  /// @notice Retrieves all claims associated with a specific guest.
  /// @dev This function fetches detailed claim information for a given guest address.
  /// @param contracts The Rentality contract instance containing service addresses.
  /// @param guest The address of the guest for which to retrieve claims.
  /// @return An array of FullClaimInfo structures containing detailed information about each claim.
  function getClaimsByGuest(
    RentalityContract memory contracts,
    address guest
  ) private view returns (Schemas.FullClaimInfo[] memory) {
    RentalityClaimService claimService = contracts.claimService;
    RentalityTripService tripService = contracts.tripService;
    RentalityCarToken carService = contracts.carService;
    RentalityUserService userService = contracts.userService;
    RentalityCurrencyConverter currencyConverterService = contracts.currencyConverterService;

    uint256 arraySize = 0;

    for (uint256 i = 1; i <= claimService.getClaimsAmount(); i++) {
      Schemas.Claim memory claim = claimService.getClaim(i);
      Schemas.Trip memory trip = tripService.getTrip(claim.tripId);

      if (trip.guest == guest) {
        arraySize++;
      }
    }

    Schemas.FullClaimInfo[] memory claimInfos = new Schemas.FullClaimInfo[](arraySize);
    uint256 counter = 0;
    for (uint256 i = 1; i <= claimService.getClaimsAmount(); i++) {
      Schemas.Claim memory claim = claimService.getClaim(i);
      Schemas.Trip memory trip = tripService.getTrip(claim.tripId);
      if (trip.guest == guest) {
        uint valueInEth = _getClaimValueInCurrency(
          trip.paymentInfo.currencyType,
          claim.amountInUsdCents,
          claim,
          claimService,
          currencyConverterService
        );

        claimInfos[counter++] = Schemas.FullClaimInfo(
          claim,
          trip.host,
          guest,
          userService.getKYCInfo(guest).mobilePhoneNumber,
          userService.getKYCInfo(trip.host).mobilePhoneNumber,
          carService.getCarInfoById(trip.carId),
          valueInEth,
          IRentalityGeoService(contracts.carService.getGeoServiceAddress()).getCarTimeZoneId(
            carService.getCarInfoById(trip.carId).locationHash
          )
        );
      }
    }

    return claimInfos;
  }

  function _getClaimValueInCurrency(
    address currency,
    uint amount,
    Schemas.Claim memory claim,
    RentalityClaimService claimService,
    RentalityCurrencyConverter currencyConverterService
  ) private view returns (uint) {
    uint valueInEth = 0;
    if (claim.status == Schemas.ClaimStatus.Paid) {
      (int rate, uint8 dec) = claimService.claimIdToCurrencyRate(claim.claimId);
      if (rate > 0) valueInEth = currencyConverterService.getFromUsd(currency, amount, rate, dec);
    } else (valueInEth, , ) = currencyConverterService.getFromUsdLatest(currency, amount);
    return valueInEth;
  }

  /// @notice Searches for available cars for a user based on specified search parameters.
  /// @dev This function checks for car availability, trip intersection, and delivery options.
  /// @param contracts The Rentality contract instance containing service addresses.
  /// @param user The address of the user searching for cars.
  /// @param startDateTime The start time for the search period.
  /// @param endDateTime The end time for the search period.
  /// @param searchParams The parameters to filter the search (e.g., car type, price).
  /// @param pickUpInfo The location info for car pick-up.
  /// @param returnInfo The location info for car return.
  /// @param deliveryServiceAddress The address of the delivery service contract.
  /// @return result An array of SearchCar structures containing available cars that meet the criteria.
  function searchAvailableCarsForUser(
    RentalityContract memory contracts,
    address user,
    uint64 startDateTime,
    uint64 endDateTime,
    Schemas.SearchCarParams memory searchParams,
    Schemas.LocationInfo memory pickUpInfo,
    Schemas.LocationInfo memory returnInfo,
    address deliveryServiceAddress,
    address insuranceServiceAddress
  ) public view returns (Schemas.SearchCar[] memory result) {
    RentalityInsurance insuranceService = RentalityInsurance(insuranceServiceAddress);
    RentalityCarToken carService = contracts.carService;
    Schemas.CarInfo[] memory availableCars = carService.fetchAvailableCarsForUser(user, searchParams);
    if (availableCars.length == 0) return new Schemas.SearchCar[](0);

    Schemas.Trip[] memory trips = RentalityTripsQuery.getTripsThatIntersect(contracts, startDateTime, endDateTime);
    Schemas.CarInfo[] memory temp;
    uint256 resultCount;

    if (trips.length == 0) {
      temp = availableCars;
      resultCount = availableCars.length;
    } else {
      temp = new Schemas.CarInfo[](availableCars.length);
      resultCount = 0;

      for (uint i = 0; i < availableCars.length; i++) {
        bool hasIntersectTrip = false;

        for (uint j = 0; j < trips.length; j++) {
          if (
            trips[j].status == Schemas.TripStatus.Created ||
            trips[j].status == Schemas.TripStatus.Finished ||
            trips[j].status == Schemas.TripStatus.Canceled ||
            (trips[j].status == Schemas.TripStatus.CheckedOutByHost && trips[j].host == trips[j].tripFinishedBy)
          ) {
            continue;
          }

          if (trips[j].carId == availableCars[i].carId) {
            hasIntersectTrip = true;
            break;
          }
        }

        if (!hasIntersectTrip) {
          temp[resultCount] = availableCars[i];
          resultCount++;
        }
      }
    }
    result = new Schemas.SearchCar[](resultCount);

    for (uint i = 0; i < resultCount; i++) {
      uint64 totalTripDays = uint64(Math.ceilDiv(endDateTime - startDateTime, 1 days));
      totalTripDays = totalTripDays == 0 ? 1 : totalTripDays;

      Schemas.DeliveryPrices memory deliveryPrices = RentalityCarDelivery(deliveryServiceAddress).getUserDeliveryPrices(
        temp[i].createdBy
      );
      uint64 priceWithDiscount = contracts.paymentService.calculateSumWithDiscount(
        carService.ownerOf(temp[i].carId),
        totalTripDays,
        temp[i].pricePerDayInUsdCents
      );
      uint64 pickUp = 0;
      uint64 dropOf = 0;
      if (bytes(pickUpInfo.latitude).length != 0 || bytes(returnInfo.longitude).length != 0) {
        (pickUp, dropOf) = RentalityCarDelivery(deliveryServiceAddress).calculatePricesByDeliveryDataInUsdCents(
          pickUpInfo,
          returnInfo,
          IRentalityGeoService(carService.getGeoServiceAddress()).getCarLocationLatitude(
            carService.getCarInfoById(temp[i].carId).locationHash
          ),
          IRentalityGeoService(carService.getGeoServiceAddress()).getCarLocationLongitude(
            carService.getCarInfoById(temp[i].carId).locationHash
          ),
          temp[i].createdBy
        );
      }

      uint taxId = contracts.paymentService.defineTaxesType(address(contracts.carService), temp[i].carId);

      (uint64 salesTaxes, uint64 govTax) = taxId == 0
        ? (0, 0)
        : contracts.paymentService.calculateTaxes(taxId, totalTripDays, priceWithDiscount + pickUp + dropOf);

      result[i] = Schemas.SearchCar(
        temp[i].carId,
        temp[i].brand,
        temp[i].model,
        temp[i].yearOfProduction,
        temp[i].pricePerDayInUsdCents,
        priceWithDiscount / totalTripDays,
        totalTripDays,
        priceWithDiscount,
        salesTaxes + govTax,
        temp[i].securityDepositPerTripInUsdCents,
        temp[i].engineType,
        temp[i].milesIncludedPerDay,
        temp[i].createdBy,
        contracts.userService.getKYCInfo(temp[i].createdBy).name,
        contracts.userService.getKYCInfo(temp[i].createdBy).profilePhoto,
        carService.tokenURI(temp[i].carId),
        deliveryPrices.underTwentyFiveMilesInUsdCents,
        deliveryPrices.aboveTwentyFiveMilesInUsdCents,
        pickUp,
        dropOf,
        temp[i].insuranceIncluded,
        IRentalityGeoService(carService.getGeoServiceAddress()).getLocationInfo(temp[i].locationHash),
        insuranceService.getCarInsuranceInfo(temp[i].carId)
      );
    }
    return result;
  }

  function checkCarAvailabilityWithDelivery(
    RentalityContract memory contracts,
    uint carId,
    address user,
    uint64 startDateTime,
    uint64 endDateTime,
    Schemas.SearchCarParams memory searchParams,
    Schemas.LocationInfo memory pickUpInfo,
    Schemas.LocationInfo memory returnInfo,
    address deliveryServiceAddress,
    address insuranceServiceAddress
  ) public view returns (Schemas.AvailableCarDTO memory) {
    Schemas.CarInfo memory temp = contracts.carService.getCarInfoById(carId);
    RentalityEnginesService engineService = contracts.carService.getEngineService();
    RentalityBaseDiscount discountService = contracts.paymentService.getBaseDiscount();
    RentalityInsurance insuranceService = RentalityInsurance(insuranceServiceAddress);
    RentalityCarToken carService = contracts.carService;
    Schemas.AvailableCarDTO memory emptyCar;

    if (!carService.isCarAvailableForUser(carId, user, searchParams) || !isCarEditable(contracts, carId))
      return emptyCar;

    uint fuelPrice = engineService.getFuelPriceFromEngineParams(temp.engineType, temp.engineParams);

    uint64 totalTripDays = uint64(Math.ceilDiv(endDateTime - startDateTime, 1 days));
    totalTripDays = totalTripDays == 0 ? 1 : totalTripDays;

    Schemas.DeliveryPrices memory deliveryPrices = RentalityCarDelivery(deliveryServiceAddress).getUserDeliveryPrices(
      temp.createdBy
    );
    Schemas.LocationInfo memory location = IRentalityGeoService(carService.getGeoServiceAddress())
    .getLocationInfo(temp.locationHash);
    int128 distance =  RentalityCarDelivery(deliveryServiceAddress).calculateDistance(
        location.latitude,
        location.longitude,
        pickUpInfo.latitude,
        pickUpInfo.longitude
      );
    uint64 priceWithDiscount = contracts.paymentService.calculateSumWithDiscount(
      carService.ownerOf(carId),
      totalTripDays,
      temp.pricePerDayInUsdCents
    );
    uint64 pickUp = 0;
    uint64 dropOf = 0;
    if (bytes(pickUpInfo.latitude).length != 0 || bytes(returnInfo.longitude).length != 0) {
      (pickUp, dropOf) = RentalityCarDelivery(deliveryServiceAddress).calculatePricesByDeliveryDataInUsdCents(
        pickUpInfo,
        returnInfo,
        IRentalityGeoService(carService.getGeoServiceAddress()).getCarLocationLatitude(
          carService.getCarInfoById(temp.carId).locationHash
        ),
        IRentalityGeoService(carService.getGeoServiceAddress()).getCarLocationLongitude(
          carService.getCarInfoById(temp.carId).locationHash
        ),
        temp.createdBy
      );
    }

    uint taxId = contracts.paymentService.defineTaxesType(address(contracts.carService), carId);

    (uint64 salesTaxes, uint64 govTax) = taxId == 0
      ? (0, 0)
      : contracts.paymentService.calculateTaxes(taxId, totalTripDays, priceWithDiscount + pickUp + dropOf);

    return
      Schemas.AvailableCarDTO(
        carId,
        temp.brand,
        temp.model,
        temp.yearOfProduction,
        temp.pricePerDayInUsdCents,
        priceWithDiscount / totalTripDays,
        totalTripDays,
        priceWithDiscount,
        salesTaxes + govTax,
        temp.securityDepositPerTripInUsdCents,
        temp.engineType,
        temp.milesIncludedPerDay,
        temp.createdBy,
        contracts.userService.getKYCInfo(temp.createdBy).name,
        contracts.userService.getKYCInfo(temp.createdBy).profilePhoto,
        carService.tokenURI(temp.carId),
        deliveryPrices.underTwentyFiveMilesInUsdCents,
        deliveryPrices.aboveTwentyFiveMilesInUsdCents,
        pickUp,
        dropOf,
        temp.insuranceIncluded,
        IRentalityGeoService(carService.getGeoServiceAddress()).getLocationInfo(temp.locationHash),
        insuranceService.getCarInsuranceInfo(temp.carId),
        fuelPrice,
        discountService.getParsedDiscount(contracts.carService.ownerOf(carId)),
        salesTaxes,
        govTax,
        distance,
        insuranceService.isGuestHasInsurance(user)
      );
  }

  /// @notice Checks if a car is editable based on its associated trips.
  /// @dev This function checks the status of trips associated with the car to determine if it can be edited.
  /// @param contracts The Rentality contract instance containing service addresses.
  /// @param carId The ID of the car to check for editability.
  /// @return Returns true if the car is editable, otherwise false.
  function isCarEditable(RentalityContract memory contracts, uint carId) public view returns (bool) {
    RentalityTripService tripService = contracts.tripService;

    for (uint i = 1; i <= tripService.totalTripCount(); i++) {
      Schemas.Trip memory tripInfo = tripService.getTrip(i);

      if (
        tripInfo.carId == carId &&
        (tripInfo.status != Schemas.TripStatus.Finished &&
          tripInfo.status != Schemas.TripStatus.Canceled &&
          (tripInfo.status != Schemas.TripStatus.CheckedOutByHost && tripInfo.host != tripInfo.tripFinishedBy))
      ) {
        return false;
      }
    }

    return true;
  }
<<<<<<< HEAD
=======

  /// @notice Retrieves detailed claim information for a specific claim ID.
  /// @dev This function fetches all relevant data for a claim including trip, car, and user information.
  /// @param contracts The Rentality contract instance containing service addresses.
  /// @param claimId The ID of the claim to retrieve.
  /// @return A FullClaimInfo structure containing all relevant information about the claim.
  function getClaim(
    RentalityContract memory contracts,
    uint256 claimId
  ) public view returns (Schemas.FullClaimInfo memory) {
    RentalityClaimService claimService = contracts.claimService;
    RentalityTripService tripService = contracts.tripService;
    RentalityCarToken carService = contracts.carService;
    RentalityUserService userService = contracts.userService;
    RentalityCurrencyConverter currencyConverterService = contracts.currencyConverterService;

    Schemas.Claim memory claim = claimService.getClaim(claimId);
    Schemas.Trip memory trip = tripService.getTrip(claim.tripId);
    Schemas.CarInfo memory car = carService.getCarInfoById(trip.carId);

    string memory guestPhoneNumber = userService.getKYCInfo(trip.guest).mobilePhoneNumber;
    string memory hostPhoneNumber = userService.getKYCInfo(trip.host).mobilePhoneNumber;

    uint valueInCurrency = currencyConverterService.getFromUsd(
      trip.paymentInfo.currencyType,
      claim.amountInUsdCents,
      trip.paymentInfo.currencyRate,
      trip.paymentInfo.currencyDecimals
    );

    return
      Schemas.FullClaimInfo(
        claim,
        trip.host,
        trip.guest,
        guestPhoneNumber,
        hostPhoneNumber,
        car,
        valueInCurrency,
        IRentalityGeoService(contracts.carService.getGeoServiceAddress()).getCarTimeZoneId(car.locationHash)
      );
  }

  /// @notice Retrieves detailed information about a specific car.
  /// @dev This function fetches all relevant data for a car including geo-location and user information.
  /// @param contracts The Rentality contract instance containing service addresses.
  /// @param carId The ID of the car to retrieve.
  /// @return details A CarDetails structure containing all relevant information about the car.
  function getCarDetails(
    RentalityContract memory contracts,
    uint carId
  ) public view returns (Schemas.CarDetails memory details) {
    RentalityCarToken carService = contracts.carService;
    IRentalityGeoService geo = IRentalityGeoService(carService.getGeoServiceAddress());
    RentalityUserService userService = contracts.userService;

    Schemas.CarInfo memory car = carService.getCarInfoById(carId);

    details = Schemas.CarDetails(
      carId,
      userService.getKYCInfo(car.createdBy).name,
      userService.getKYCInfo(car.createdBy).profilePhoto,
      car.createdBy,
      car.brand,
      car.model,
      car.yearOfProduction,
      car.pricePerDayInUsdCents,
      car.securityDepositPerTripInUsdCents,
      car.milesIncludedPerDay,
      car.engineType,
      car.engineParams,
      geo.getCarCoordinateValidity(carId),
      car.currentlyListed,
      geo.getLocationInfo(car.locationHash),
      car.carVinNumber
    );
  }

  /// @notice Calculates the KYC commission in a specific currency based on the current exchange rate.
  /// @dev This function uses the currency converter service to calculate the commission in the specified currency.
  /// @param addresses The Rentality contract instance containing service addresses.
  /// @param currency The address of the currency in which the commission should be calculated.
  /// @return The KYC commission amount in the specified currency.
  function calculateKycCommission(RentalityContract memory addresses, address currency) public view returns (uint) {
    (uint result, , ) = addresses.currencyConverterService.getFromUsdLatest(
      currency,
      addresses.userService.getKycCommission()
    );

    return result;
  }

  function calculateClaimValue(RentalityContract memory addresses, uint claimId) public view returns (uint) {
    Schemas.Claim memory claim = addresses.claimService.getClaim(claimId);
    if (claim.status == Schemas.ClaimStatus.Paid || claim.status == Schemas.ClaimStatus.Cancel) return 0;

    uint commission = addresses.claimService.getPlatformFeeFrom(claim.amountInUsdCents);
    (uint result, , ) = addresses.currencyConverterService.getFromUsdLatest(
      addresses.tripService.getTrip(claim.tripId).paymentInfo.currencyType,
      claim.amountInUsdCents + commission
    );

    return result;
  }

  //// Refactoring for getTripContactInfo with RentalityContract
  //    function getTripContactInfo(RentalityContract memory contracts, uint256 tripId)
  //    public view returns (string memory guestPhoneNumber, string memory hostPhoneNumber)
  //    {
  //        RentalityTripService tripService = contracts.tripService;
  //        RentalityUserService userService = contracts.userService;
  //
  //        require(userService.isHostOrGuest(tx.origin), "User is not a host or guest");
  //
  //        Schemas.Trip memory trip = tripService.getTrip(tripId);
  //
  //        Schemas.KYCInfo memory guestInfo = userService.getKYCInfo(trip.guest);
  //        Schemas.KYCInfo memory hostInfo = userService.getKYCInfo(trip.host);
  //
  //        return (guestInfo.mobilePhoneNumber, hostInfo.mobilePhoneNumber);
  //    }
>>>>>>> 7c1ef871
}<|MERGE_RESOLUTION|>--- conflicted
+++ resolved
@@ -379,14 +379,15 @@
     Schemas.DeliveryPrices memory deliveryPrices = RentalityCarDelivery(deliveryServiceAddress).getUserDeliveryPrices(
       temp.createdBy
     );
-    Schemas.LocationInfo memory location = IRentalityGeoService(carService.getGeoServiceAddress())
-    .getLocationInfo(temp.locationHash);
-    int128 distance =  RentalityCarDelivery(deliveryServiceAddress).calculateDistance(
-        location.latitude,
-        location.longitude,
-        pickUpInfo.latitude,
-        pickUpInfo.longitude
-      );
+    Schemas.LocationInfo memory location = IRentalityGeoService(carService.getGeoServiceAddress()).getLocationInfo(
+      temp.locationHash
+    );
+    int128 distance = RentalityCarDelivery(deliveryServiceAddress).calculateDistance(
+      location.latitude,
+      location.longitude,
+      pickUpInfo.latitude,
+      pickUpInfo.longitude
+    );
     uint64 priceWithDiscount = contracts.paymentService.calculateSumWithDiscount(
       carService.ownerOf(carId),
       totalTripDays,
@@ -471,128 +472,4 @@
 
     return true;
   }
-<<<<<<< HEAD
-=======
-
-  /// @notice Retrieves detailed claim information for a specific claim ID.
-  /// @dev This function fetches all relevant data for a claim including trip, car, and user information.
-  /// @param contracts The Rentality contract instance containing service addresses.
-  /// @param claimId The ID of the claim to retrieve.
-  /// @return A FullClaimInfo structure containing all relevant information about the claim.
-  function getClaim(
-    RentalityContract memory contracts,
-    uint256 claimId
-  ) public view returns (Schemas.FullClaimInfo memory) {
-    RentalityClaimService claimService = contracts.claimService;
-    RentalityTripService tripService = contracts.tripService;
-    RentalityCarToken carService = contracts.carService;
-    RentalityUserService userService = contracts.userService;
-    RentalityCurrencyConverter currencyConverterService = contracts.currencyConverterService;
-
-    Schemas.Claim memory claim = claimService.getClaim(claimId);
-    Schemas.Trip memory trip = tripService.getTrip(claim.tripId);
-    Schemas.CarInfo memory car = carService.getCarInfoById(trip.carId);
-
-    string memory guestPhoneNumber = userService.getKYCInfo(trip.guest).mobilePhoneNumber;
-    string memory hostPhoneNumber = userService.getKYCInfo(trip.host).mobilePhoneNumber;
-
-    uint valueInCurrency = currencyConverterService.getFromUsd(
-      trip.paymentInfo.currencyType,
-      claim.amountInUsdCents,
-      trip.paymentInfo.currencyRate,
-      trip.paymentInfo.currencyDecimals
-    );
-
-    return
-      Schemas.FullClaimInfo(
-        claim,
-        trip.host,
-        trip.guest,
-        guestPhoneNumber,
-        hostPhoneNumber,
-        car,
-        valueInCurrency,
-        IRentalityGeoService(contracts.carService.getGeoServiceAddress()).getCarTimeZoneId(car.locationHash)
-      );
-  }
-
-  /// @notice Retrieves detailed information about a specific car.
-  /// @dev This function fetches all relevant data for a car including geo-location and user information.
-  /// @param contracts The Rentality contract instance containing service addresses.
-  /// @param carId The ID of the car to retrieve.
-  /// @return details A CarDetails structure containing all relevant information about the car.
-  function getCarDetails(
-    RentalityContract memory contracts,
-    uint carId
-  ) public view returns (Schemas.CarDetails memory details) {
-    RentalityCarToken carService = contracts.carService;
-    IRentalityGeoService geo = IRentalityGeoService(carService.getGeoServiceAddress());
-    RentalityUserService userService = contracts.userService;
-
-    Schemas.CarInfo memory car = carService.getCarInfoById(carId);
-
-    details = Schemas.CarDetails(
-      carId,
-      userService.getKYCInfo(car.createdBy).name,
-      userService.getKYCInfo(car.createdBy).profilePhoto,
-      car.createdBy,
-      car.brand,
-      car.model,
-      car.yearOfProduction,
-      car.pricePerDayInUsdCents,
-      car.securityDepositPerTripInUsdCents,
-      car.milesIncludedPerDay,
-      car.engineType,
-      car.engineParams,
-      geo.getCarCoordinateValidity(carId),
-      car.currentlyListed,
-      geo.getLocationInfo(car.locationHash),
-      car.carVinNumber
-    );
-  }
-
-  /// @notice Calculates the KYC commission in a specific currency based on the current exchange rate.
-  /// @dev This function uses the currency converter service to calculate the commission in the specified currency.
-  /// @param addresses The Rentality contract instance containing service addresses.
-  /// @param currency The address of the currency in which the commission should be calculated.
-  /// @return The KYC commission amount in the specified currency.
-  function calculateKycCommission(RentalityContract memory addresses, address currency) public view returns (uint) {
-    (uint result, , ) = addresses.currencyConverterService.getFromUsdLatest(
-      currency,
-      addresses.userService.getKycCommission()
-    );
-
-    return result;
-  }
-
-  function calculateClaimValue(RentalityContract memory addresses, uint claimId) public view returns (uint) {
-    Schemas.Claim memory claim = addresses.claimService.getClaim(claimId);
-    if (claim.status == Schemas.ClaimStatus.Paid || claim.status == Schemas.ClaimStatus.Cancel) return 0;
-
-    uint commission = addresses.claimService.getPlatformFeeFrom(claim.amountInUsdCents);
-    (uint result, , ) = addresses.currencyConverterService.getFromUsdLatest(
-      addresses.tripService.getTrip(claim.tripId).paymentInfo.currencyType,
-      claim.amountInUsdCents + commission
-    );
-
-    return result;
-  }
-
-  //// Refactoring for getTripContactInfo with RentalityContract
-  //    function getTripContactInfo(RentalityContract memory contracts, uint256 tripId)
-  //    public view returns (string memory guestPhoneNumber, string memory hostPhoneNumber)
-  //    {
-  //        RentalityTripService tripService = contracts.tripService;
-  //        RentalityUserService userService = contracts.userService;
-  //
-  //        require(userService.isHostOrGuest(tx.origin), "User is not a host or guest");
-  //
-  //        Schemas.Trip memory trip = tripService.getTrip(tripId);
-  //
-  //        Schemas.KYCInfo memory guestInfo = userService.getKYCInfo(trip.guest);
-  //        Schemas.KYCInfo memory hostInfo = userService.getKYCInfo(trip.host);
-  //
-  //        return (guestInfo.mobilePhoneNumber, hostInfo.mobilePhoneNumber);
-  //    }
->>>>>>> 7c1ef871
 }