--- conflicted
+++ resolved
@@ -10,6 +10,7 @@
 import '../abstract/IRentalityGeoService.sol';
 import '../RentalityAdminGateway.sol';
 import '../Schemas.sol';
+import '../payments/RentalityCurrencyConverter.sol';
 
 library RentalityQuery {
   /// @dev Checks if a specific trip has intersecting trips within a given time range.
@@ -270,10 +271,11 @@
         string memory guestPhoneNumber = userService.getKYCInfo(trip.guest).mobilePhoneNumber;
         string memory hostPhoneNumber = userService.getKYCInfo(trip.host).mobilePhoneNumber;
 
-        uint valueInEth = currencyConverterService.getEthFromUsd(
+        uint valueInEth = currencyConverterService.getFromUsd(
+          trip.paymentInfo.currencyType,
           claim.amountInUsdCents,
-          trip.paymentInfo.ethToCurrencyRate,
-          trip.paymentInfo.ethToCurrencyDecimals
+          trip.paymentInfo.currencyRate,
+          trip.paymentInfo.currencyDecimals
         );
 
         claimInfos[counter++] = Schemas.FullClaimInfo(
@@ -325,10 +327,11 @@
       Schemas.Trip memory trip = tripService.getTrip(claim.tripId);
 
       if (trip.host == host) {
-        uint valueInEth = currencyConverterService.getEthFromUsd(
+        uint valueInEth = currencyConverterService.getFromUsd(
+          trip.paymentInfo.currencyType,
           claim.amountInUsdCents,
-          trip.paymentInfo.ethToCurrencyRate,
-          trip.paymentInfo.ethToCurrencyDecimals
+          trip.paymentInfo.currencyRate,
+          trip.paymentInfo.currencyDecimals
         );
         claimInfos[counter++] = Schemas.FullClaimInfo(
           claim,
@@ -379,10 +382,11 @@
       Schemas.Trip memory trip = tripService.getTrip(claim.tripId);
 
       if (trip.guest == guest) {
-        uint valueInEth = currencyConverterService.getEthFromUsd(
+        uint valueInEth = currencyConverterService.getFromUsd(
+          trip.paymentInfo.currencyType,
           claim.amountInUsdCents,
-          trip.paymentInfo.ethToCurrencyRate,
-          trip.paymentInfo.ethToCurrencyDecimals
+          trip.paymentInfo.currencyRate,
+          trip.paymentInfo.currencyDecimals
         );
         claimInfos[counter++] = Schemas.FullClaimInfo(
           claim,
@@ -447,7 +451,7 @@
   /// @param startDateTime The start date and time of the search period.
   /// @param endDateTime The end date and time of the search period.
   /// @param searchParams The search parameters for filtering available cars.
-  ///  @return An array of available car information matching the search criteria.
+  ///  @return result An array of available car information matching the search criteria.
   function searchAvailableCarsForUser(
     address user,
     uint64 startDateTime,
@@ -508,28 +512,6 @@
     result = new Schemas.SearchCar[](resultCount);
 
     for (uint i = 0; i < resultCount; i++) {
-<<<<<<< HEAD
-      result[i].carId = temp[i].carId;
-      result[i].brand = temp[i].brand;
-      result[i].model = temp[i].model;
-      result[i].yearOfProduction = temp[i].yearOfProduction;
-      result[i].pricePerDayInUsdCents = temp[i].pricePerDayInUsdCents;
-      result[i].securityDepositPerTripInUsdCents = temp[i].securityDepositPerTripInUsdCents;
-      result[i].engineType = temp[i].engineType;
-      result[i].milesIncludedPerDay = temp[i].milesIncludedPerDay;
-      result[i].host = temp[i].createdBy;
-      result[i].hostName = RentalityUserService(userServiceAddress).getKYCInfo(temp[i].createdBy).name;
-      result[i].hostPhotoUrl = RentalityUserService(userServiceAddress).getKYCInfo(temp[i].createdBy).profilePhoto;
-      result[i].geoData.city = IRentalityGeoService(carService.getGeoServiceAddress()).getCarCity(temp[i].carId);
-      result[i].geoData.country = IRentalityGeoService(carService.getGeoServiceAddress()).getCarCountry(temp[i].carId);
-      result[i].geoData.state = IRentalityGeoService(carService.getGeoServiceAddress()).getCarState(temp[i].carId);
-      result[i].geoData.locationLatitude = IRentalityGeoService(carService.getGeoServiceAddress())
-        .getCarLocationLatitude(temp[i].carId);
-      result[i].geoData.locationLongitude = IRentalityGeoService(carService.getGeoServiceAddress())
-        .getCarLocationLongitude(temp[i].carId);
-      result[i].geoData.timeZoneId = IRentalityGeoService(carService.getGeoServiceAddress()).getCarTimeZoneId(
-        temp[i].carId
-=======
       result[i] = Schemas.SearchCar(
         temp[i].carId,
         temp[i].brand,
@@ -549,7 +531,6 @@
         IRentalityGeoService(carService.getGeoServiceAddress()).getCarLocationLongitude(temp[i].carId),
         IRentalityGeoService(carService.getGeoServiceAddress()).getCarTimeZoneId(temp[i].carId),
         carService.tokenURI(temp[i].carId)
->>>>>>> 5df05941
       );
     }
     return result;
