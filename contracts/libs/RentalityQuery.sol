--- conflicted
+++ resolved
@@ -1,9 +1,5 @@
-<<<<<<< HEAD
 /// SPDX-License-Identifier: MIT
 pragma solidity ^0.8.9;
-=======
-pragma solidity ^0.8.0;
->>>>>>> 4476bdb2
 
 import '../RentalityCarToken.sol';
 import '../payments/RentalityCurrencyConverter.sol';
@@ -13,15 +9,8 @@
 import '../RentalityPlatform.sol';
 import '../features/RentalityClaimService.sol';
 import '../RentalityAdminGateway.sol';
-<<<<<<< HEAD
 import '../RentalityGateway.sol';
 import {IRentalityGeoService} from '../abstract/IRentalityGeoService.sol';
-=======
-import '../Schemas.sol';
-import '../RentalityGateway.sol';
-import '../Schemas.sol';
-import '../Schemas.sol';
->>>>>>> 4476bdb2
 import '../Schemas.sol';
 
 library RentalityQuery {
@@ -379,13 +368,9 @@
 
       uint taxId = contracts.paymentService.defineTaxesType(address(contracts.carService), temp[i].carId);
 
-<<<<<<< HEAD
       (uint64 salesTaxes, uint64 govTax) = taxId == 0
         ? (0, 0)
         : contracts.paymentService.calculateTaxes(taxId, totalTripDays, priceWithDiscount);
-=======
-      uint64 taxes = taxId == 0 ? 0 : contracts.paymentService.calculateTaxes(taxId, totalTripDays, priceWithDiscount);
->>>>>>> 4476bdb2
 
       result[i] = Schemas.SearchCar(
         temp[i].carId,
@@ -396,11 +381,7 @@
         priceWithDiscount / totalTripDays,
         totalTripDays,
         priceWithDiscount,
-<<<<<<< HEAD
         salesTaxes + govTax,
-=======
-        taxes,
->>>>>>> 4476bdb2
         temp[i].securityDepositPerTripInUsdCents,
         temp[i].engineType,
         temp[i].milesIncludedPerDay,
@@ -496,10 +477,7 @@
     RentalityUserService userService = contracts.userService;
 
     Schemas.Trip memory trip = tripService.getTrip(tripId);
-<<<<<<< HEAD
-=======
     Schemas.CarInfo memory car = carService.getCarInfoById(trip.carId);
->>>>>>> 4476bdb2
 
     return
       Schemas.TripDTO(
@@ -511,14 +489,10 @@
         userService.getKYCInfo(trip.host).licenseNumber,
         userService.getKYCInfo(trip.host).expirationDate,
         userService.getKYCInfo(trip.guest).licenseNumber,
-<<<<<<< HEAD
-        userService.getKYCInfo(trip.guest).expirationDate
-=======
         userService.getKYCInfo(trip.guest).expirationDate,
         car.model,
         car.brand,
         car.yearOfProduction
->>>>>>> 4476bdb2
       );
   }
 
