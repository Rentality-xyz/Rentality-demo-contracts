// SPDX-License-Identifier: MIT
pragma solidity ^0.8.9;

import '@openzeppelin/contracts/utils/math/Math.sol';
import '../Schemas.sol';
import '../RentalityUserService.sol';
import '../RentalityCarToken.sol';
import '../abstract/IRentalityGeoService.sol';
import '../RentalityTripService.sol';
import '../payments/RentalityCurrencyConverter.sol';
import '../payments/RentalityPaymentService.sol';
import {RentalityContract} from '../RentalityGateway.sol';
import {RentalityCarDelivery} from '../features/RentalityCarDelivery.sol';
import {RentalityInsurance} from '../payments/RentalityInsurance.sol';
import {RentalityReferralProgram} from '../features/refferalProgram/RentalityReferralProgram.sol';

import {RentalityClaimService} from '../features/RentalityClaimService.sol';
<<<<<<< HEAD
import {RentalityDimoService} from '../features/RentalityDimoService.sol';
=======
import {RentalityPromoService} from '../features/RentalityPromo.sol';
>>>>>>> e556d723
/// @title RentalityUtils Library
/// @notice
/// This library provides utility functions for handling coordinates, string manipulation,
/// and parsing responses related to geolocation data. It includes functions for checking
/// coordinates within a specified bounding box, parsing strings, converting between data types,
/// and URL encoding. The library is used in conjunction with other Rentality contracts.
library RentalityUtils {
  // Constant multiplier for converting decimal coordinates to integers
  uint256 constant multiplier = 10 ** 7;

  /// @notice Checks if a set of coordinates falls within a specified bounding box.
  /// @param locationLat Latitude of the location to check.
  /// @param locationLng Longitude of the location to check.
  /// @param northeastLat Latitude of the northeast corner of the bounding box.
  /// @param northeastLng Longitude of the northeast corner of the bounding box.
  /// @param southwestLat Latitude of the southwest corner of the bounding box.
  /// @param southwestLng Longitude of the southwest corner of the bounding box.
  /// @return Returns true if the coordinates are within the bounding box, false otherwise.
  function checkCoordinates(
    string memory locationLat,
    string memory locationLng,
    string memory northeastLat,
    string memory northeastLng,
    string memory southwestLat,
    string memory southwestLng
  ) external pure returns (bool) {
    int256 lat = parseInt(locationLat);
    int256 lng = parseInt(locationLng);
    int256 neLat = parseInt(northeastLat);
    int256 neLng = parseInt(northeastLng);
    int256 swLat = parseInt(southwestLat);
    int256 swLng = parseInt(southwestLng);

    return (lat >= swLat && lat <= neLat && lng >= swLng && lng <= neLng);
  }

  /// @notice Parses an integer from a string.
  /// @param _a The input string to parse.
  /// @return Returns the parsed integer value.
  function parseInt(string memory _a) public pure returns (int256) {
    bytes memory bresult = bytes(_a);
    int256 mint = 0;
    bool decimals = false;
    for (uint i = 0; i < bresult.length; i++) {
      if ((uint8(bresult[i]) >= 48) && (uint8(bresult[i]) <= 57)) {
        if (decimals) {
          if (i - 1 - indexOf(bresult, '.') > 6) break;
          mint = mint * 10 + int256(uint256(uint8(bresult[i])) - 48);
        } else {
          mint = mint * 10 + int256(uint256(uint8(bresult[i])) - 48);
        }
      } else if (uint8(bresult[i]) == 46) decimals = true;
    }
    if (indexOf(bresult, '-') == 0) {
      return -mint * int256(multiplier);
    }
    return mint * int256(multiplier);
  }

  /// @notice Finds the index of a substring in a given string.
  /// @param haystack The string to search within.
  /// @param needle The substring to search for.
  /// @return Returns the index of the first occurrence of the substring, or the length of the string if not found.
  function indexOf(bytes memory haystack, string memory needle) internal pure returns (uint) {
    bytes memory bneedle = bytes(needle);
    if (bneedle.length > haystack.length) {
      return haystack.length;
    }

    bool found = false;
    uint i;
    for (i = 0; i <= haystack.length - bneedle.length; i++) {
      found = true;
      for (uint j = 0; j < bneedle.length; j++) {
        if (haystack[i + j] != bneedle[j]) {
          found = false;
          break;
        }
      }
      if (found) {
        break;
      }
    }
    return i;
  }

  /// @notice Converts a string to lowercase.
  /// @param str The input string to convert.
  /// @return Returns the lowercase version of the input string.
  function toLower(string memory str) public pure returns (string memory) {
    bytes memory bStr = bytes(str);
    bytes memory bLower = new bytes(bStr.length);
    for (uint i = 0; i < bStr.length; i++) {
      // Uppercase character...
      if ((uint8(bStr[i]) >= 65) && (uint8(bStr[i]) <= 90)) {
        // So we add 32 to make it lowercase
        bLower[i] = bytes1(uint8(bStr[i]) + 32);
      } else {
        bLower[i] = bStr[i];
      }
    }
    return string(bLower);
  }

  /// @notice Checks if a string contains a specific word.
  /// @param where The string to search within.
  /// @param what The word to search for.
  /// @return found Returns true if the word is found, false otherwise.
  function containWord(string memory where, string memory what) public pure returns (bool found) {
    bytes memory whatBytes = bytes(what);
    bytes memory whereBytes = bytes(where);

    if (whereBytes.length < whatBytes.length) {
      return false;
    }

    found = false;
    for (uint i = 0; i <= whereBytes.length - whatBytes.length; i++) {
      bool flag = true;
      for (uint j = 0; j < whatBytes.length; j++)
        if (whereBytes[i + j] != whatBytes[j]) {
          flag = false;
          break;
        }
      if (flag) {
        found = true;
        break;
      }
    }
    return found;
  }

  /// @notice Generates a hash from a string.
  /// @param str The input string to hash.
  /// @return Returns the keccak256 hash of the input string.
  function getHashFromString(string memory str) internal pure returns (bytes32) {
    return keccak256(abi.encodePacked(str));
  }

  /// @notice Calculates the ceiling of the division of two numbers.
  /// @param startDateTime The numerator of the division.
  /// @param endDateTime The denominator of the division.
  /// @return Returns the result of the division rounded up to the nearest whole number.
  function getCeilDays(uint64 startDateTime, uint64 endDateTime) internal pure returns (uint64) {
    uint64 duration = endDateTime - startDateTime;
    return uint64(Math.ceilDiv(duration, 1 days));
  }

  /// not using
  /// @notice Parses a response string containing geolocation data.
  /// @param response The response string to parse.
  /// @return result Parsed geolocation data in RentalityGeoService.ParsedGeolocationData structure.
  // function parseResponse(string memory response) public pure returns (Schemas.ParsedGeolocationData memory) {
  //   Schemas.ParsedGeolocationData memory result;

  //   string[] memory pairs = splitString(response, bytes('|'));
  //   for (uint256 i = 0; i < pairs.length; i++) {
  //     string[] memory keyValue = splitKeyValue(pairs[i]);
  //     string memory key = keyValue[0];
  //     string memory value = keyValue[1];
  //     if (compareStrings(key, 'status')) {
  //       result.status = value;
  //     } else if (compareStrings(key, 'locationLat')) {
  //       result.locationLat = value;
  //     } else if (compareStrings(key, 'locationLng')) {
  //       result.locationLng = value;
  //     } else if (compareStrings(key, 'northeastLat')) {
  //       result.northeastLat = value;
  //     } else if (compareStrings(key, 'northeastLng')) {
  //       result.northeastLng = value;
  //     } else if (compareStrings(key, 'southwestLat')) {
  //       result.southwestLat = value;
  //     } else if (compareStrings(key, 'southwestLng')) {
  //       result.southwestLng = value;
  //     } else if (compareStrings(key, 'locality')) {
  //       result.city = value;
  //     } else if (compareStrings(key, 'adminAreaLvl1')) {
  //       result.state = value;
  //     } else if (compareStrings(key, 'country')) {
  //       result.country = value;
  //     }
  //   }

  //   return result;
  // }

  /// @notice Splits a string into an array of substrings based on a delimiter.
  /// @param input The input string to split.
  /// @return parts Array of substrings.
  function splitString(string memory input, bytes memory delimiterBytes) internal pure returns (string[] memory) {
    bytes memory inputBytes = bytes(input);

    uint256 delimiterCount = 0;
    for (uint256 i = 0; i < inputBytes.length; i++) {
      if (inputBytes[i] == delimiterBytes[0]) {
        delimiterCount++;
      }
    }

    string[] memory parts = new string[](delimiterCount + 1);

    uint256 partIndex = 0;
    uint256 startNewString = 0;

    for (uint256 i = 0; i < inputBytes.length; i++) {
      if (inputBytes[i] == delimiterBytes[0]) {
        bytes memory newString = new bytes(i - startNewString);
        uint256 newStringIndex = 0;
        for (uint256 j = startNewString; j < i; j++) {
          newString[newStringIndex] = inputBytes[j];
          newStringIndex++;
          startNewString++;
        }
        startNewString++;
        parts[partIndex] = string(newString);
        partIndex++;
      }
    }
    // get last part
    if (startNewString < inputBytes.length) {
      bytes memory lastString = new bytes(inputBytes.length - startNewString);
      for (uint256 j = startNewString; j < inputBytes.length; j++) {
        lastString[j - startNewString] = inputBytes[j];
      }
      parts[partIndex] = string(lastString);
    }

    return parts;
  }

  /// @notice Splits a key-value pair string into an array of key and value.
  /// @param input The input string to split.
  /// @return parts Array containing key and value.
  function splitKeyValue(string memory input) internal pure returns (string[] memory) {
    bytes memory inputBytes = bytes(input);
    bytes memory delimiterBytes = bytes('^');

    uint256 delimiterIndex = 0;
    for (uint256 i = 0; i < inputBytes.length; i++) {
      if (inputBytes[i] == delimiterBytes[0]) {
        delimiterIndex = i;
      }
    }

    string[] memory parts = new string[](2);
    bytes memory keyString = new bytes(delimiterIndex);

    for (uint256 i = 0; i < delimiterIndex; i++) {
      keyString[i] = inputBytes[i];
    }
    parts[0] = string(keyString);

    bytes memory valueString = new bytes(inputBytes.length - delimiterIndex - 1);

    uint256 startValueString = 0;
    for (uint256 i = (delimiterIndex + 1); i < inputBytes.length; i++) {
      valueString[startValueString] = inputBytes[i];
      startValueString++;
    }

    parts[1] = string(valueString);

    return parts;
  }

  /// @notice Compares two strings for equality.
  /// @param a The first string.
  /// @param b The second string.
  /// @return Returns true if the strings are equal, false otherwise.
  function compareStrings(string memory a, string memory b) internal pure returns (bool) {
    return (keccak256(bytes(a)) == keccak256(bytes(b)));
  }

  /// @notice URL encodes a string.
  /// @param input The input string to encode.
  /// @return output The URL-encoded string.
  function urlEncode(string memory input) internal pure returns (string memory) {
    bytes memory inputBytes = bytes(input);
    string memory output = '';

    for (uint256 i = 0; i < inputBytes.length; i++) {
      bytes memory spaceBytes = bytes(' ');
      if (inputBytes[i] == spaceBytes[0]) {
        output = string(
          abi.encodePacked(
            output,
            '%',
            bytes1(uint8(inputBytes[i]) / 16 + 48),
            bytes1((uint8(inputBytes[i]) % 16) + 48)
          )
        );
      } else {
        output = string(abi.encodePacked(output, bytes1(inputBytes[i])));
      }
    }
    return output;
  }

  /// @dev Converts a bytes32 data to a bytes array.
  /// @param _data The input bytes32 data to convert.
  /// @return Returns the packed representation of the input data as a bytes array.
  function toBytes(bytes32 _data) public pure returns (bytes memory) {
    return abi.encodePacked(_data);
  }

  /// @notice Checks if a car is available for a specific user based on search parameters.
  /// @dev Determines availability based on several conditions, including ownership and search parameters.
  /// @param carId The ID of the car being checked.
  /// @param searchCarParams The parameters used to filter available cars.
  /// @return A boolean indicating whether the car is available for the user.
  function isCarAvailableForUser(
    uint256 carId,
    Schemas.SearchCarParams memory searchCarParams,
    address carServiceAddress,
    address geoServiceAddress
  ) public view returns (bool) {
    RentalityCarToken carService = RentalityCarToken(carServiceAddress);
    IRentalityGeoService geoService = IRentalityGeoService(geoServiceAddress);

    Schemas.CarInfo memory car = carService.getCarInfoById(carId);
    return
      (bytes(searchCarParams.brand).length == 0 || containWord(toLower(car.brand), toLower(searchCarParams.brand))) &&
      (bytes(searchCarParams.model).length == 0 || containWord(toLower(car.model), toLower(searchCarParams.model))) &&
      (bytes(searchCarParams.country).length == 0 ||
        containWord(toLower(geoService.getCarCountry(car.locationHash)), toLower(searchCarParams.country))) &&
      (bytes(searchCarParams.state).length == 0 ||
        containWord(toLower(geoService.getCarState(car.locationHash)), toLower(searchCarParams.state))) &&
      (bytes(searchCarParams.city).length == 0 ||
        containWord(toLower(geoService.getCarCity(car.locationHash)), toLower(searchCarParams.city))) &&
      (searchCarParams.yearOfProductionFrom == 0 || car.yearOfProduction >= searchCarParams.yearOfProductionFrom) &&
      (searchCarParams.yearOfProductionTo == 0 || car.yearOfProduction <= searchCarParams.yearOfProductionTo) &&
      (searchCarParams.pricePerDayInUsdCentsFrom == 0 ||
        car.pricePerDayInUsdCents >= searchCarParams.pricePerDayInUsdCentsFrom) &&
      (searchCarParams.pricePerDayInUsdCentsTo == 0 ||
        car.pricePerDayInUsdCents <= searchCarParams.pricePerDayInUsdCentsTo);
  }

  /// @dev Calculates the payments for a trip.
  /// @param carId The ID of the car.
  /// @param daysOfTrip The duration of the trip in days.
  /// @param currency The currency to use for payment calculation.
  /// @param pickUpLocation lat and lon of pickUp and return locations.
  /// @param returnLocation lat and lon of pickUp and return locations.
  /// @return calculatePaymentsDTO An object containing payment details.
  function calculatePaymentsWithDelivery(
    RentalityContract memory addresses,
    uint carId,
    uint64 daysOfTrip,
    address currency,
    Schemas.LocationInfo memory pickUpLocation,
    Schemas.LocationInfo memory returnLocation,
    RentalityInsurance insuranceService,
    string memory promo,
    RentalityPromoService promoService
  ) public view returns (Schemas.CalculatePaymentsDTO memory) {
    uint64 deliveryFee = RentalityCarDelivery(addresses.adminService.getDeliveryServiceAddress())
      .calculatePriceByDeliveryDataInUsdCents(
        pickUpLocation,
        returnLocation,
        IRentalityGeoService(addresses.carService.getGeoServiceAddress()).getCarLocationLatitude(
          addresses.carService.getCarInfoById(carId).locationHash
        ),
        IRentalityGeoService(addresses.carService.getGeoServiceAddress()).getCarLocationLongitude(
          addresses.carService.getCarInfoById(carId).locationHash
        ),
        addresses.carService.getCarInfoById(carId).createdBy
      );
    return
      calculatePayments(
        addresses,
        carId,
        daysOfTrip,
        currency,
        deliveryFee,
        insuranceService,
        promo,
        promoService,
        tx.origin
      );
  }
  function calculatePayments(
    RentalityContract memory addresses,
    uint carId,
    uint64 daysOfTrip,
    address currency,
    uint64 deliveryFee,
    RentalityInsurance insuranceService,
    string memory promo,
    RentalityPromoService promoService,
    address user
  ) public view returns (Schemas.CalculatePaymentsDTO memory) {
    address carOwner = addresses.carService.ownerOf(carId);
    Schemas.CarInfo memory car = addresses.carService.getCarInfoById(carId);

    uint64 sumWithDiscount = addresses.paymentService.calculateSumWithDiscount(
      carOwner,
      daysOfTrip,
      car.pricePerDayInUsdCents
    );

    uint taxId = addresses.paymentService.defineTaxesType(address(addresses.carService), carId);

    (uint64 salesTaxes, uint64 govTax) = addresses.paymentService.calculateTaxes(
      taxId,
      daysOfTrip,
      sumWithDiscount + deliveryFee
    );

    uint64 discount = uint64(promoService.getDiscountByPromo(promo, user));
    uint64 priceBeforePromo = sumWithDiscount + salesTaxes + govTax + deliveryFee;

    uint64 discountedPrice = priceBeforePromo;
    if (discount > 0) {
      discountedPrice = priceBeforePromo - ((priceBeforePromo * discount) / 100);
    }

    uint totalPrice = car.securityDepositPerTripInUsdCents + discountedPrice;

    if (!insuranceService.isGuestHasInsurance(tx.origin)) {
      totalPrice += insuranceService.getInsurancePriceByCar(carId) * daysOfTrip;
    }

    (uint256 valueSumInCurrency, int rate, uint8 decimals) = addresses.currencyConverterService.getFromUsdLatest(
      currency,
      totalPrice
    );

    return Schemas.CalculatePaymentsDTO(valueSumInCurrency, rate, decimals);
  }

  function validateTripRequest(
    RentalityContract memory addresses,
    address currencyType,
    uint carId,
    uint64 startDateTime,
    uint64 endDateTime
  ) public view {
    require(addresses.userService.hasPassedKYCAndTC(tx.origin), 'KYC or TC not passed.');
    require(addresses.currencyConverterService.currencyTypeIsAvailable(currencyType), 'Token is not available.');
    require(addresses.carService.ownerOf(carId) != tx.origin, 'Car is not available for creator');
    require(!isCarUnavailable(addresses, carId, startDateTime, endDateTime), 'Unavailable for current date.');
  }

  // @dev Checks if a car has any active trips within the specified time range.
  // @param carId The ID of the car to check for availability.
  // @param startDateTime The start time of the time range.
  // @param endDateTime The end time of the time range.
  // @return A boolean indicating whether the car is unavailable during the specified time range.
  function isCarUnavailable(
    RentalityContract memory addresses,
    uint256 carId,
    uint64 startDateTime,
    uint64 endDateTime
  ) private view returns (bool) {
    // Iterate through all trips to check for intersections with the specified car and time range.
    for (uint256 tripId = 1; tripId <= addresses.tripService.totalTripCount(); tripId++) {
      Schemas.Trip memory trip = addresses.tripService.getTrip(tripId);
      Schemas.CarInfo memory car = addresses.carService.getCarInfoById(trip.carId);

      if (
        trip.carId == carId &&
        trip.endDateTime + car.timeBufferBetweenTripsInSec > startDateTime &&
        trip.startDateTime < endDateTime
      ) {
        Schemas.TripStatus tripStatus = trip.status;

        // Check if the trip is active (not in Created, Finished, or Canceled status).
        bool isActiveTrip = (tripStatus != Schemas.TripStatus.Created &&
          tripStatus != Schemas.TripStatus.Finished &&
          tripStatus != Schemas.TripStatus.Canceled);

        // Return true if an active trip is found.
        if (isActiveTrip) {
          return true;
        }
      }
    }

    // If no active trips are found, return false indicating the car is available.
    return false;
  }

  /// @notice Creates a payment information structure for a trip based on the provided parameters.
  /// @dev This function calculates various components of the payment including the base price, taxes, and additional fees.
  /// It also converts the total amount to the specified currency using the current exchange rate.
  /// @param addresses The Rentality contract instance containing service addresses.
  /// @param carId The ID of the car being rented.
  /// @param startDateTime The start time of the trip.
  /// @param endDateTime The end time of the trip.
  /// @param currencyType The type of currency in which the payment will be made (e.g., ETH, ERC20 token).
  /// @param pickUp The pick-up fee for the car.
  /// @param dropOf The drop-off fee for the car.
  /// @return A tuple containing the PaymentInfo structure and the total amount to be paid in the specified currency.
  function createPaymentInfo(
    RentalityContract memory addresses,
    uint256 carId,
    uint64 startDateTime,
    uint64 endDateTime,
    address currencyType,
    uint64 pickUp,
    uint64 dropOf,
    RentalityPromoService promoService,
    string memory promo,
    address user
  ) public view returns (Schemas.PaymentInfo memory, uint, uint, uint) {
    Schemas.CarInfo memory carInfo = addresses.carService.getCarInfoById(carId);

    uint64 daysOfTrip = getCeilDays(startDateTime, endDateTime);

    uint64 priceWithDiscount = addresses.paymentService.calculateSumWithDiscount(
      addresses.carService.ownerOf(carId),
      daysOfTrip,
      carInfo.pricePerDayInUsdCents
    );
    uint64 priceBeforePromo = priceWithDiscount;

    uint taxId = addresses.paymentService.defineTaxesType(address(addresses.carService), carId);

    (uint64 salesTaxes, uint64 govTax) = addresses.paymentService.calculateTaxes(
      taxId,
      daysOfTrip,
      priceWithDiscount + pickUp + dropOf
    );

    uint64 discount = uint64(promoService.getDiscountByPromo(promo, user));

    uint valueSum = priceWithDiscount +
      salesTaxes +
      govTax +
      carInfo.securityDepositPerTripInUsdCents +
      pickUp +
      dropOf;

    uint priceWithPromo = 0;
    if (discount > 0) {
      uint sumBeforePromo = priceWithDiscount + salesTaxes + govTax + pickUp + dropOf;
      priceWithPromo = (sumBeforePromo - ((sumBeforePromo * discount) / 100));
    }

    (uint valueSumInCurrency, int rate, uint8 decimals) = addresses.currencyConverterService.getFromUsdLatest(
      currencyType,
      valueSum
    );

    uint valueSumInCurrencyBeforePromo = valueSumInCurrency;
    uint valueSumWithPromo = valueSum;
    if (discount > 0) {
      valueSumWithPromo = priceWithPromo;

      valueSumInCurrency = addresses.currencyConverterService.getFromUsd(
        currencyType,
        priceWithPromo + carInfo.securityDepositPerTripInUsdCents,
        rate,
        decimals
      );
    }

    Schemas.PaymentInfo memory paymentInfo = Schemas.PaymentInfo(
      0,
      tx.origin,
      address(this),
      carInfo.pricePerDayInUsdCents * daysOfTrip,
      salesTaxes,
      govTax,
      priceWithDiscount,
      carInfo.securityDepositPerTripInUsdCents,
      0,
      currencyType,
      rate,
      decimals,
      0,
      0,
      pickUp,
      dropOf
    );

    return (paymentInfo, valueSumInCurrency, valueSumInCurrencyBeforePromo, priceWithPromo);
  }

  /// @dev Retrieves delivery data for a given car.
  /// @param carId The ID of the car for which delivery data is requested.
  /// @return deliveryData The delivery data including location details and delivery prices.
  function getDeliveryData(
    RentalityContract memory addresses,
    uint carId
  ) public view returns (Schemas.DeliveryData memory) {
    IRentalityGeoService geoService = IRentalityGeoService(addresses.carService.getGeoServiceAddress());

    Schemas.DeliveryPrices memory deliveryPrices = RentalityCarDelivery(
      addresses.adminService.getDeliveryServiceAddress()
    ).getUserDeliveryPrices(addresses.carService.ownerOf(carId));

    return
      Schemas.DeliveryData(
        geoService.getLocationInfo(addresses.carService.getCarInfoById(carId).locationHash),
        deliveryPrices.underTwentyFiveMilesInUsdCents,
        deliveryPrices.aboveTwentyFiveMilesInUsdCents,
        addresses.carService.getCarInfoById(carId).insuranceIncluded
      );
  }

  function calculateDelivery(
    RentalityContract memory addresses,
    Schemas.CreateTripRequestWithDelivery memory request
  ) public view returns (uint64, uint64) {
    bytes32 locationHash = addresses.carService.getCarInfoById(request.carId).locationHash;
    (uint64 pickUp, uint64 dropOf) = addresses.deliveryService.calculatePricesByDeliveryDataInUsdCents(
      request.pickUpInfo.locationInfo,
      request.returnInfo.locationInfo,
      IRentalityGeoService(addresses.carService.getGeoServiceAddress()).getCarLocationLatitude(locationHash),
      IRentalityGeoService(addresses.carService.getGeoServiceAddress()).getCarLocationLongitude(locationHash),
      addresses.carService.getCarInfoById(request.carId).createdBy
    );
    if (pickUp > 0) addresses.carService.verifySignedLocationInfo(request.pickUpInfo);
    if (dropOf > 0) addresses.carService.verifySignedLocationInfo(request.returnInfo);
    return (pickUp, dropOf);
  }

  /// @notice Retrieves detailed claim information for a specific claim ID.
  /// @dev This function fetches all relevant data for a claim including trip, car, and user information.
  /// @param contracts The Rentality contract instance containing service addresses.
  /// @param claimId The ID of the claim to retrieve.
  /// @return A FullClaimInfo structure containing all relevant information about the claim.
  function getClaim(
    RentalityContract memory contracts,
    uint256 claimId
  ) public view returns (Schemas.FullClaimInfo memory) {
    RentalityClaimService claimService = contracts.claimService;
    RentalityTripService tripService = contracts.tripService;
    RentalityCarToken carService = contracts.carService;
    RentalityUserService userService = contracts.userService;
    RentalityCurrencyConverter currencyConverterService = contracts.currencyConverterService;

    Schemas.Claim memory claim = claimService.getClaim(claimId);
    Schemas.Trip memory trip = tripService.getTrip(claim.tripId);
    Schemas.CarInfo memory car = carService.getCarInfoById(trip.carId);

    string memory guestPhoneNumber = userService.getKYCInfo(trip.guest).mobilePhoneNumber;
    string memory hostPhoneNumber = userService.getKYCInfo(trip.host).mobilePhoneNumber;

    uint valueInCurrency = currencyConverterService.getFromUsd(
      trip.paymentInfo.currencyType,
      claim.amountInUsdCents,
      trip.paymentInfo.currencyRate,
      trip.paymentInfo.currencyDecimals
    );

    return
      Schemas.FullClaimInfo(
        claim,
        trip.host,
        trip.guest,
        guestPhoneNumber,
        hostPhoneNumber,
        car,
        valueInCurrency,
        IRentalityGeoService(contracts.carService.getGeoServiceAddress()).getCarTimeZoneId(car.locationHash)
      );
  }

  /// @notice Retrieves detailed information about a specific car.
  /// @dev This function fetches all relevant data for a car including geo-location and user information.
  /// @param contracts The Rentality contract instance containing service addresses.
  /// @param carId The ID of the car to retrieve.
  /// @return details A CarDetails structure containing all relevant information about the car.
  function getCarDetails(
    RentalityContract memory contracts,
    uint carId,
    RentalityDimoService dimoService
  ) public view returns (Schemas.CarDetails memory details) {
    RentalityCarToken carService = contracts.carService;
    IRentalityGeoService geo = IRentalityGeoService(carService.getGeoServiceAddress());
    RentalityUserService userService = contracts.userService;

    Schemas.CarInfo memory car = carService.getCarInfoById(carId);

    details = Schemas.CarDetails(
      carId,
      userService.getKYCInfo(car.createdBy).name,
      userService.getKYCInfo(car.createdBy).profilePhoto,
      car.createdBy,
      car.brand,
      car.model,
      car.yearOfProduction,
      car.pricePerDayInUsdCents,
      car.securityDepositPerTripInUsdCents,
      car.milesIncludedPerDay,
      car.engineType,
      car.engineParams,
      geo.getCarCoordinateValidity(carId),
      car.currentlyListed,
      geo.getLocationInfo(car.locationHash),
      car.carVinNumber,
<<<<<<< HEAD
      dimoService.getDimoTokenId(carId)
=======
      carService.tokenURI(carId)
>>>>>>> e556d723
    );
  }
  /// @notice Retrieves all cars owned by the user with information about editability.
  /// @dev This function fetches the user's cars and checks if they can be edited.
  /// @param contracts The Rentality contract instance containing service addresses.
  /// @return An array of CarInfoDTO structures containing information about the user's cars and whether they are editable.
  function getCarsOwnedByUserWithEditability(
    RentalityContract memory contracts,
    RentalityDimoService dimoService
  ) public view returns (Schemas.CarInfoDTO[] memory) {
    RentalityCarToken carService = contracts.carService;

    Schemas.CarInfo[] memory carInfoes = carService.getCarsOwnedByUser(tx.origin);

    Schemas.CarInfoDTO[] memory result = new Schemas.CarInfoDTO[](carInfoes.length);
    for (uint i = 0; i < carInfoes.length; i++) {
      result[i].carInfo = carInfoes[i];
      result[i].metadataURI = carService.tokenURI(carInfoes[i].carId);
      result[i].isEditable = isCarEditable(contracts, carInfoes[i].carId);
      result[i].dimoTokenId = dimoService.getDimoTokenId(carInfoes[i].carId);
    }

    return result;
  }

  /// @notice Checks if a car is editable based on its associated trips.
  /// @dev This function checks the status of trips associated with the car to determine if it can be edited.
  /// @param contracts The Rentality contract instance containing service addresses.
  /// @param carId The ID of the car to check for editability.
  /// @return Returns true if the car is editable, otherwise false.
  function isCarEditable(RentalityContract memory contracts, uint carId) public view returns (bool) {
    RentalityTripService tripService = contracts.tripService;
    uint[] memory carTrips = tripService.getActiveTrips(carId);

    for (uint i = 0; i < carTrips.length; i++) {
      Schemas.Trip memory tripInfo = tripService.getTrip(carTrips[i]);

      if (
        tripInfo.carId == carId &&
        (tripInfo.status != Schemas.TripStatus.Finished &&
          tripInfo.status != Schemas.TripStatus.Canceled &&
          (tripInfo.status != Schemas.TripStatus.CheckedOutByHost && tripInfo.host != tripInfo.tripFinishedBy))
      ) {
        return false;
      }
    }

    return true;
  }
<<<<<<< HEAD

 function validatePayClaim(Schemas.Trip memory trip, Schemas.Claim memory claim) public view {
 require((claim.isHostClaims && tx.origin == trip.guest) || tx.origin == trip.host, 'Guest or host.');
    require(claim.status != Schemas.ClaimStatus.Paid && claim.status != Schemas.ClaimStatus.Cancel, 'Wrong Status.');
 } 
=======
  function verifyClaim(
    RentalityContract memory addresses,
    Schemas.CreateClaimRequest memory request
  ) public view returns (address, address) {
    Schemas.Trip memory trip = addresses.tripService.getTrip(request.tripId);

    require(
      (trip.host == tx.origin && uint8(request.claimType) <= 7) ||
        (trip.guest == tx.origin && ((uint8(request.claimType) <= 9) && (uint8(request.claimType) >= 3))),
      'Only for trip host or guest, or wrong claim type.'
    );

    require(
      trip.status != Schemas.TripStatus.Canceled && trip.status != Schemas.TripStatus.Created,
      'Wrong trip status.'
    );
    return (trip.host, trip.guest);
  }

  function verifyConfirmCheckOut(RentalityContract memory contracts, uint tripId) public view {
    Schemas.Trip memory trip = contracts.tripService.getTrip(tripId);

    require(trip.guest == tx.origin || contracts.userService.isAdmin(tx.origin), 'For trip guest or admin');
    require(trip.host == trip.tripFinishedBy, 'No needs to confirm.');
    require(trip.status == Schemas.TripStatus.CheckedOutByHost, 'The trip is not in status CheckedOutByHost');
  }

  function getFilterInfo(
    RentalityContract memory contracts,
    uint64 duration
  ) public view returns (Schemas.FilterInfoDTO memory) {
    uint64 maxCarPrice = 0;
    RentalityCarToken carService = contracts.carService;
    uint minCarYearOfProduction = carService.getCarInfoById(1).yearOfProduction;

    for (uint i = 2; i <= carService.totalSupply(); i++) {
      Schemas.CarInfo memory car = carService.getCarInfoById(i);

      uint64 sumWithDiscount = contracts.paymentService.calculateSumWithDiscount(
        carService.ownerOf(i),
        duration,
        car.pricePerDayInUsdCents
      );
      if (sumWithDiscount > maxCarPrice) maxCarPrice = sumWithDiscount;
      if (car.yearOfProduction < minCarYearOfProduction) minCarYearOfProduction = car.yearOfProduction;
    }
    return Schemas.FilterInfoDTO(maxCarPrice, minCarYearOfProduction);
  }
  function calculateClaimValue(RentalityContract memory addresses, uint claimId) public view returns (uint) {
    Schemas.Claim memory claim = addresses.claimService.getClaim(claimId);
    if (claim.status == Schemas.ClaimStatus.Paid || claim.status == Schemas.ClaimStatus.Cancel) return 0;

    uint commission = addresses.claimService.getPlatformFeeFrom(claim.amountInUsdCents);
    (uint result, , ) = addresses.currencyConverterService.getFromUsdLatest(
      addresses.tripService.getTrip(claim.tripId).paymentInfo.currencyType,
      claim.amountInUsdCents + commission
    );

    return result;
  }
>>>>>>> e556d723
}<|MERGE_RESOLUTION|>--- conflicted
+++ resolved
@@ -15,11 +15,8 @@
 import {RentalityReferralProgram} from '../features/refferalProgram/RentalityReferralProgram.sol';
 
 import {RentalityClaimService} from '../features/RentalityClaimService.sol';
-<<<<<<< HEAD
 import {RentalityDimoService} from '../features/RentalityDimoService.sol';
-=======
 import {RentalityPromoService} from '../features/RentalityPromo.sol';
->>>>>>> e556d723
 /// @title RentalityUtils Library
 /// @notice
 /// This library provides utility functions for handling coordinates, string manipulation,
@@ -713,11 +710,8 @@
       car.currentlyListed,
       geo.getLocationInfo(car.locationHash),
       car.carVinNumber,
-<<<<<<< HEAD
+      carService.tokenURI(carId),
       dimoService.getDimoTokenId(carId)
-=======
-      carService.tokenURI(carId)
->>>>>>> e556d723
     );
   }
   /// @notice Retrieves all cars owned by the user with information about editability.
@@ -767,13 +761,6 @@
 
     return true;
   }
-<<<<<<< HEAD
-
- function validatePayClaim(Schemas.Trip memory trip, Schemas.Claim memory claim) public view {
- require((claim.isHostClaims && tx.origin == trip.guest) || tx.origin == trip.host, 'Guest or host.');
-    require(claim.status != Schemas.ClaimStatus.Paid && claim.status != Schemas.ClaimStatus.Cancel, 'Wrong Status.');
- } 
-=======
   function verifyClaim(
     RentalityContract memory addresses,
     Schemas.CreateClaimRequest memory request
@@ -834,5 +821,9 @@
 
     return result;
   }
->>>>>>> e556d723
+
+ function validatePayClaim(Schemas.Trip memory trip, Schemas.Claim memory claim) public view {
+ require((claim.isHostClaims && tx.origin == trip.guest) || tx.origin == trip.host, 'Guest or host.');
+    require(claim.status != Schemas.ClaimStatus.Paid && claim.status != Schemas.ClaimStatus.Cancel, 'Wrong Status.');
+ }
 }