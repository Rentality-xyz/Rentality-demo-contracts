// SPDX-License-Identifier: MIT
pragma solidity ^0.8.9;

import '@openzeppelin/contracts/utils/math/Math.sol';
import '../Schemas.sol';
import '../RentalityUserService.sol';
import '../RentalityCarToken.sol';
import '../abstract/IRentalityGeoService.sol';
import '../RentalityTripService.sol';
import '../payments/RentalityCurrencyConverter.sol';
import '../payments/RentalityPaymentService.sol';
import {RentalityContract} from '../RentalityGateway.sol';
import {RentalityCarDelivery} from '../features/RentalityCarDelivery.sol';
import {RentalityInsurance} from '../payments/RentalityInsurance.sol';
import {RentalityReferralProgram} from '../features/refferalProgram/RentalityReferralProgram.sol';

import {RentalityClaimService} from '../features/RentalityClaimService.sol';
import {RentalityDimoService} from '../features/RentalityDimoService.sol';
import {RentalityPromoService} from '../features/RentalityPromo.sol';
/// @title RentalityUtils Library
/// @notice
/// This library provides utility functions for handling coordinates, string manipulation,
/// and parsing responses related to geolocation data. It includes functions for checking
/// coordinates within a specified bounding box, parsing strings, converting between data types,
/// and URL encoding. The library is used in conjunction with other Rentality contracts.
library RentalityUtils {
  // Constant multiplier for converting decimal coordinates to integers
  uint256 constant multiplier = 10 ** 7;

  /// @notice Checks if a set of coordinates falls within a specified bounding box.
  /// @param locationLat Latitude of the location to check.
  /// @param locationLng Longitude of the location to check.
  /// @param northeastLat Latitude of the northeast corner of the bounding box.
  /// @param northeastLng Longitude of the northeast corner of the bounding box.
  /// @param southwestLat Latitude of the southwest corner of the bounding box.
  /// @param southwestLng Longitude of the southwest corner of the bounding box.
  /// @return Returns true if the coordinates are within the bounding box, false otherwise.
  function checkCoordinates(
    string memory locationLat,
    string memory locationLng,
    string memory northeastLat,
    string memory northeastLng,
    string memory southwestLat,
    string memory southwestLng
  ) external pure returns (bool) {
    int256 lat = parseInt(locationLat);
    int256 lng = parseInt(locationLng);
    int256 neLat = parseInt(northeastLat);
    int256 neLng = parseInt(northeastLng);
    int256 swLat = parseInt(southwestLat);
    int256 swLng = parseInt(southwestLng);

    return (lat >= swLat && lat <= neLat && lng >= swLng && lng <= neLng);
  }

  /// @notice Parses an integer from a string.
  /// @param _a The input string to parse.
  /// @return Returns the parsed integer value.
  function parseInt(string memory _a) public pure returns (int256) {
    bytes memory bresult = bytes(_a);
    int256 mint = 0;
    bool decimals = false;
    for (uint i = 0; i < bresult.length; i++) {
      if ((uint8(bresult[i]) >= 48) && (uint8(bresult[i]) <= 57)) {
        if (decimals) {
          if (i - 1 - indexOf(bresult, '.') > 6) break;
          mint = mint * 10 + int256(uint256(uint8(bresult[i])) - 48);
        } else {
          mint = mint * 10 + int256(uint256(uint8(bresult[i])) - 48);
        }
      } else if (uint8(bresult[i]) == 46) decimals = true;
    }
    if (indexOf(bresult, '-') == 0) {
      return -mint * int256(multiplier);
    }
    return mint * int256(multiplier);
  }

  /// @notice Finds the index of a substring in a given string.
  /// @param haystack The string to search within.
  /// @param needle The substring to search for.
  /// @return Returns the index of the first occurrence of the substring, or the length of the string if not found.
  function indexOf(bytes memory haystack, string memory needle) internal pure returns (uint) {
    bytes memory bneedle = bytes(needle);
    if (bneedle.length > haystack.length) {
      return haystack.length;
    }

    bool found = false;
    uint i;
    for (i = 0; i <= haystack.length - bneedle.length; i++) {
      found = true;
      for (uint j = 0; j < bneedle.length; j++) {
        if (haystack[i + j] != bneedle[j]) {
          found = false;
          break;
        }
      }
      if (found) {
        break;
      }
    }
    return i;
  }

  /// @notice Converts a string to lowercase.
  /// @param str The input string to convert.
  /// @return Returns the lowercase version of the input string.
  function toLower(string memory str) public pure returns (string memory) {
    bytes memory bStr = bytes(str);
    bytes memory bLower = new bytes(bStr.length);
    for (uint i = 0; i < bStr.length; i++) {
      // Uppercase character...
      if ((uint8(bStr[i]) >= 65) && (uint8(bStr[i]) <= 90)) {
        // So we add 32 to make it lowercase
        bLower[i] = bytes1(uint8(bStr[i]) + 32);
      } else {
        bLower[i] = bStr[i];
      }
    }
    return string(bLower);
  }

  /// @notice Checks if a string contains a specific word.
  /// @param where The string to search within.
  /// @param what The word to search for.
  /// @return found Returns true if the word is found, false otherwise.
  function containWord(string memory where, string memory what) public pure returns (bool found) {
    bytes memory whatBytes = bytes(what);
    bytes memory whereBytes = bytes(where);

    if (whereBytes.length < whatBytes.length) {
      return false;
    }

    found = false;
    for (uint i = 0; i <= whereBytes.length - whatBytes.length; i++) {
      bool flag = true;
      for (uint j = 0; j < whatBytes.length; j++)
        if (whereBytes[i + j] != whatBytes[j]) {
          flag = false;
          break;
        }
      if (flag) {
        found = true;
        break;
      }
    }
    return found;
  }

  /// @notice Generates a hash from a string.
  /// @param str The input string to hash.
  /// @return Returns the keccak256 hash of the input string.
  function getHashFromString(string memory str) internal pure returns (bytes32) {
    return keccak256(abi.encodePacked(str));
  }

  /// @notice Calculates the ceiling of the division of two numbers.
  /// @param startDateTime The numerator of the division.
  /// @param endDateTime The denominator of the division.
  /// @return Returns the result of the division rounded up to the nearest whole number.
  function getCeilDays(uint64 startDateTime, uint64 endDateTime) internal pure returns (uint64) {
    uint64 duration = endDateTime - startDateTime;
    return uint64(Math.ceilDiv(duration, 1 days));
  }

<<<<<<< HEAD
=======
  /// not using
>>>>>>> 6d57d789
  /// @notice Parses a response string containing geolocation data.
  /// @param response The response string to parse.
  /// @return result Parsed geolocation data in RentalityGeoService.ParsedGeolocationData structure.
  // function parseResponse(string memory response) public pure returns (Schemas.ParsedGeolocationData memory) {
  //   Schemas.ParsedGeolocationData memory result;

  //   string[] memory pairs = splitString(response, bytes('|'));
  //   for (uint256 i = 0; i < pairs.length; i++) {
  //     string[] memory keyValue = splitKeyValue(pairs[i]);
  //     string memory key = keyValue[0];
  //     string memory value = keyValue[1];
  //     if (compareStrings(key, 'status')) {
  //       result.status = value;
  //     } else if (compareStrings(key, 'locationLat')) {
  //       result.locationLat = value;
  //     } else if (compareStrings(key, 'locationLng')) {
  //       result.locationLng = value;
  //     } else if (compareStrings(key, 'northeastLat')) {
  //       result.northeastLat = value;
  //     } else if (compareStrings(key, 'northeastLng')) {
  //       result.northeastLng = value;
  //     } else if (compareStrings(key, 'southwestLat')) {
  //       result.southwestLat = value;
  //     } else if (compareStrings(key, 'southwestLng')) {
  //       result.southwestLng = value;
  //     } else if (compareStrings(key, 'locality')) {
  //       result.city = value;
  //     } else if (compareStrings(key, 'adminAreaLvl1')) {
  //       result.state = value;
  //     } else if (compareStrings(key, 'country')) {
  //       result.country = value;
  //     }
  //   }

  //   return result;
  // }

  /// @notice Splits a string into an array of substrings based on a delimiter.
  /// @param input The input string to split.
  /// @return parts Array of substrings.
  function splitString(string memory input, bytes memory delimiterBytes) internal pure returns (string[] memory) {
    bytes memory inputBytes = bytes(input);

    uint256 delimiterCount = 0;
    for (uint256 i = 0; i < inputBytes.length; i++) {
      if (inputBytes[i] == delimiterBytes[0]) {
        delimiterCount++;
      }
    }

    string[] memory parts = new string[](delimiterCount + 1);

    uint256 partIndex = 0;
    uint256 startNewString = 0;

    for (uint256 i = 0; i < inputBytes.length; i++) {
      if (inputBytes[i] == delimiterBytes[0]) {
        bytes memory newString = new bytes(i - startNewString);
        uint256 newStringIndex = 0;
        for (uint256 j = startNewString; j < i; j++) {
          newString[newStringIndex] = inputBytes[j];
          newStringIndex++;
          startNewString++;
        }
        startNewString++;
        parts[partIndex] = string(newString);
        partIndex++;
      }
    }
    // get last part
    if (startNewString < inputBytes.length) {
      bytes memory lastString = new bytes(inputBytes.length - startNewString);
      for (uint256 j = startNewString; j < inputBytes.length; j++) {
        lastString[j - startNewString] = inputBytes[j];
      }
      parts[partIndex] = string(lastString);
    }

    return parts;
  }

  /// @notice Splits a key-value pair string into an array of key and value.
  /// @param input The input string to split.
  /// @return parts Array containing key and value.
  function splitKeyValue(string memory input) internal pure returns (string[] memory) {
    bytes memory inputBytes = bytes(input);
    bytes memory delimiterBytes = bytes('^');

    uint256 delimiterIndex = 0;
    for (uint256 i = 0; i < inputBytes.length; i++) {
      if (inputBytes[i] == delimiterBytes[0]) {
        delimiterIndex = i;
      }
    }

    string[] memory parts = new string[](2);
    bytes memory keyString = new bytes(delimiterIndex);

    for (uint256 i = 0; i < delimiterIndex; i++) {
      keyString[i] = inputBytes[i];
    }
    parts[0] = string(keyString);

    bytes memory valueString = new bytes(inputBytes.length - delimiterIndex - 1);

    uint256 startValueString = 0;
    for (uint256 i = (delimiterIndex + 1); i < inputBytes.length; i++) {
      valueString[startValueString] = inputBytes[i];
      startValueString++;
    }

    parts[1] = string(valueString);

    return parts;
  }

  /// @notice Compares two strings for equality.
  /// @param a The first string.
  /// @param b The second string.
  /// @return Returns true if the strings are equal, false otherwise.
  function compareStrings(string memory a, string memory b) internal pure returns (bool) {
    return (keccak256(bytes(a)) == keccak256(bytes(b)));
  }

  /// @notice URL encodes a string.
  /// @param input The input string to encode.
  /// @return output The URL-encoded string.
  function urlEncode(string memory input) internal pure returns (string memory) {
    bytes memory inputBytes = bytes(input);
    string memory output = '';

    for (uint256 i = 0; i < inputBytes.length; i++) {
      bytes memory spaceBytes = bytes(' ');
      if (inputBytes[i] == spaceBytes[0]) {
        output = string(
          abi.encodePacked(
            output,
            '%',
            bytes1(uint8(inputBytes[i]) / 16 + 48),
            bytes1((uint8(inputBytes[i]) % 16) + 48)
          )
        );
      } else {
        output = string(abi.encodePacked(output, bytes1(inputBytes[i])));
      }
    }
    return output;
  }

  /// @dev Converts a bytes32 data to a bytes array.
  /// @param _data The input bytes32 data to convert.
  /// @return Returns the packed representation of the input data as a bytes array.
  function toBytes(bytes32 _data) public pure returns (bytes memory) {
    return abi.encodePacked(_data);
  }

  /// @notice Checks if a car is available for a specific user based on search parameters.
  /// @dev Determines availability based on several conditions, including ownership and search parameters.
  /// @param carId The ID of the car being checked.
  /// @param searchCarParams The parameters used to filter available cars.
  /// @return A boolean indicating whether the car is available for the user.
  function isCarAvailableForUser(
    uint256 carId,
    Schemas.SearchCarParams memory searchCarParams,
    address carServiceAddress,
    address geoServiceAddress
  ) public view returns (bool) {
    RentalityCarToken carService = RentalityCarToken(carServiceAddress);
    IRentalityGeoService geoService = IRentalityGeoService(geoServiceAddress);

    Schemas.CarInfo memory car = carService.getCarInfoById(carId);
    return
      (bytes(searchCarParams.brand).length == 0 || containWord(toLower(car.brand), toLower(searchCarParams.brand))) &&
      (bytes(searchCarParams.model).length == 0 || containWord(toLower(car.model), toLower(searchCarParams.model))) &&
      (bytes(searchCarParams.country).length == 0 ||
        containWord(toLower(geoService.getCarCountry(car.locationHash)), toLower(searchCarParams.country))) &&
      (bytes(searchCarParams.state).length == 0 ||
        containWord(toLower(geoService.getCarState(car.locationHash)), toLower(searchCarParams.state))) &&
      (bytes(searchCarParams.city).length == 0 ||
        containWord(toLower(geoService.getCarCity(car.locationHash)), toLower(searchCarParams.city))) &&
      (searchCarParams.yearOfProductionFrom == 0 || car.yearOfProduction >= searchCarParams.yearOfProductionFrom) &&
      (searchCarParams.yearOfProductionTo == 0 || car.yearOfProduction <= searchCarParams.yearOfProductionTo) &&
      (searchCarParams.pricePerDayInUsdCentsFrom == 0 ||
        car.pricePerDayInUsdCents >= searchCarParams.pricePerDayInUsdCentsFrom) &&
      (searchCarParams.pricePerDayInUsdCentsTo == 0 ||
        car.pricePerDayInUsdCents <= searchCarParams.pricePerDayInUsdCentsTo);
  }

  /// @dev Calculates the payments for a trip.
  /// @param carId The ID of the car.
  /// @param daysOfTrip The duration of the trip in days.
  /// @param currency The currency to use for payment calculation.
  /// @param pickUpLocation lat and lon of pickUp and return locations.
  /// @param returnLocation lat and lon of pickUp and return locations.
  /// @return calculatePaymentsDTO An object containing payment details.
  function calculatePaymentsWithDelivery(
    RentalityContract memory addresses,
    uint carId,
    uint64 daysOfTrip,
    address currency,
    Schemas.LocationInfo memory pickUpLocation,
    Schemas.LocationInfo memory returnLocation,
    RentalityInsurance insuranceService,
    string memory promo,
    RentalityPromoService promoService
  ) public view returns (Schemas.CalculatePaymentsDTO memory) {
    uint64 deliveryFee = RentalityCarDelivery(addresses.adminService.getDeliveryServiceAddress())
      .calculatePriceByDeliveryDataInUsdCents(
        pickUpLocation,
        returnLocation,
        IRentalityGeoService(addresses.carService.getGeoServiceAddress()).getCarLocationLatitude(
          addresses.carService.getCarInfoById(carId).locationHash
        ),
        IRentalityGeoService(addresses.carService.getGeoServiceAddress()).getCarLocationLongitude(
          addresses.carService.getCarInfoById(carId).locationHash
        ),
        addresses.carService.getCarInfoById(carId).createdBy
      );
    return
      calculatePayments(
        addresses,
        carId,
        daysOfTrip,
        currency,
        deliveryFee,
        insuranceService,
        promo,
        promoService,
        tx.origin
      );
  }
  function calculatePayments(
    RentalityContract memory addresses,
    uint carId,
    uint64 daysOfTrip,
    address currency,
    uint64 deliveryFee,
    RentalityInsurance insuranceService,
    string memory promo,
    RentalityPromoService promoService,
    address user
  ) public view returns (Schemas.CalculatePaymentsDTO memory) {
    address carOwner = addresses.carService.ownerOf(carId);
    Schemas.CarInfo memory car = addresses.carService.getCarInfoById(carId);

    uint64 discount = uint64(promoService.getDiscountByPromo(promo, user));
     uint64 priceWithDiscount;
     priceWithDiscount = addresses.paymentService.calculateSumWithDiscount(
      addresses.carService.ownerOf(carId),
      daysOfTrip,
      car.pricePerDayInUsdCents
    );

    uint64 sumWithDiscount = addresses.paymentService.calculateSumWithDiscount(
      carOwner,
      daysOfTrip,
      car.pricePerDayInUsdCents
    );

    uint taxId = addresses.paymentService.defineTaxesType(address(addresses.carService), carId);

    (uint64 salesTaxes, uint64 govTax) = addresses.paymentService.calculateTaxes(
      taxId,
      daysOfTrip,
      sumWithDiscount + deliveryFee
    );

    uint64 priceBeforePromo = sumWithDiscount + salesTaxes + govTax + deliveryFee;

    uint64 discountedPrice = priceBeforePromo;
    if (discount > 0) {
      discountedPrice = priceBeforePromo - ((priceBeforePromo * discount) / 100);
    }

    uint totalPrice = car.securityDepositPerTripInUsdCents + discountedPrice;

    if (!insuranceService.isGuestHasInsurance(tx.origin)) {
      totalPrice += insuranceService.getInsurancePriceByCar(carId) * daysOfTrip;
    }

    (uint256 valueSumInCurrency, int rate, uint8 decimals) = addresses.currencyConverterService.getFromUsdLatest(
      currency,
      totalPrice
    );
    if(discount == 100) {
      valueSumInCurrency = 0;
    }

    return Schemas.CalculatePaymentsDTO(valueSumInCurrency, rate, decimals);
  }

  function validateTripRequest(
    RentalityContract memory addresses,
    address currencyType,
    uint carId,
    uint64 startDateTime,
    uint64 endDateTime,
    address user
  ) public view {
    require(addresses.userService.hasPassedKYCAndTC(user), 'KYC or TC not passed.');
    require(addresses.currencyConverterService.currencyTypeIsAvailable(currencyType), 'Token is not available.');
    require(addresses.carService.ownerOf(carId) != user, 'Car is not available for creator');
    require(!isCarUnavailable(addresses, carId, startDateTime, endDateTime), 'Unavailable for current date.');
  }

  // @dev Checks if a car has any active trips within the specified time range.
  // @param carId The ID of the car to check for availability.
  // @param startDateTime The start time of the time range.
  // @param endDateTime The end time of the time range.
  // @return A boolean indicating whether the car is unavailable during the specified time range.
  function isCarUnavailable(
    RentalityContract memory addresses,
    uint256 carId,
    uint64 startDateTime,
    uint64 endDateTime
  ) private view returns (bool) {
    // Iterate through all trips to check for intersections with the specified car and time range.
    for (uint256 tripId = 1; tripId <= addresses.tripService.totalTripCount(); tripId++) {
      Schemas.Trip memory trip = addresses.tripService.getTrip(tripId);
      Schemas.CarInfo memory car = addresses.carService.getCarInfoById(trip.carId);

      if (
        trip.carId == carId &&
        trip.endDateTime + car.timeBufferBetweenTripsInSec > startDateTime &&
        trip.startDateTime < endDateTime
      ) {
        Schemas.TripStatus tripStatus = trip.status;

        // Check if the trip is active (not in Created, Finished, or Canceled status).
        bool isActiveTrip = (tripStatus != Schemas.TripStatus.Created &&
          tripStatus != Schemas.TripStatus.Finished &&
          tripStatus != Schemas.TripStatus.Canceled);

        // Return true if an active trip is found.
        if (isActiveTrip) {
          return true;
        }
      }
    }

    // If no active trips are found, return false indicating the car is available.
    return false;
  }

  /// @notice Creates a payment information structure for a trip based on the provided parameters.
  /// @dev This function calculates various components of the payment including the base price, taxes, and additional fees.
  /// It also converts the total amount to the specified currency using the current exchange rate.
  /// @param addresses The Rentality contract instance containing service addresses.
  /// @param carId The ID of the car being rented.
  /// @param startDateTime The start time of the trip.
  /// @param endDateTime The end time of the trip.
  /// @param currencyType The type of currency in which the payment will be made (e.g., ETH, ERC20 token).
  /// @param pickUp The pick-up fee for the car.
  /// @param dropOf The drop-off fee for the car.
  /// @return A tuple containing the PaymentInfo structure and the total amount to be paid in the specified currency.
  function createPaymentInfo(
    RentalityContract memory addresses,
    uint256 carId,
    uint64 startDateTime,
    uint64 endDateTime,
    address currencyType,
    uint64 pickUp,
    uint64 dropOf,
    RentalityPromoService promoService,
    string memory promo,
    address user,
    uint insurance
  ) public view returns (Schemas.PaymentInfo memory, uint, uint, uint, bool) {
    bool usePromo = false;
    Schemas.CarInfo memory carInfo = addresses.carService.getCarInfoById(carId);

    uint64 daysOfTrip = getCeilDays(startDateTime, endDateTime);

     uint64 discount = uint64(promoService.getDiscountByPromo(promo, user));


 uint64 priceWithDiscount = addresses.paymentService.calculateSumWithDiscount(
      addresses.carService.ownerOf(carId),
      daysOfTrip,
      carInfo.pricePerDayInUsdCents
    );

    uint64 priceBeforePromo = priceWithDiscount;

    uint taxId = addresses.paymentService.defineTaxesType(address(addresses.carService), carId);

    (uint64 salesTaxes, uint64 govTax) = addresses.paymentService.calculateTaxes(
      taxId,
      daysOfTrip,
      priceWithDiscount + pickUp + dropOf
    );

    uint valueSum = priceWithDiscount +
      salesTaxes +
      govTax +
      carInfo.securityDepositPerTripInUsdCents +
      pickUp +
      dropOf + 
      insurance;

    uint priceWithPromo = 0;
    if (discount > 0) {
      require(discount == 100 || (pickUp == 0 && pickUp == 0), 'PickUp and DropOf should be 0');
      usePromo = true;
      uint sumBeforePromo = priceWithDiscount + salesTaxes + govTax + pickUp + dropOf;
      priceWithPromo = (sumBeforePromo - ((sumBeforePromo * discount) / 100));
    }

    (uint valueSumInCurrency, int rate, uint8 decimals) = addresses.currencyConverterService.getFromUsdLatest(
      currencyType,
      valueSum
    );

    uint valueSumInCurrencyBeforePromo = valueSumInCurrency;
    uint valueSumWithPromo = valueSum;
    if (discount > 0) {
      valueSumWithPromo = priceWithPromo;

      valueSumInCurrency = addresses.currencyConverterService.getFromUsd(
        currencyType,
        priceWithPromo + carInfo.securityDepositPerTripInUsdCents + insurance,
        rate,
        decimals
      );
    }

    Schemas.PaymentInfo memory paymentInfo = Schemas.PaymentInfo(
      0,
      tx.origin,
      address(this),
      carInfo.pricePerDayInUsdCents * daysOfTrip,
      salesTaxes,
      govTax,
      priceWithDiscount,
      carInfo.securityDepositPerTripInUsdCents,
      0,
      currencyType,
      rate,
      decimals,
      0,
      0,
      pickUp,
      dropOf
    );
    if(discount == 100) 
    valueSumInCurrency = 0;

    return (paymentInfo, valueSumInCurrency, valueSumInCurrencyBeforePromo, priceWithPromo, usePromo);
  }

  /// @dev Retrieves delivery data for a given car.
  /// @param carId The ID of the car for which delivery data is requested.
  /// @return deliveryData The delivery data including location details and delivery prices.
  function getDeliveryData(
    RentalityContract memory addresses,
    uint carId
  ) public view returns (Schemas.DeliveryData memory) {
    IRentalityGeoService geoService = IRentalityGeoService(addresses.carService.getGeoServiceAddress());

    Schemas.DeliveryPrices memory deliveryPrices = RentalityCarDelivery(
      addresses.adminService.getDeliveryServiceAddress()
    ).getUserDeliveryPrices(addresses.carService.ownerOf(carId));

    return
      Schemas.DeliveryData(
        geoService.getLocationInfo(addresses.carService.getCarInfoById(carId).locationHash),
        deliveryPrices.underTwentyFiveMilesInUsdCents,
        deliveryPrices.aboveTwentyFiveMilesInUsdCents,
        addresses.carService.getCarInfoById(carId).insuranceIncluded
      );
  }

  function calculateDelivery(
    RentalityContract memory addresses,
    Schemas.CreateTripRequestWithDelivery memory request
  ) public view returns (uint64, uint64) {
    bytes32 locationHash = addresses.carService.getCarInfoById(request.carId).locationHash;
    (uint64 pickUp, uint64 dropOf) = addresses.deliveryService.calculatePricesByDeliveryDataInUsdCents(
      request.pickUpInfo.locationInfo,
      request.returnInfo.locationInfo,
      IRentalityGeoService(addresses.carService.getGeoServiceAddress()).getCarLocationLatitude(locationHash),
      IRentalityGeoService(addresses.carService.getGeoServiceAddress()).getCarLocationLongitude(locationHash),
      addresses.carService.getCarInfoById(request.carId).createdBy
    );
    if (pickUp > 0) addresses.carService.verifySignedLocationInfo(request.pickUpInfo);
    if (dropOf > 0) addresses.carService.verifySignedLocationInfo(request.returnInfo);
    return (pickUp, dropOf);
  }

  /// @notice Retrieves detailed claim information for a specific claim ID.
  /// @dev This function fetches all relevant data for a claim including trip, car, and user information.
  /// @param contracts The Rentality contract instance containing service addresses.
  /// @param claimId The ID of the claim to retrieve.
  /// @return A FullClaimInfo structure containing all relevant information about the claim.
  function getClaim(
    RentalityContract memory contracts,
    uint256 claimId
  ) public view returns (Schemas.FullClaimInfo memory) {
    RentalityClaimService claimService = contracts.claimService;
    RentalityTripService tripService = contracts.tripService;
    RentalityCarToken carService = contracts.carService;
    RentalityUserService userService = contracts.userService;
    RentalityCurrencyConverter currencyConverterService = contracts.currencyConverterService;

    Schemas.Claim memory claim = claimService.getClaim(claimId);
    Schemas.Trip memory trip = tripService.getTrip(claim.tripId);
    Schemas.CarInfo memory car = carService.getCarInfoById(trip.carId);

    string memory guestPhoneNumber = userService.getKYCInfo(trip.guest).mobilePhoneNumber;
    string memory hostPhoneNumber = userService.getKYCInfo(trip.host).mobilePhoneNumber;

    uint valueInCurrency = currencyConverterService.getFromUsd(
      trip.paymentInfo.currencyType,
      claim.amountInUsdCents,
      trip.paymentInfo.currencyRate,
      trip.paymentInfo.currencyDecimals
    );

    return
      Schemas.FullClaimInfo(
        claim,
        trip.host,
        trip.guest,
        guestPhoneNumber,
        hostPhoneNumber,
        car,
        valueInCurrency,
        IRentalityGeoService(contracts.carService.getGeoServiceAddress()).getCarTimeZoneId(car.locationHash)
      );
  }

  /// @notice Retrieves detailed information about a specific car.
  /// @dev This function fetches all relevant data for a car including geo-location and user information.
  /// @param contracts The Rentality contract instance containing service addresses.
  /// @param carId The ID of the car to retrieve.
  /// @return details A CarDetails structure containing all relevant information about the car.
  function getCarDetails(
    RentalityContract memory contracts,
    uint carId,
    RentalityDimoService dimoService
  ) public view returns (Schemas.CarDetails memory details) {
    RentalityCarToken carService = contracts.carService;
    IRentalityGeoService geo = IRentalityGeoService(carService.getGeoServiceAddress());
    RentalityUserService userService = contracts.userService;

    Schemas.CarInfo memory car = carService.getCarInfoById(carId);

    details = Schemas.CarDetails(
      carId,
      userService.getKYCInfo(car.createdBy).name,
      userService.getKYCInfo(car.createdBy).profilePhoto,
      car.createdBy,
      car.brand,
      car.model,
      car.yearOfProduction,
      car.pricePerDayInUsdCents,
      car.securityDepositPerTripInUsdCents,
      car.milesIncludedPerDay,
      car.engineType,
      car.engineParams,
      geo.getCarCoordinateValidity(carId),
      car.currentlyListed,
      geo.getLocationInfo(car.locationHash),
      car.carVinNumber,
      carService.tokenURI(carId),
      dimoService.getDimoTokenId(carId)
    );
  }
  /// @notice Retrieves all cars owned by the user with information about editability.
  /// @dev This function fetches the user's cars and checks if they can be edited.
  /// @param contracts The Rentality contract instance containing service addresses.
  /// @return An array of CarInfoDTO structures containing information about the user's cars and whether they are editable.
  function getCarsOwnedByUserWithEditability(
    RentalityContract memory contracts,
    RentalityDimoService dimoService
  ) public view returns (Schemas.CarInfoDTO[] memory) {
    RentalityCarToken carService = contracts.carService;

    Schemas.CarInfo[] memory carInfoes = carService.getCarsOwnedByUser(tx.origin);

    Schemas.CarInfoDTO[] memory result = new Schemas.CarInfoDTO[](carInfoes.length);
    for (uint i = 0; i < carInfoes.length; i++) {
      result[i].carInfo = carInfoes[i];
      result[i].metadataURI = carService.tokenURI(carInfoes[i].carId);
      result[i].isEditable = isCarEditable(contracts, carInfoes[i].carId);
      result[i].dimoTokenId = dimoService.getDimoTokenId(carInfoes[i].carId);
    }

    return result;
  }

  /// @notice Checks if a car is editable based on its associated trips.
  /// @dev This function checks the status of trips associated with the car to determine if it can be edited.
  /// @param contracts The Rentality contract instance containing service addresses.
  /// @param carId The ID of the car to check for editability.
  /// @return Returns true if the car is editable, otherwise false.
  function isCarEditable(RentalityContract memory contracts, uint carId) public view returns (bool) {
    RentalityTripService tripService = contracts.tripService;
    uint[] memory carTrips = tripService.getActiveTrips(carId);

    for (uint i = 0; i < carTrips.length; i++) {
      Schemas.Trip memory tripInfo = tripService.getTrip(carTrips[i]);

      if (
        tripInfo.carId == carId &&
        (tripInfo.status != Schemas.TripStatus.Finished &&
          tripInfo.status != Schemas.TripStatus.Canceled &&
          (tripInfo.status != Schemas.TripStatus.CheckedOutByHost && tripInfo.host != tripInfo.tripFinishedBy))
      ) {
        return false;
      }
    }

    return true;
  }
  function verifyClaim(
    RentalityContract memory addresses,
    Schemas.CreateClaimRequest memory request
  ) public view returns (address, address) {
    Schemas.Trip memory trip = addresses.tripService.getTrip(request.tripId);

    require(
      (trip.host == tx.origin && uint8(request.claimType) <= 7) ||
        (trip.guest == tx.origin && ((uint8(request.claimType) <= 9) && (uint8(request.claimType) >= 3))),
      'Only for trip host or guest, or wrong claim type.'
    );

    require(
      trip.status != Schemas.TripStatus.Canceled && trip.status != Schemas.TripStatus.Created,
      'Wrong trip status.'
    );
    return (trip.host, trip.guest);
  }

  function verifyConfirmCheckOut(RentalityContract memory contracts, uint tripId) public view {
    Schemas.Trip memory trip = contracts.tripService.getTrip(tripId);

    require(trip.guest == tx.origin || contracts.userService.isAdmin(tx.origin), 'For trip guest or admin');
    require(trip.host == trip.tripFinishedBy, 'No needs to confirm.');
    require(trip.status == Schemas.TripStatus.CheckedOutByHost, 'The trip is not in status CheckedOutByHost');
  }

}<|MERGE_RESOLUTION|>--- conflicted
+++ resolved
@@ -165,10 +165,7 @@
     return uint64(Math.ceilDiv(duration, 1 days));
   }
 
-<<<<<<< HEAD
-=======
   /// not using
->>>>>>> 6d57d789
   /// @notice Parses a response string containing geolocation data.
   /// @param response The response string to parse.
   /// @return result Parsed geolocation data in RentalityGeoService.ParsedGeolocationData structure.
@@ -465,12 +462,11 @@
     address currencyType,
     uint carId,
     uint64 startDateTime,
-    uint64 endDateTime,
-    address user
+    uint64 endDateTime
   ) public view {
-    require(addresses.userService.hasPassedKYCAndTC(user), 'KYC or TC not passed.');
+    require(addresses.userService.hasPassedKYCAndTC(tx.origin), 'KYC or TC not passed.');
     require(addresses.currencyConverterService.currencyTypeIsAvailable(currencyType), 'Token is not available.');
-    require(addresses.carService.ownerOf(carId) != user, 'Car is not available for creator');
+    require(addresses.carService.ownerOf(carId) != tx.origin, 'Car is not available for creator');
     require(!isCarUnavailable(addresses, carId, startDateTime, endDateTime), 'Unavailable for current date.');
   }
 
@@ -566,7 +562,7 @@
       govTax +
       carInfo.securityDepositPerTripInUsdCents +
       pickUp +
-      dropOf + 
+      dropOf +
       insurance;
 
     uint priceWithPromo = 0;
@@ -613,7 +609,7 @@
       pickUp,
       dropOf
     );
-    if(discount == 100) 
+    if(discount == 100)
     valueSumInCurrency = 0;
 
     return (paymentInfo, valueSumInCurrency, valueSumInCurrencyBeforePromo, priceWithPromo, usePromo);
