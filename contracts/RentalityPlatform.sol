--- conflicted
+++ resolved
@@ -5,14 +5,10 @@
 import './payments/RentalityCurrencyConverter.sol';
 import './RentalityTripService.sol';
 import './RentalityUserService.sol';
-<<<<<<< HEAD
+
 import './payments/RentalityPaymentService.sol';
 import './abstract/IRentalityGateway.sol';
-=======
 import './Schemas.sol';
-import './RentalityPaymentService.sol';
-import './IRentalityGateway.sol';
->>>>>>> ddb224ff
 import './proxy/UUPSOwnable.sol';
 import './features/RentalityClaimService.sol';
 import './RentalityAdminGateway.sol';
@@ -61,7 +57,6 @@
     userService = RentalityUserService(adminService.getTripServiceAddress());
     paymentService = RentalityPaymentService(adminService.getPaymentService());
     claimService = RentalityClaimService(adminService.getClaimServiceAddress());
-    automationService = RentalityAutomation(adminService.getAutomationServiceAddress());
   }
 
   /// @notice Withdraw a specific amount of funds from the contract.
@@ -336,15 +331,10 @@
       trip.paymentInfo.currencyRate,
       trip.paymentInfo.currencyDecimals
     );
-<<<<<<< HEAD
-    claimService.payClaim(claimId);
+
     bool successHost;
-=======
-
-    require(msg.value >= valueToPay, 'Insufficient funds sent.');
 
     claimService.payClaim(claimId, trip.host, trip.guest);
->>>>>>> ddb224ff
 
     if (currencyConverterService.isETH(trip.paymentInfo.currencyType)) {
       require(msg.value >= valueToPay, 'Insufficient funds sent.');
@@ -382,10 +372,11 @@
     Schemas.CarInfo memory car = carService.getCarInfoById(trip.carId);
     string memory guestPhoneNumber = userService.getKYCInfo(trip.guest).mobilePhoneNumber;
     string memory hostPhoneNumber = userService.getKYCInfo(trip.host).mobilePhoneNumber;
-    uint valueInEth = currencyConverterService.getEthFromUsd(
+    uint valueInEth = currencyConverterService.getFromUsd(
+      trip.paymentInfo.currencyType,
       uint(claim.amountInUsdCents),
-      trip.paymentInfo.ethToCurrencyRate,
-      trip.paymentInfo.ethToCurrencyDecimals
+      trip.paymentInfo.currencyRate,
+      trip.paymentInfo.currencyDecimals
     );
 
     return Schemas.FullClaimInfo(claim, trip.host, trip.guest, guestPhoneNumber, hostPhoneNumber, car, valueInEth);
