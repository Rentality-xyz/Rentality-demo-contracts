/// SPDX-License-Identifier: MIT
pragma solidity ^0.8.9;

import './RentalityCarToken.sol';
import './RentalityCurrencyConverter.sol';
import './RentalityTripService.sol';
import './RentalityUserService.sol';
import './RentalityPaymentService.sol';
import './IRentalityGateway.sol';
import './proxy/UUPSOwnable.sol';
import './RentalityClaimService.sol';

/// @title Rentality Platform Contract
/// @notice This contract manages various services related to the Rentality platform, including cars, trips, users, and payments.
/// @dev It allows updating service contracts, creating and managing trips, handling payments, and more.
/// @dev SAFETY: The linked library is not supported yet because it can modify the state or call
///  selfdestruct, as far as RentalityUtils doesn't has this logic,
/// it's completely safe for upgrade
/// @custom:oz-upgrades-unsafe-allow external-library-linking
contract RentalityPlatform is UUPSOwnable {
  RentalityCarToken private carService;
  RentalityCurrencyConverter private currencyConverterService;
  RentalityTripService private tripService;
  RentalityUserService private userService;
  RentalityPaymentService private paymentService;
  RentalityClaimService private claimService;
  RentalityAutomation private automationService;

  /// @dev Modifier to restrict access to admin users only.
  modifier onlyAdmin() {
    require(
      userService.isAdmin(msg.sender) || userService.isAdmin(tx.origin) || (tx.origin == owner()),
      'User is not an admin'
    );
    _;
  }

  // modifier onlyHost() {
  //     require(userService.isHost(msg.sender), "User is not a host");
  //     _;
  // }

  // modifier onlyGuest() {
  //     require(userService.isGuest(msg.sender), "User is not a guest");
  //     _;
  // }

  // modifier onlyHostOrGuest() {
  //     require(
  //         userService.isHost(msg.sender) || userService.isGuest(msg.sender),
  //         "User is not a host or guest"
  //     );
  //     _;
  // }

  /// @notice Get the address of the Car service on the Rentality platform.
  /// @return The address of the Car service.
  function getCarServiceAddress() public view returns (address) {
    return address(carService);
  }

  /// @notice Update the address of the Car service on the Rentality platform.
  /// @dev This function can only be called by the platform admin.
  /// @param contractAddress The new address of the Car service.
  function updateCarService(address contractAddress) public onlyAdmin {
    carService = RentalityCarToken(contractAddress);
  }

  /// @notice Get the address of the currency converter service on the Rentality platform.
  /// @return The address of the currency converter service.
  function getCurrencyConverterServiceAddress() public view returns (address) {
    return address(currencyConverterService);
  }

  /// @notice Update the address of the currency converter service on the Rentality platform.
  /// @dev This function can only be called by the platform admin.
  /// @param contractAddress The new address of the currency converter service.
  function updateCurrencyConverterService(address contractAddress) public onlyAdmin {
    currencyConverterService = RentalityCurrencyConverter(contractAddress);
  }

  // @notice Get the address of the RentalityTripService service contract.
  function getTripServiceAddress() public view returns (address) {
    return address(tripService);
  }

  /// @notice Update the RentalityTripService service contract address.
  /// @param contractAddress The new address of the RentalityTripService contract.
  function updateTripService(address contractAddress) public onlyAdmin {
    tripService = RentalityTripService(contractAddress);
  }

  /// @notice Get the address of the RentalityUserService service contract.
  function getUserServiceAddress() public view returns (address) {
    return address(userService);
  }

  /// @notice Update the RentalityUserService service contract address.
  /// @param contractAddress The new address of the RentalityUserService contract.
  function updateUserService(address contractAddress) public onlyAdmin {
    userService = RentalityUserService(contractAddress);
  }

  /// @notice Withdraw a specific amount of funds from the contract.
  /// @param amount The amount to withdraw from the contract.
  function withdrawFromPlatform(uint256 amount) public {
    require(address(this).balance > 0, 'There is no commission to withdraw');
    require(address(this).balance >= amount, 'There is not enough balance on the contract');

    //require(payable(owner()).send(amount));
    (bool success, ) = payable(owner()).call{value: amount}('');
    require(success, 'Transfer failed.');
  }

  function withdrawAllFromPlatform() public {
    return withdrawFromPlatform(address(this).balance);
  }

  /// @notice Create a new trip request on the Rentality platform.
  /// @param request The details of the trip request as specified in IRentalityGateway.CreateTripRequest.
  function createTripRequest(Schemas.CreateTripRequest memory request) public payable {
    require(userService.hasPassedKYCAndTC(tx.origin), 'KYC or TC not passed.');
    require(msg.value > 0, 'Rental fee must be greater than 0');
    require(carService.ownerOf(request.carId) != tx.origin, 'Car is not available for creator');
    require(
      !isCarUnavailable(request.carId, request.startDateTime, request.endDateTime),
      'Unavailable for current date.'
    );

    uint64 valueSum = request.totalDayPriceInUsdCents + request.taxPriceInUsdCents + request.depositInUsdCents;
    uint256 valueSumInEth = currencyConverterService.getEthFromUsd(
      valueSum,
      request.ethToCurrencyRate,
      request.ethToCurrencyDecimals
    );

    require(msg.value == valueSumInEth, 'Rental fee must be equal to sum totalDayPrice + taxPrice + deposit');

    if (!userService.isGuest(tx.origin)) {
      userService.grantGuestRole(tx.origin);
    }

    Schemas.PaymentInfo memory paymentInfo = Schemas.PaymentInfo(
      0,
      tx.origin,
      address(this),
      request.totalDayPriceInUsdCents,
      request.taxPriceInUsdCents,
      request.depositInUsdCents,
      0,
      Schemas.CurrencyType.ETH,
      request.ethToCurrencyRate,
      request.ethToCurrencyDecimals,
      0,
      0
    );

    Schemas.CarInfo memory carInfo = carService.getCarInfoById(request.carId);

    tripService.createNewTrip(
      request.carId,
      tx.origin,
      request.host,
      carInfo.pricePerDayInUsdCents,
      request.startDateTime,
      request.endDateTime,
      request.startLocation,
      request.endLocation,
      carInfo.milesIncludedPerDay,
      request.fuelPrices,
      paymentInfo
    );
  }

  // @dev Checks if a car has any active trips within the specified time range.
  // @param carId The ID of the car to check for availability.
  // @param startDateTime The start time of the time range.
  // @param endDateTime The end time of the time range.
  // @return A boolean indicating whether the car is unavailable during the specified time range.
  function isCarUnavailable(uint256 carId, uint64 startDateTime, uint64 endDateTime) private view returns (bool) {
    // Iterate through all trips to check for intersections with the specified car and time range.
    for (uint256 tripId = 1; tripId <= tripService.totalTripCount(); tripId++) {
      Schemas.Trip memory trip = tripService.getTrip(tripId);
      Schemas.CarInfo memory car = carService.getCarInfoById(trip.carId);

      if (
        trip.carId == carId &&
        trip.endDateTime + car.timeBufferBetweenTripsInSec > startDateTime &&
        trip.startDateTime < endDateTime
      ) {
        Schemas.TripStatus tripStatus = trip.status;

        // Check if the trip is active (not in Created, Finished, or Canceled status).
        bool isActiveTrip = (tripStatus != Schemas.TripStatus.Created &&
          tripStatus != Schemas.TripStatus.Finished &&
          tripStatus != Schemas.TripStatus.Canceled);

        // Return true if an active trip is found.
        if (isActiveTrip) {
          return true;
        }
      }
    }

    // If no active trips are found, return false indicating the car is available.
    return false;
  }

  /// @notice Approve a trip request on the Rentality platform.
  /// @param tripId The ID of the trip to approve.
  function approveTripRequest(uint256 tripId) public {
    tripService.approveTrip(tripId);

    Schemas.Trip memory trip = tripService.getTrip(tripId);
    Schemas.Trip[] memory intersectedTrips = RentalityUtils.getTripsForCarThatIntersect(
      tripService,
      carService,
      trip.carId,
      trip.startDateTime,
      trip.endDateTime
    );
    if (intersectedTrips.length > 0) {
      for (uint256 i = 0; i < intersectedTrips.length; i++) {
        if (intersectedTrips[i].status == Schemas.TripStatus.Created) {
          rejectTripRequest(intersectedTrips[i].tripId);
        }
      }
    }
  }
  /// @notice Reject a trip request on the Rentality platform.
  /// @param tripId The ID of the trip to reject.
  function rejectTripRequest(uint256 tripId) public {
    Schemas.Trip memory trip = tripService.getTrip(tripId);
    Schemas.TripStatus statusBeforeCancellation = trip.status;

    tripService.rejectTrip(tripId);

    uint64 valueToReturnInUsdCents = trip.paymentInfo.totalDayPriceInUsdCents +
      trip.paymentInfo.taxPriceInUsdCents +
      trip.paymentInfo.depositInUsdCents;

<<<<<<< HEAD
    uint64 subtractAmount;
    if (trip.status == Schemas.TripStatus.Approved) {
      subtractAmount = trip.pricePerDayInUsdCents / 2;
    } else if (trip.status == Schemas.TripStatus.CheckedInByHost) {
      subtractAmount = trip.pricePerDayInUsdCents;
    } else {
      subtractAmount = 0;
    }

    uint32 platformFeeInPPM = paymentService.getPlatformFeeInPPM();
    uint64 platformFee = (subtractAmount * platformFeeInPPM) / 1000000;
    uint64 returnToHost = subtractAmount - platformFee;

    valueToReturnInUsdCents -= subtractAmount;

    tripService.saveTransactionInfo(
      tripId,
      platformFee,
      statusBeforeCancellation,
      valueToReturnInUsdCents,
      returnToHost
    );

=======
>>>>>>> 6b11adee
    uint256 valueToReturnInEth = currencyConverterService.getEthFromUsd(
      valueToReturnInUsdCents,
      trip.paymentInfo.ethToCurrencyRate,
      trip.paymentInfo.ethToCurrencyDecimals
    );

    (bool successGuest, ) = payable(trip.guest).call{value: valueToReturnInEth}('');
    require(successGuest, 'Transfer to guest failed.');
  }

  /// @notice Finish a trip on the Rentality platform.
  /// @param tripId The ID of the trip to finish.
  function finishTrip(uint256 tripId) public {
    tripService.finishTrip(tripId);
    Schemas.Trip memory trip = tripService.getTrip(tripId);

    uint256 rentalityFee = paymentService.getPlatformFeeFrom(
      trip.paymentInfo.totalDayPriceInUsdCents + trip.paymentInfo.taxPriceInUsdCents
    );

    uint256 valueToHostInUsdCents = trip.paymentInfo.totalDayPriceInUsdCents +
      trip.paymentInfo.taxPriceInUsdCents +
      trip.paymentInfo.resolveAmountInUsdCents -
      rentalityFee;

    uint256 valueToHostInEth = currencyConverterService.getEthFromUsd(
      valueToHostInUsdCents,
      trip.paymentInfo.ethToCurrencyRate,
      trip.paymentInfo.ethToCurrencyDecimals
    );
    uint256 valueToGuestInUsdCents = trip.paymentInfo.depositInUsdCents - trip.paymentInfo.resolveAmountInUsdCents;
    uint256 valueToGuestInEth = currencyConverterService.getEthFromUsd(
      valueToGuestInUsdCents,
      trip.paymentInfo.ethToCurrencyRate,
      trip.paymentInfo.ethToCurrencyDecimals
    );
    tripService.saveTransactionInfo(
      tripId,
      rentalityFee,
      Schemas.TripStatus.Finished,
      valueToGuestInUsdCents,
      valueToHostInUsdCents
    );
    //require(payable(trip.host).send(valueToHostInEth));
    //require(payable(trip.guest).send(valueToGuestInEth));
    (bool successHost, ) = payable(trip.host).call{value: valueToHostInEth}('');
    (bool successGuest, ) = payable(trip.guest).call{value: valueToGuestInEth}('');
    require(successHost, 'Transfer failed.');
    require(successGuest, 'Transfer failed.');
  }

  /// @notice Creates a new claim for a specific trip.
  /// @dev Only the host of the trip can create a claim, and certain trip status checks are performed.
  /// @param request Details of the claim to be created.
  function createClaim(Schemas.CreateClaimRequest memory request) public {
    Schemas.Trip memory trip = tripService.getTrip(request.tripId);

    require(trip.host == tx.origin, 'Only for trip host.');
    require(
      trip.status != Schemas.TripStatus.Canceled && trip.status != Schemas.TripStatus.Created,
      'Wrong trip status.'
    );

    claimService.createClaim(request);
  }

  /// @notice Rejects a specific claim.
  /// @dev Only the host or guest of the associated trip can reject the claim.
  /// @param claimId ID of the claim to be rejected.
  function rejectClaim(uint256 claimId) public {
    Schemas.Claim memory claim = claimService.getClaim(claimId);
    Schemas.Trip memory trip = tripService.getTrip(claim.tripId);

    require(trip.host == tx.origin || trip.guest == tx.origin, 'Only for trip guest or host.');

    claimService.rejectClaim(claimId, tx.origin);
  }

  /// @notice Pays a specific claim, transferring funds to the host and, if applicable, refunding excess to the guest.
  /// @dev Only the guest of the associated trip can pay the claim, and certain checks are performed.
  /// @param claimId ID of the claim to be paid.
  function payClaim(uint256 claimId) public payable {
    Schemas.Claim memory claim = claimService.getClaim(claimId);
    Schemas.Trip memory trip = tripService.getTrip(claim.tripId);

    require(trip.guest == tx.origin, 'Only guest.');
    require(
      claim.status != Schemas.ClaimStatus.Paid && claim.status != Schemas.ClaimStatus.Cancel,
      'Wrong claim Status.'
    );

    uint256 valueToPay = currencyConverterService.getEthFromUsd(
      claim.amountInUsdCents,
      trip.paymentInfo.ethToCurrencyRate,
      trip.paymentInfo.ethToCurrencyDecimals
    );

    require(msg.value >= valueToPay, 'Insufficient funds sent.');

    claimService.payClaim(claimId);

    (bool successHost, ) = payable(trip.host).call{value: valueToPay}('');
    require(successHost, 'Transfer to host failed.');

    if (msg.value > valueToPay) {
      uint256 excessValue = msg.value - valueToPay;
      (bool successRefund, ) = payable(tx.origin).call{value: excessValue}('');
      require(successRefund, 'Refund to guest failed.');
    }
  }

  /// @notice Updates the status of a specific claim based on the current timestamp.
  /// @dev This function is typically called periodically to check and update claim status.
  /// @param claimId ID of the claim to be updated.
  function updateClaim(uint256 claimId) public {
    claimService.updateClaim(claimId);
  }

  /// @notice Gets detailed information about a specific claim.
  /// @dev Returns a structure containing information about the claim, associated trip, and car details.
  /// @param claimId ID of the claim.
  /// @return Full information about the claim.
  function getClaimInfo(uint256 claimId) public view returns (Schemas.FullClaimInfo memory) {
    Schemas.Claim memory claim = claimService.getClaim(claimId);
    Schemas.Trip memory trip = tripService.getTrip(claim.tripId);
    Schemas.CarInfo memory car = carService.getCarInfoById(trip.carId);
    string memory guestPhoneNumber = userService.getKYCInfo(trip.guest).mobilePhoneNumber;
    string memory hostPhoneNumber = userService.getKYCInfo(trip.host).mobilePhoneNumber;

    return Schemas.FullClaimInfo(claim, trip.host, trip.guest, guestPhoneNumber, hostPhoneNumber, car);
  }

  /// @notice Get contact information for a specific trip on the Rentality platform.
  /// @param tripId The ID of the trip to retrieve contact information for.
  /// @return guestPhoneNumber The phone number of the guest on the trip.
  /// @return hostPhoneNumber The phone number of the host on the trip.
  function getTripContactInfo(
    uint256 tripId
  ) public view returns (string memory guestPhoneNumber, string memory hostPhoneNumber) {
    Schemas.Trip memory trip = tripService.getTrip(tripId);

    Schemas.KYCInfo memory guestInfo = userService.getKYCInfo(trip.guest);
    Schemas.KYCInfo memory hostInfo = userService.getKYCInfo(trip.host);

    return (guestInfo.mobilePhoneNumber, hostInfo.mobilePhoneNumber);
  }

  /// @notice Get KYC (Know Your Customer) information for the caller on the Rentality platform.
  /// @return kycInfo The KYC information for the caller.
  function getMyKYCInfo() external view returns (Schemas.KYCInfo memory kycInfo) {
    return userService.getMyKYCInfo();
  }

  /// @notice Get chat information for trips hosted by the caller on the Rentality platform.
  /// @return chatInfo An array of chat information for trips hosted by the caller.
  function getChatInfoForHost() public view returns (Schemas.ChatInfo[] memory) {
    Schemas.Trip[] memory trips = RentalityUtils.getTripsByHost(tripService, tx.origin);
    return RentalityUtils.populateChatInfo(trips, userService, carService);
  }

  /// @notice Get chat information for trips attended by the caller on the Rentality platform.
  /// @return chatInfo An array of chat information for trips attended by the caller.
  function getChatInfoForGuest() public view returns (Schemas.ChatInfo[] memory) {
    Schemas.Trip[] memory trips = RentalityUtils.getTripsByGuest(tripService, tx.origin);
    return RentalityUtils.populateChatInfo(trips, userService, carService);
  }

  /// @notice Calls outdated automations and takes corresponding actions based on their types.
  /// - If the automation type is Rejection, it rejects the trip request.
  /// - If the automation type is StartTrip, it checks in the guest for the trip.
  /// - If the automation type is any other, it checks out the guest for the trip.
  /// Note: This function retrieves all automations and processes each one if its time has expired.
  function callOutdated() public {
    Schemas.AutomationData[] memory data = automationService.getAllAutomations();
    for (uint256 i = 0; i < data.length; i++) {
      if (data[i].whenToCallInSec <= block.timestamp) {
        if (data[i].aType == Schemas.AutomationType.Rejection) {
          rejectTripRequest(data[i].tripId);
        } else if (data[i].aType == Schemas.AutomationType.StartTrip) {
          tripService.checkInByGuest(data[i].tripId, new uint64[](2));
        } else {
          tripService.checkOutByGuest(data[i].tripId, new uint64[](2));
        }
      }
    }
  }

  /// @notice Constructor to initialize the RentalityPlatform with service contract addresses.
  /// @param carServiceAddress The address of the RentalityCarToken contract.
  /// @param currencyConverterServiceAddress The address of the RentalityCurrencyConverter contract.
  /// @param tripServiceAddress The address of the RentalityTripService contract.
  /// @param userServiceAddress The address of the RentalityUserService contract.
  /// @param paymentServiceAddress The address of the RentalityPaymentService contract.
  function initialize(
    address carServiceAddress,
    address currencyConverterServiceAddress,
    address tripServiceAddress,
    address userServiceAddress,
    address paymentServiceAddress,
    address claimServiceAddress,
    address rentalityAutomationAddress
  ) public initializer {
    carService = RentalityCarToken(carServiceAddress);
    currencyConverterService = RentalityCurrencyConverter(currencyConverterServiceAddress);
    tripService = RentalityTripService(tripServiceAddress);
    userService = RentalityUserService(userServiceAddress);
    paymentService = RentalityPaymentService(paymentServiceAddress);
    claimService = RentalityClaimService(claimServiceAddress);
    automationService = RentalityAutomation(rentalityAutomationAddress);

    __Ownable_init();
  }
}<|MERGE_RESOLUTION|>--- conflicted
+++ resolved
@@ -239,37 +239,13 @@
       trip.paymentInfo.taxPriceInUsdCents +
       trip.paymentInfo.depositInUsdCents;
 
-<<<<<<< HEAD
-    uint64 subtractAmount;
-    if (trip.status == Schemas.TripStatus.Approved) {
-      subtractAmount = trip.pricePerDayInUsdCents / 2;
-    } else if (trip.status == Schemas.TripStatus.CheckedInByHost) {
-      subtractAmount = trip.pricePerDayInUsdCents;
-    } else {
-      subtractAmount = 0;
-    }
-
-    uint32 platformFeeInPPM = paymentService.getPlatformFeeInPPM();
-    uint64 platformFee = (subtractAmount * platformFeeInPPM) / 1000000;
-    uint64 returnToHost = subtractAmount - platformFee;
-
-    valueToReturnInUsdCents -= subtractAmount;
-
-    tripService.saveTransactionInfo(
-      tripId,
-      platformFee,
-      statusBeforeCancellation,
-      valueToReturnInUsdCents,
-      returnToHost
-    );
-
-=======
->>>>>>> 6b11adee
     uint256 valueToReturnInEth = currencyConverterService.getEthFromUsd(
       valueToReturnInUsdCents,
       trip.paymentInfo.ethToCurrencyRate,
       trip.paymentInfo.ethToCurrencyDecimals
     );
+
+    tripService.saveTransactionInfo(tripId, 0, statusBeforeCancellation, valueToReturnInUsdCents, 0);
 
     (bool successGuest, ) = payable(trip.guest).call{value: valueToReturnInEth}('');
     require(successGuest, 'Transfer to guest failed.');
