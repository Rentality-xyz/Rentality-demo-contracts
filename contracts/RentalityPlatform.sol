/// SPDX-License-Identifier: MIT
pragma solidity ^0.8.9;

import './features/RentalityClaimService.sol';
import './abstract/IRentalityGateway.sol';
import './RentalityCarToken.sol';
import './payments/RentalityCurrencyConverter.sol';
import './RentalityTripService.sol';
import './RentalityUserService.sol';
import './payments/RentalityPaymentService.sol';
import './Schemas.sol';
import './RentalityAdminGateway.sol';
import {RentalityCarDelivery} from './features/RentalityCarDelivery.sol';
import {UUPSOwnable} from './proxy/UUPSOwnable.sol';
import {RentalityUtils} from './libs/RentalityUtils.sol';
import {RentalityDimoService} from './features/RentalityDimoService.sol';
import './RentalityView.sol';
import {RentalityReferralProgram} from './features/refferalProgram/RentalityReferralProgram.sol';
import './payments/RentalityInsurance.sol';
import {RentalityPromoService} from './features/RentalityPromo.sol';
import {RentalityPlatformHelper} from './RentalityPlatformHelper.sol';

/// @title Rentality Platform Contract
/// @notice This contract manages various services related to the Rentality platform, including cars, trips, users, and payments.
/// @dev It allows updating service contracts, creating and managing trips, handling payments, and more.
/// @dev SAFETY: The linked library is not supported yet because it can modify the state or call
///  selfdestruct, as far as RentalityUtils doesn't has this logic,
/// it's completely safe for upgrade
/// @custom:oz-upgrades-unsafe-allow external-library-linking
contract RentalityPlatform is UUPSOwnable {
  RentalityContract private addresses;

  // unused, have to be here, because of proxy
  address private automationService;

  using RentalityTripsQuery for RentalityContract;
  /// @dev Modifier to restrict access to admin users only.

  RentalityInsurance private insuranceService;

  RentalityReferralProgram private refferalProgram;
  RentalityPromoService private promoService;
  RentalityDimoService private dimoService;

  RentalityPlatformHelper private platformHelper;

   fallback(bytes calldata data) external returns (bytes memory) {
    (bool ok_view, bytes memory res_view) = address(platformHelper).call(data);
    bytes4 errorSign = 0x403e7fa6;
    if (!ok_view && bytes4(res_view) == errorSign) {
      revert FunctionNotFound();
    } else if (!ok_view) {
      assembly {
        revert(add(res_view, 32), mload(res_view))
      }
    }
    return res_view;
  }

  function updateServiceAddresses(RentalityAdminGateway adminService, RentalityPlatformHelper platformHelperAddress) public {
    require(addresses.userService.isAdmin(tx.origin), 'only Admin.');
    addresses = adminService.getRentalityContracts();
    insuranceService = adminService.getInsuranceService();
    refferalProgram = adminService.getRefferalServiceAddress();
    promoService = adminService.getPromoService();
    dimoService = adminService.getDimoService();
    platformHelper = platformHelperAddress;
  }

  /// @notice Creates a trip request with delivery.
  /// @param request The trip request with delivery details.
  function createTripRequestWithDelivery(
    Schemas.CreateTripRequestWithDelivery memory request,
    string memory promo
  ) public payable {
    (uint64 pickUp, uint64 dropOf) = RentalityUtils.calculateDelivery(addresses, request);
    bytes32 pickUpHash = IRentalityGeoService(addresses.carService.getGeoServiceAddress()).createSignedLocationInfo(
      request.pickUpInfo
    );
    bytes32 returnHash = IRentalityGeoService(addresses.carService.getGeoServiceAddress()).createSignedLocationInfo(
      request.returnInfo
    );
    _createTripRequest(
      request.currencyType,
      request.carId,
      request.startDateTime,
      request.endDateTime,
      pickUp,
      dropOf,
      pickUpHash,
      returnHash,
      promo
    );
  }

  // /// @notice Create a trip request.
  // /// @param request The request parameters for creating a new trip.
  // function createTripRequest(Schemas.CreateTripRequest memory request) public payable {
  //   _createTripRequest(
  //     request.currencyType,
  //     request.carId,
  //     request.startDateTime,
  //     request.endDateTime,
  //     0,
  //     0,
  //     bytes32(''),
  //     bytes32('')
  //     // request.useRefferalDiscount
  //   );
  // }
  /// @notice Creates a trip request with specified details.
  /// @dev This function is private and should only be called internally.
  /// @param currencyType Address of the currency type contract.
  /// @param carId ID of the car for the trip request.
  /// @param startDateTime Start date and time of the trip request.
  /// @param endDateTime End date and time of the trip request.
  /// @param pickUp Fee for delivery associated with the trip request.
  /// @param dropOf Fee for delivery associated with the trip request.
  function _createTripRequest(
    address currencyType,
    uint carId,
    uint64 startDateTime,
    uint64 endDateTime,
    uint64 pickUp,
    uint64 dropOf,
    bytes32 pickUpHash,
    bytes32 returnHash,
    string memory promo
  ) private {
    RentalityUtils.validateTripRequest(addresses, currencyType, carId, startDateTime, endDateTime);
    // uint discount = 0;
    //    if(useRefferalDiscount)
    //  discount = refferalProgram.useDiscount(Schemas.RefferalProgram.CreateTrip, false, addresses.tripService.totalTripCount() + 1);
    Schemas.CarInfo memory carInfo = addresses.carService.getCarInfoById(carId);

    uint insurance = insuranceService.calculateInsuranceForTrip(carId, startDateTime, endDateTime);
    (
      Schemas.PaymentInfo memory paymentInfo,
      uint valueSumInCurrency,
      uint hostEarningsInCurrency,
      uint hostEarnings,
      bool usePromo
    ) = RentalityUtils.createPaymentInfo(
        addresses,
        carId,
        startDateTime,
        endDateTime,
        currencyType,
        pickUp,
        dropOf,
        promoService,
        promo,
        tx.origin,
        insurance
      );
   
    addresses.paymentService.payCreateTrip{value: msg.value}(currencyType, valueSumInCurrency);

    uint tripId = addresses.tripService.createNewTrip(
      carId,
      tx.origin,
      addresses.carService.ownerOf(carId),
      carInfo.pricePerDayInUsdCents,
      startDateTime,
      endDateTime,
      pickUpHash,
      returnHash,
      carInfo.milesIncludedPerDay,
      paymentInfo,
      msg.value
    );
    insuranceService.saveGuestinsurancePayment(tripId, carId, insurance);
    if (usePromo)
     promoService.usePromo(promo, tripId, tx.origin, hostEarningsInCurrency, hostEarnings, uint(startDateTime), uint(endDateTime));
  }

  /// @notice Approve a trip request on the Rentality platform.
  /// @param tripId The ID of the trip to approve.
  function approveTripRequest(uint256 tripId) public {
    addresses.tripService.approveTrip(tripId);

    Schemas.Trip memory trip = addresses.tripService.getTrip(tripId);
    Schemas.Trip[] memory intersectedTrips = addresses.getTripsForCarThatIntersect(
      trip.carId,
      trip.startDateTime,
      trip.endDateTime
    );
    if (intersectedTrips.length > 0) {
      for (uint256 i = 0; i < intersectedTrips.length; i++) {
        if (intersectedTrips[i].status == Schemas.TripStatus.Created) {
          rejectTripRequest(intersectedTrips[i].tripId);
        }
      }
    }
  }
  /// @notice Reject a trip request on the Rentality platform.
  /// @param tripId The ID of the trip to reject.
  function rejectTripRequest(uint256 tripId) public {
    Schemas.Trip memory trip = addresses.tripService.getTrip(tripId);

    uint insurance = insuranceService.getInsurancePriceByTrip(tripId);
    uint valueToReturnInUsdCents = addresses.currencyConverterService.calculateTripReject(trip.paymentInfo, insurance);

    /* you should not recalculate the value with convertor,
     for return during rejection,
     but instead, use: 'addresses.tripService.tripIdToEthSumInTripCreation(tripId)'*/
    addresses.tripService.rejectTrip(tripId, 0, valueToReturnInUsdCents, 0);
    addresses.paymentService.payRejectTrip(trip, addresses.tripService.tripIdToEthSumInTripCreation(tripId));
    promoService.rejectDiscountByTrip(tripId, trip.guest);
  }

  /// @notice Confirms the check-out for a trip.
  /// @param tripId The ID of the trip to be confirmed.
  function confirmCheckOut(uint256 tripId) public {
    RentalityUtils.verifyConfirmCheckOut(addresses, tripId);
    _finishTrip(tripId);
  }

  /// @notice Finish a trip on the Rentality platform.
  /// @param tripId The ID of the trip to finish.
  function finishTrip(uint256 tripId) public {
    Schemas.Trip memory trip = addresses.tripService.getTrip(tripId);
    require(
      trip.status == Schemas.TripStatus.CheckedOutByHost && trip.tripFinishedBy == trip.guest,
      'The trip is not CheckedOutByHost'
    );
    _finishTrip(tripId);
  }

  /// @notice Finish a trip on the Rentality platform.
  /// @param tripId The ID of the trip to finish.
  function _finishTrip(uint256 tripId /* bool useRefferalDiscount,*/) internal {
    addresses.tripService.finishTrip(tripId);
    Schemas.Trip memory trip = addresses.tripService.getTrip(tripId);

    uint256 rentalityFee = addresses.paymentService.getPlatformFeeFrom(
      trip.paymentInfo.priceWithDiscount + trip.paymentInfo.pickUpFee + trip.paymentInfo.dropOfFee
    );

    uint insurancePrice = insuranceService.getInsurancePriceByTrip(tripId);
    (uint valueToHost, uint valueToGuest, uint valueToHostInUsdCents, uint valueToGuestInUsdCents) = addresses
      .currencyConverterService
      .calculateTripFinsish(trip.paymentInfo, rentalityFee, insurancePrice, promoService);

    addresses.paymentService.payFinishTrip(trip, valueToHost, valueToGuest);

    addresses.tripService.saveTransactionInfo(
      tripId,
      rentalityFee,
      Schemas.TripStatus.Finished,
      valueToGuestInUsdCents,
      valueToHostInUsdCents - trip.paymentInfo.resolveAmountInUsdCents - insurancePrice
    );
  }

  /// @notice Creates a new claim for a specific trip.
  /// @dev Only the host of the trip can create a claim, and certain trip status checks are performed.
  /// @param request Details of the claim to be created.
  function createClaim(Schemas.CreateClaimRequest memory request) public {
    (address host, address guest) = RentalityUtils.verifyClaim(addresses, request);
    addresses.claimService.createClaim(request, host, guest);
  }

  /// @notice Rejects a specific claim.
  /// @dev Only the host or guest of the associated trip can reject the claim.
  /// @param claimId ID of the claim to be rejected.
  function rejectClaim(uint256 claimId) public {
    Schemas.Claim memory claim = addresses.claimService.getClaim(claimId);
    Schemas.Trip memory trip = addresses.tripService.getTrip(claim.tripId);

    require(trip.host == tx.origin || trip.guest == tx.origin, 'For trip guest or host.');

    addresses.claimService.rejectClaim(claimId, tx.origin, trip.host, trip.guest);
  }

  /// @notice Pays a specific claim, transferring funds to the host and, if applicable, refunding excess to the guest.
  /// @dev Only the guest of the associated trip can pay the claim, and certain checks are performed.
  /// @param claimId ID of the claim to be paid.
  function payClaim(uint256 claimId) public payable {
    Schemas.Claim memory claim = addresses.claimService.getClaim(claimId);
    Schemas.Trip memory trip = addresses.tripService.getTrip(claim.tripId);

    uint commission = addresses.claimService.getPlatformFeeFrom(claim.amountInUsdCents);

    (uint valueToPay, uint feeInCurrency, int rate, uint8 dec) = addresses
      .currencyConverterService
      .calculateLatestValueWithFee(trip.paymentInfo.currencyType, claim.amountInUsdCents, commission);

    addresses.claimService.payClaim(claimId, trip.host, trip.guest, rate, dec);
    addresses.paymentService.payClaim{value: msg.value}(trip, valueToPay, feeInCurrency, commission);
  }

  //not using
  /// @notice Updates the status of a specific claim based on the current timestamp.
  /// @dev This function is typically called periodically to check and update claim status.
  /// @param claimId ID of the claim to be updated.
  // function updateClaim(uint256 claimId) public {
  //   Schemas.Claim memory claim = addresses.claimService.getClaim(claimId);
  //   Schemas.Trip memory trip = addresses.tripService.getTrip(claim.tripId);

  //   addresses.claimService.updateClaim(claimId, trip.host, trip.guest);
  // }

  /// @notice Sets Know Your Customer (KYC) information for the caller.
  function setKYCInfo(
    string memory nickName,
    string memory mobilePhoneNumber,
    string memory profilePhoto,
    bytes memory TCSignature
  ) public {
    refferalProgram.generateReferralHash();
    refferalProgram.passReferralProgram(
      Schemas.RefferalProgram.SetKYC,
      bytes(''),
      tx.origin,
      promoService
    );
    return addresses.userService.setKYCInfo(nickName, mobilePhoneNumber, profilePhoto, TCSignature);
  }
  function setKYCWithInsuranceInfo(
    string memory nickName,
    string memory mobilePhoneNumber,
    string memory profilePhoto,
    bytes memory TCSignature,
    Schemas.SaveInsuranceRequest memory insuranceInfo) public {
    setKYCInfo(nickName, mobilePhoneNumber, profilePhoto,TCSignature);
    saveGuestInsurance(insuranceInfo);

  }

  function setCivicKYCInfo(address user, Schemas.CivicKYCInfo memory civicKycInfo) public {
    refferalProgram.passReferralProgram(Schemas.RefferalProgram.PassCivic, bytes(''), user, promoService);
    addresses.userService.setCivicKYCInfo(user, civicKycInfo);
  }
  // function setMyCivicKYCInfo(Schemas.CivicKYCInfo memory civicKycInfo) public {
    // addresses.userService.setMyCivicKYCInfo(tx.origin, civicKycInfo);
  // }
  /// @notice Allows the host to perform a check-in for a specific trip.
  /// This action typically occurs at the start of the trip and records key information
  /// such as fuel level, odometer reading, insurance details, and any other relevant data.
  /// @param tripId The unique identifier for the trip being checked in.
  /// @param panelParams An array of numeric parameters representing important vehicle details.
  ///   - panelParams[0]: Fuel level (e.g., as a percentage)
  ///   - panelParams[1]: Odometer reading (e.g., in kilometers or miles)
  ///   - Additional parameters can be added based on the engine and vehicle characteristics.
  function checkInByHost(
    uint256 tripId,
    uint64[] memory panelParams,
    string memory insuranceCompany,
    string memory insuranceNumber
  ) public {
    if (bytes(insuranceNumber).length > 0 || bytes(insuranceCompany).length > 0)
      insuranceService.saveTripInsuranceInfo(
        tripId,
        Schemas.SaveInsuranceRequest(insuranceCompany, insuranceNumber, '', '', Schemas.InsuranceType.OneTime)
      );
    return addresses.tripService.checkInByHost(tripId, panelParams, insuranceCompany, insuranceNumber);
  }

  /// @notice Performs check-in by the guest for a trip.
  /// @param tripId The ID of the trip.
  /// @param panelParams An array representing parameters related to fuel, odometer,
  /// and other relevant details depends on engine.
  function checkInByGuest(uint256 tripId, uint64[] memory panelParams) public {
    return addresses.tripService.checkInByGuest(tripId, panelParams);
  }

  /// @notice Performs check-out by the guest for a trip.
  /// @param tripId The ID of the trip.
  /// @param panelParams An array representing parameters related to fuel, odometer,
  /// and other relevant details depends on engine.
  function checkOutByGuest(uint256 tripId, uint64[] memory panelParams) public {
    Schemas.Trip memory trip = addresses.tripService.getTrip(tripId);
    refferalProgram.passReferralProgram(
      Schemas.RefferalProgram.FinishTripAsGuest,
      abi.encode(trip.startDateTime, trip.endDateTime),
      tx.origin,
      promoService
    );
    return addresses.tripService.checkOutByGuest(tripId, panelParams);
  }

  /// @notice Performs check-out by the host for a trip.
  /// @param tripId The ID of the trip.
  /// @param panelParams An array representing parameters related to fuel, odometer,
  /// and other relevant details depends on engine.
  function checkOutByHost(uint256 tripId, uint64[] memory panelParams) public {
    return addresses.tripService.checkOutByHost(tripId, panelParams);
  }
  /// @notice Adds a new car using the provided request. Grants host role to the caller if not already a host.
  /// @param request The request containing car information.
  /// @return The ID of the newly added car.
  function addCar(Schemas.CreateCarRequest memory request) public returns (uint) {
    refferalProgram.passReferralProgram(
      Schemas.RefferalProgram.AddCar,
      abi.encode(request.currentlyListed),
      tx.origin,
      promoService
    );
    require(addresses.paymentService.taxExist(request.locationInfo.locationInfo) != 0, 'Tax not exist.');
    uint carId = addresses.carService.addCar(request);
    dimoService.saveDimoTokenId(request.dimoTokenId,carId);

    insuranceService.saveInsuranceRequired(carId, request.insurancePriceInUsdCents, request.insuranceRequired);
    return carId;
  }
  /// @notice Updates the information of a car. Only callable by hosts.
  /// @param request The request containing updated car information.
  // function updateCarInfo(Schemas.UpdateCarInfoRequest memory request) public {
  //   require(addresses.isCarEditable(request.carId), 'Car is not available for update.');

  // }

  /// @notice Updates the information of a car, including location details. Only callable by hosts.
  /// @param request The request containing updated car information.
  /// @param location The new location of the car.

<<<<<<< HEAD
=======
    if (location.signature.length > 0) addresses.carService.verifySignedLocationInfo(location);
    refferalProgram.passReferralProgram(
      Schemas.RefferalProgram.UnlistedCar,
      abi.encode(addresses.carService.getCarInfoById(request.carId).currentlyListed, request.currentlyListed),
      tx.origin,
      promoService
    );
    insuranceService.saveInsuranceRequired(request.carId, request.insurancePriceInUsdCents, request.insuranceRequired);
    return addresses.carService.updateCarInfo(request, location.locationInfo, location.signature.length > 0);
  }
  /// @notice Adds a user discount.
  /// @param data The discount data.
  function addUserDiscount(Schemas.BaseDiscount memory data) public {
    addresses.paymentService.addBaseDiscount(tx.origin, data);
  }
>>>>>>> 668aa031

  // function updateCarTokenUri(uint256 carId, string memory tokenUri) public {
  // addresses.carService.updateCarTokenUri(carId,tokenUri);
  // }

  /// @notice Constructor to initialize the RentalityPlatform with service contract addresses.
  /// @param carServiceAddress The address of the RentalityCarToken contract.
  /// @param currencyConverterServiceAddress The address of the RentalityCurrencyConverter contract.
  /// @param tripServiceAddress The address of the RentalityTripService contract.
  /// @param userServiceAddress The address of the RentalityUserService contract.
  /// @param paymentServiceAddress The address of the RentalityPaymentService contract.
  function initialize(
    address carServiceAddress,
    address currencyConverterServiceAddress,
    address tripServiceAddress,
    address userServiceAddress,
    address paymentServiceAddress,
    address claimServiceAddress,
    address carDeliveryAddress,
    address viewService,
    address insuranceServiceAddress,
    address refferalProgramAddress,
    address promoServiceAddress,
    address dimoServiceAddress,
    address rentalityPlatformHelperAddress
  ) public initializer {
    addresses = RentalityContract(
      RentalityCarToken(carServiceAddress),
      RentalityCurrencyConverter(currencyConverterServiceAddress),
      RentalityTripService(tripServiceAddress),
      RentalityUserService(userServiceAddress),
      RentalityPlatform(address(this)),
      RentalityPaymentService(payable(paymentServiceAddress)),
      RentalityClaimService(claimServiceAddress),
      RentalityAdminGateway(address(0)),
      RentalityCarDelivery(carDeliveryAddress),
      RentalityView(viewService)
    );
    insuranceService = RentalityInsurance(insuranceServiceAddress);
    refferalProgram = RentalityReferralProgram(refferalProgramAddress);
    promoService = RentalityPromoService(promoServiceAddress);

    dimoService = RentalityDimoService(dimoServiceAddress);
    platformHelper = RentalityPlatformHelper(rentalityPlatformHelperAddress);
    __Ownable_init();
  }
}<|MERGE_RESOLUTION|>--- conflicted
+++ resolved
@@ -153,7 +153,7 @@
         tx.origin,
         insurance
       );
-   
+
     addresses.paymentService.payCreateTrip{value: msg.value}(currencyType, valueSumInCurrency);
 
     uint tripId = addresses.tripService.createNewTrip(
@@ -414,9 +414,12 @@
   /// @notice Updates the information of a car, including location details. Only callable by hosts.
   /// @param request The request containing updated car information.
   /// @param location The new location of the car.
-
-<<<<<<< HEAD
-=======
+  function updateCarInfoWithLocation(
+    Schemas.UpdateCarInfoRequest memory request,
+    Schemas.SignedLocationInfo memory location
+  ) public {
+    require(RentalityUtils.isCarEditable(addresses, request.carId), 'Car is not available for update.');
+
     if (location.signature.length > 0) addresses.carService.verifySignedLocationInfo(location);
     refferalProgram.passReferralProgram(
       Schemas.RefferalProgram.UnlistedCar,
@@ -432,8 +435,19 @@
   function addUserDiscount(Schemas.BaseDiscount memory data) public {
     addresses.paymentService.addBaseDiscount(tx.origin, data);
   }
->>>>>>> 668aa031
-
+
+  function addUserDeliveryPrices(uint64 underTwentyFiveMilesInUsdCents, uint64 aboveTwentyFiveMilesInUsdCents) public {
+    addresses.deliveryService.setUserDeliveryPrices(underTwentyFiveMilesInUsdCents, aboveTwentyFiveMilesInUsdCents);
+  }
+
+  function saveTripInsuranceInfo(uint tripId, Schemas.SaveInsuranceRequest memory insuranceInfo) public {
+    Schemas.Trip memory trip = addresses.tripService.getTrip(tripId);
+    require(trip.host == tx.origin || trip.guest == tx.origin, 'For trip host or guest');
+    insuranceService.saveTripInsuranceInfo(tripId, insuranceInfo);
+  }
+  function saveGuestInsurance(Schemas.SaveInsuranceRequest memory insuranceInfo) public {
+    insuranceService.saveGuestInsurance(insuranceInfo);
+  }
   // function updateCarTokenUri(uint256 carId, string memory tokenUri) public {
   // addresses.carService.updateCarTokenUri(carId,tokenUri);
   // }
