--- conflicted
+++ resolved
@@ -7,11 +7,8 @@
 import "./RentalityUserService.sol";
 import "./RentalityPaymentService.sol";
 import "./IRentalityGateway.sol";
-<<<<<<< HEAD
 import "./proxy/UUPSOwnable.sol";
-=======
 import "./RentalityClaimService.sol";
->>>>>>> dd766b7c
 
 /// @title Rentality Platform Contract
 /// @notice This contract manages various services related to the Rentality platform, including cars, trips, users, and payments.
@@ -28,32 +25,6 @@
     RentalityPaymentService private paymentService;
     RentalityClaimService private claimService;
 
-<<<<<<< HEAD
-=======
-    /// @notice Constructor to initialize the RentalityPlatform with service contract addresses.
-    /// @param carServiceAddress The address of the RentalityCarToken contract.
-    /// @param currencyConverterServiceAddress The address of the RentalityCurrencyConverter contract.
-    /// @param tripServiceAddress The address of the RentalityTripService contract.
-    /// @param userServiceAddress The address of the RentalityUserService contract.
-    /// @param paymentServiceAddress The address of the RentalityPaymentService contract.
-    constructor(
-        address carServiceAddress,
-        address currencyConverterServiceAddress,
-        address tripServiceAddress,
-        address userServiceAddress,
-        address paymentServiceAddress,
-        address claimServiceAddress
-    ) {
-        carService = RentalityCarToken(carServiceAddress);
-        currencyConverterService = RentalityCurrencyConverter(
-            currencyConverterServiceAddress
-        );
-        tripService = RentalityTripService(tripServiceAddress);
-        userService = RentalityUserService(userServiceAddress);
-        paymentService = RentalityPaymentService(paymentServiceAddress);
-        claimService = RentalityClaimService(claimServiceAddress);
-    }
->>>>>>> dd766b7c
 
     /// @dev Modifier to restrict access to admin users only.
     modifier onlyAdmin() {
@@ -542,7 +513,8 @@
         address currencyConverterServiceAddress,
         address tripServiceAddress,
         address userServiceAddress,
-        address paymentServiceAddress) public initializer {
+        address paymentServiceAddress,
+        address claimServiceAddress) public initializer {
 
         carService = RentalityCarToken(carServiceAddress);
         currencyConverterService = RentalityCurrencyConverter(
@@ -551,6 +523,7 @@
         tripService = RentalityTripService(tripServiceAddress);
         userService = RentalityUserService(userServiceAddress);
         paymentService = RentalityPaymentService(paymentServiceAddress);
+        claimService = RentalityClaimService(claimServiceAddress);
 
         __Ownable_init();
     }
