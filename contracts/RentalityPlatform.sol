--- conflicted
+++ resolved
@@ -138,11 +138,7 @@
       userService.grantGuestRole(tx.origin);
     }
 
-<<<<<<< HEAD
-    RentalityPaymentService.PaymentInfo memory paymentInfo = RentalityPaymentService.PaymentInfo(
-=======
     Schemas.PaymentInfo memory paymentInfo = Schemas.PaymentInfo(
->>>>>>> 16ad5dab
       0,
       tx.origin,
       address(this),
@@ -150,11 +146,7 @@
       request.taxPriceInUsdCents,
       request.depositInUsdCents,
       0,
-<<<<<<< HEAD
-      RentalityPaymentService.CurrencyType.ETH,
-=======
       Schemas.CurrencyType.ETH,
->>>>>>> 16ad5dab
       request.ethToCurrencyRate,
       request.ethToCurrencyDecimals,
       0,
@@ -236,12 +228,9 @@
   /// @notice Reject a trip request on the Rentality platform.
   /// @param tripId The ID of the trip to reject.
   function rejectTripRequest(uint256 tripId) public {
-<<<<<<< HEAD
-    RentalityTripService.Trip memory trip = tripService.getTrip(tripId);
-    RentalityTripService.TripStatus statusBeforeCancellation = trip.status;
-=======
     Schemas.Trip memory trip = tripService.getTrip(tripId);
->>>>>>> 16ad5dab
+    Schemas.TripStatus statusBeforeCancellation = trip.status;
+
     tripService.rejectTrip(tripId);
 
     uint64 valueToReturnInUsdCents = trip.paymentInfo.totalDayPriceInUsdCents +
@@ -320,7 +309,7 @@
     tripService.saveTransactionInfo(
       tripId,
       rentalityFee,
-      RentalityTripService.TripStatus.Finished,
+      Schemas.TripStatus.Finished,
       valueToGuestInUsdCents,
       valueToHostInUsdCents
     );
@@ -414,35 +403,6 @@
     string memory hostPhoneNumber = userService.getKYCInfo(trip.host).mobilePhoneNumber;
 
     return Schemas.FullClaimInfo(claim, trip.host, trip.guest, guestPhoneNumber, hostPhoneNumber, car);
-  }
-
-  /// @notice Gets an array of claims associated with a specific trip.
-  /// @dev Returns an array of detailed claim information for the given trip.
-  /// @param tripId ID of the trip.
-  /// @return Array of detailed claim information.
-  function getClaimsByTrip(uint256 tripId) public view returns (RentalityClaimService.FullClaimInfo[] memory) {
-    uint256 arraySize = 0;
-    for (uint256 i = 0; i <= claimService.getClaimsAmount(); i++) {
-      RentalityClaimService.Claim memory claim = claimService.getClaim(i);
-      if (claim.tripId == tripId) {
-        arraySize += 1;
-      }
-    }
-    uint256 counter = 0;
-
-    RentalityClaimService.FullClaimInfo[] memory claims = new RentalityClaimService.FullClaimInfo[](arraySize);
-
-    for (uint256 i = 1; i <= claimService.getClaimsAmount(); i++) {
-      RentalityClaimService.Claim memory claim = claimService.getClaim(i);
-
-      if (claim.tripId == tripId) {
-        RentalityTripService.Trip memory trip = tripService.getTrip(tripId);
-        RentalityCarToken.CarInfo memory car = carService.getCarInfoById(trip.carId);
-        claims[counter++] = RentalityClaimService.FullClaimInfo(claim, trip.host, trip.guest, car);
-      }
-    }
-
-    return claims;
   }
 
   /// @notice Get contact information for a specific trip on the Rentality platform.
