--- conflicted
+++ resolved
@@ -36,7 +36,6 @@
         _;
     }
 
-<<<<<<< HEAD
     // modifier onlyHost() {
     //     require(userService.isHost(msg.sender), "User is not a host");
     //     _;
@@ -47,13 +46,6 @@
     //     _;
     // }
 
-    // modifier onlyHostOrGuest() {
-    //     require(
-    //         userService.isHost(msg.sender) || userService.isGuest(msg.sender),
-    //         "User is not a host or guest"
-    //     );
-    //     _;
-    // }
 
 
     function updateServiceAddresses(RentalityAdminGateway adminService) public {
@@ -176,65 +168,6 @@
                     return true;
                 }
             }
-=======
-    Schemas.PaymentInfo memory paymentInfo = Schemas.PaymentInfo(
-      0,
-      tx.origin,
-      address(this),
-      request.totalDayPriceInUsdCents,
-      request.taxPriceInUsdCents,
-      request.depositInUsdCents,
-      0,
-      Schemas.CurrencyType.ETH,
-      request.ethToCurrencyRate,
-      request.ethToCurrencyDecimals,
-      0,
-      0
-    );
-
-    Schemas.CarInfo memory carInfo = carService.getCarInfoById(request.carId);
-
-    tripService.createNewTrip(
-      request.carId,
-      tx.origin,
-      request.host,
-      carInfo.pricePerDayInUsdCents,
-      request.startDateTime,
-      request.endDateTime,
-      request.startLocation,
-      request.endLocation,
-      carInfo.milesIncludedPerDay,
-      paymentInfo
-    );
-  }
-
-  // @dev Checks if a car has any active trips within the specified time range.
-  // @param carId The ID of the car to check for availability.
-  // @param startDateTime The start time of the time range.
-  // @param endDateTime The end time of the time range.
-  // @return A boolean indicating whether the car is unavailable during the specified time range.
-  function isCarUnavailable(uint256 carId, uint64 startDateTime, uint64 endDateTime) private view returns (bool) {
-    // Iterate through all trips to check for intersections with the specified car and time range.
-    for (uint256 tripId = 1; tripId <= tripService.totalTripCount(); tripId++) {
-      Schemas.Trip memory trip = tripService.getTrip(tripId);
-      Schemas.CarInfo memory car = carService.getCarInfoById(trip.carId);
-
-      if (
-        trip.carId == carId &&
-        trip.endDateTime + car.timeBufferBetweenTripsInSec > startDateTime &&
-        trip.startDateTime < endDateTime
-      ) {
-        Schemas.TripStatus tripStatus = trip.status;
-
-        // Check if the trip is active (not in Created, Finished, or Canceled status).
-        bool isActiveTrip = (tripStatus != Schemas.TripStatus.Created &&
-          tripStatus != Schemas.TripStatus.Finished &&
-          tripStatus != Schemas.TripStatus.Canceled);
-
-        // Return true if an active trip is found.
-        if (isActiveTrip) {
-          return true;
->>>>>>> 275b5ae9
         }
 
         // If no active trips are found, return false indicating the car is available.
