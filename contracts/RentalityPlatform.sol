/// SPDX-License-Identifier: MIT
pragma solidity ^0.8.9;

import './features/RentalityClaimService.sol';
import './abstract/IRentalityGateway.sol';
import './RentalityCarToken.sol';
import './payments/RentalityCurrencyConverter.sol';
import './RentalityTripService.sol';
import './RentalityUserService.sol';
import './payments/RentalityPaymentService.sol';
import './Schemas.sol';
import './RentalityAdminGateway.sol';
import './libs/RentalityQuery.sol';
import {RentalityCarDelivery} from './features/RentalityCarDelivery.sol';
import {UUPSOwnable} from './proxy/UUPSOwnable.sol';
import {RentalityUtils} from './libs/RentalityUtils.sol';
import './RentalityView.sol';
import './payments/RentalityInsurance.sol';

/// @title Rentality Platform Contract
/// @notice This contract manages various services related to the Rentality platform, including cars, trips, users, and payments.
/// @dev It allows updating service contracts, creating and managing trips, handling payments, and more.
/// @dev SAFETY: The linked library is not supported yet because it can modify the state or call
///  selfdestruct, as far as RentalityUtils doesn't has this logic,
/// it's completely safe for upgrade
/// @custom:oz-upgrades-unsafe-allow external-library-linking
contract RentalityPlatform is UUPSOwnable {
  RentalityContract private addresses;

  // unused, have to be here, because of proxy
  address private automationService;
  using RentalityQuery for RentalityContract;
  using RentalityTripsQuery for RentalityContract;
  /// @dev Modifier to restrict access to admin users only.

  RentalityInsurance private insuranceService;

  //  function updateServiceAddresses(RentalityAdminGateway adminService) public {
  //    require(addresses.userService.isAdmin(tx.origin), 'only Admin.');
  //    addresses = adminService.getRentalityContracts();
  //    insuranceService = adminService.getInsuranceService();
  //  }

  //    function withdrawAllFromPlatform(address currencyType) public {
  //        return withdrawFromPlatform(address(this).balance, currencyType);
  //    }

  /// @notice Creates a trip request with delivery.
  /// @param request The trip request with delivery details.
  function createTripRequestWithDelivery(Schemas.CreateTripRequestWithDelivery memory request) public payable {
    (uint64 pickUp, uint64 dropOf) = RentalityUtils.calculateDelivery(addresses, request);
    bytes32 pickUpHash = IRentalityGeoService(addresses.carService.getGeoServiceAddress()).createLocationInfo(
      request.pickUpInfo.locationInfo
    );
    bytes32 returnHash = IRentalityGeoService(addresses.carService.getGeoServiceAddress()).createLocationInfo(
      request.returnInfo.locationInfo
    );
    _createTripRequest(
      request.currencyType,
      request.carId,
      request.startDateTime,
      request.endDateTime,
      pickUp,
      dropOf,
      pickUpHash,
      returnHash
    );
  }

  function payKycCommission(address currency) public payable {
    (uint valueToPay, , ) = addresses.currencyConverterService.getFromUsdLatest(
      currency,
      addresses.userService.getKycCommission()
    );

    addresses.paymentService.payKycCommission{value: msg.value}(valueToPay, currency);
  }

  function useKycCommission(address user) public {
    addresses.userService.useKycCommission(user);
  }
  /// @notice Create a trip request.
  /// @param request The request parameters for creating a new trip.
  function createTripRequest(Schemas.CreateTripRequest memory request) public payable {
    _createTripRequest(
      request.currencyType,
      request.carId,
      request.startDateTime,
      request.endDateTime,
      0,
      0,
      bytes32(''),
      bytes32('')
    );
  }
  /// @notice Creates a trip request with specified details.
  /// @dev This function is private and should only be called internally.
  /// @param currencyType Address of the currency type contract.
  /// @param carId ID of the car for the trip request.
  /// @param startDateTime Start date and time of the trip request.
  /// @param endDateTime End date and time of the trip request.
  /// @param pickUp Fee for delivery associated with the trip request.
  /// @param dropOf Fee for delivery associated with the trip request.
  function _createTripRequest(
    address currencyType,
    uint carId,
    uint64 startDateTime,
    uint64 endDateTime,
    uint64 pickUp,
    uint64 dropOf,
    bytes32 pickUpHash,
    bytes32 returnHash
  ) private {
    RentalityUtils.validateTripRequest(addresses, currencyType, carId, startDateTime, endDateTime);
    Schemas.CarInfo memory carInfo = addresses.carService.getCarInfoById(carId);

    (Schemas.PaymentInfo memory paymentInfo, uint valueSumInCurrency) = RentalityUtils.createPaymentInfo(
      addresses,
      carId,
      startDateTime,
      endDateTime,
      currencyType,
      pickUp,
      dropOf
    );
    uint insurance = insuranceService.calculateInsuranceForTrip(carId, startDateTime, endDateTime);
    valueSumInCurrency += addresses.currencyConverterService.getFromUsd(
      currencyType,
      insurance,
      paymentInfo.currencyRate,
      paymentInfo.currencyDecimals
    );

    addresses.paymentService.payCreateTrip{value: msg.value}(currencyType, valueSumInCurrency);

    uint tripId = addresses.tripService.createNewTrip(
      carId,
      tx.origin,
      addresses.carService.ownerOf(carId),
      carInfo.pricePerDayInUsdCents,
      startDateTime,
      endDateTime,
      pickUpHash,
      returnHash,
      carInfo.milesIncludedPerDay,
      paymentInfo,
      msg.value
    );
    insuranceService.saveGuestinsurancePayment(tripId, carId, insurance);
  }

  /// @notice Approve a trip request on the Rentality platform.
  /// @param tripId The ID of the trip to approve.
  function approveTripRequest(uint256 tripId) public {
    addresses.tripService.approveTrip(tripId);

    Schemas.Trip memory trip = addresses.tripService.getTrip(tripId);
    Schemas.Trip[] memory intersectedTrips = addresses.getTripsForCarThatIntersect(
      trip.carId,
      trip.startDateTime,
      trip.endDateTime
    );
    if (intersectedTrips.length > 0) {
      for (uint256 i = 0; i < intersectedTrips.length; i++) {
        if (intersectedTrips[i].status == Schemas.TripStatus.Created) {
          rejectTripRequest(intersectedTrips[i].tripId);
        }
      }
    }
  }
  /// @notice Reject a trip request on the Rentality platform.
  /// @param tripId The ID of the trip to reject.
  function rejectTripRequest(uint256 tripId) public {
    Schemas.Trip memory trip = addresses.tripService.getTrip(tripId);
    Schemas.TripStatus statusBeforeCancellation = trip.status;

    addresses.tripService.rejectTrip(tripId);

<<<<<<< HEAD
    uint insurance = insuranceService.getInsurancePriceByTrip(tripId);
    (uint valueToReturnInUsdCents, uint valueToReturnInToken) = addresses.currencyConverterService.calculateTripReject(
      trip.paymentInfo,
      insurance
    );
    addresses.paymentService.payRejectTrip(trip, valueToReturnInToken);
=======
    uint valueToReturnInUsdCents = addresses.currencyConverterService.calculateTripReject(trip.paymentInfo);
    /* you should not recalculate the value with convertor,
     for return during rejection,
     but instead, use: 'addresses.tripService.tripIdToEthSumInTripCreation(tripId)'*/

    addresses.paymentService.payRejectTrip(trip, addresses.tripService.tripIdToEthSumInTripCreation(tripId));
>>>>>>> df1db47e

    addresses.tripService.saveTransactionInfo(tripId, 0, statusBeforeCancellation, valueToReturnInUsdCents, 0);
  }

  /// @notice Confirms the check-out for a trip.
  /// @param tripId The ID of the trip to be confirmed.
  function confirmCheckOut(uint256 tripId) public {
    Schemas.Trip memory trip = addresses.tripService.getTrip(tripId);

    require(trip.guest == tx.origin || addresses.userService.isAdmin(tx.origin), 'For trip guest or admin');
    require(trip.host == trip.tripFinishedBy, 'No needs to confirm.');
    require(trip.status == Schemas.TripStatus.CheckedOutByHost, 'The trip is not CheckedOutByHost');
    _finishTrip(tripId);
  }

  /// @notice Finish a trip on the Rentality platform.
  /// @param tripId The ID of the trip to finish.
  function finishTrip(uint256 tripId) public {
    Schemas.Trip memory trip = addresses.tripService.getTrip(tripId);
    require(
      trip.status == Schemas.TripStatus.CheckedOutByHost && trip.tripFinishedBy == trip.guest,
      'The trip is not CheckedOutByHost'
    );
    _finishTrip(tripId);
  }

  /// @notice Finish a trip on the Rentality platform.
  /// @param tripId The ID of the trip to finish.
  function _finishTrip(uint256 tripId) internal {
    addresses.tripService.finishTrip(tripId);
    Schemas.Trip memory trip = addresses.tripService.getTrip(tripId);

    uint256 rentalityFee = addresses.paymentService.getPlatformFeeFrom(
      trip.paymentInfo.priceWithDiscount + trip.paymentInfo.pickUpFee + trip.paymentInfo.dropOfFee
    );

    (uint valueToHost, uint valueToGuest, uint valueToHostInUsdCents, uint valueToGuestInUsdCents) = addresses
      .currencyConverterService
      .calculateTripFinsish(trip.paymentInfo, rentalityFee, insuranceService.getInsurancePriceByTrip(tripId));

    addresses.paymentService.payFinishTrip(trip, valueToHost, valueToGuest);

    addresses.tripService.saveTransactionInfo(
      tripId,
      rentalityFee,
      Schemas.TripStatus.Finished,
      valueToGuestInUsdCents,
      valueToHostInUsdCents - trip.paymentInfo.resolveAmountInUsdCents
    );
  }

  /// @notice Creates a new claim for a specific trip.
  /// @dev Only the host of the trip can create a claim, and certain trip status checks are performed.
  /// @param request Details of the claim to be created.
  function createClaim(Schemas.CreateClaimRequest memory request) public {
    Schemas.Trip memory trip = addresses.tripService.getTrip(request.tripId);

    require(
      (trip.host == tx.origin && uint8(request.claimType) <= 7) ||
        (trip.guest == tx.origin && ((uint8(request.claimType) <= 9) && (uint8(request.claimType) >= 3))),
      'For trip host or guest,or wrong claim type.'
    );

    require(
      trip.status != Schemas.TripStatus.Canceled && trip.status != Schemas.TripStatus.Created,
      'Wrong trip status.'
    );

    addresses.claimService.createClaim(request, trip.host, trip.guest);
  }

  /// @notice Rejects a specific claim.
  /// @dev Only the host or guest of the associated trip can reject the claim.
  /// @param claimId ID of the claim to be rejected.
  function rejectClaim(uint256 claimId) public {
    Schemas.Claim memory claim = addresses.claimService.getClaim(claimId);
    Schemas.Trip memory trip = addresses.tripService.getTrip(claim.tripId);

    require(trip.host == tx.origin || trip.guest == tx.origin, 'For trip guest or host.');

    addresses.claimService.rejectClaim(claimId, tx.origin, trip.host, trip.guest);
  }

  /// @notice Pays a specific claim, transferring funds to the host and, if applicable, refunding excess to the guest.
  /// @dev Only the guest of the associated trip can pay the claim, and certain checks are performed.
  /// @param claimId ID of the claim to be paid.
  function payClaim(uint256 claimId) public payable {
    Schemas.Claim memory claim = addresses.claimService.getClaim(claimId);
    Schemas.Trip memory trip = addresses.tripService.getTrip(claim.tripId);

    require((claim.isHostClaims && tx.origin == trip.guest) || tx.origin == trip.host, 'Guest or host.');
    require(claim.status != Schemas.ClaimStatus.Paid && claim.status != Schemas.ClaimStatus.Cancel, 'Wrong Status.');
    uint commission = addresses.claimService.getPlatformFeeFrom(claim.amountInUsdCents);

    (uint valueToPay, uint feeInCurrency, int rate, uint8 dec) = addresses
      .currencyConverterService
      .calculateLatestValueWithFee(trip.paymentInfo.currencyType, claim.amountInUsdCents, commission);

    addresses.claimService.payClaim(claimId, trip.host, trip.guest, rate, dec);
    addresses.paymentService.payClaim{value: msg.value}(trip, valueToPay, feeInCurrency, commission);
  }

  /// @notice Updates the status of a specific claim based on the current timestamp.
  /// @dev This function is typically called periodically to check and update claim status.
  /// @param claimId ID of the claim to be updated.
  function updateClaim(uint256 claimId) public {
    Schemas.Claim memory claim = addresses.claimService.getClaim(claimId);
    Schemas.Trip memory trip = addresses.tripService.getTrip(claim.tripId);

    addresses.claimService.updateClaim(claimId, trip.host, trip.guest);
  }

  /// @notice Sets Know Your Customer (KYC) information for the caller.
  function setKYCInfo(
    string memory nickName,
    string memory mobilePhoneNumber,
    string memory profilePhoto,
    bytes memory TCSignature
  ) public {
    return addresses.userService.setKYCInfo(nickName, mobilePhoneNumber, profilePhoto, TCSignature);
  }

  function setCivicKYCInfo(address user, Schemas.CivicKYCInfo memory civicKycInfo) public {
    addresses.userService.setCivicKYCInfo(user, civicKycInfo);
  }
  /// @notice Allows the host to perform a check-in for a specific trip.
  /// This action typically occurs at the start of the trip and records key information
  /// such as fuel level, odometer reading, insurance details, and any other relevant data.
  /// @param tripId The unique identifier for the trip being checked in.
  /// @param panelParams An array of numeric parameters representing important vehicle details.
  ///   - panelParams[0]: Fuel level (e.g., as a percentage)
  ///   - panelParams[1]: Odometer reading (e.g., in kilometers or miles)
  ///   - Additional parameters can be added based on the engine and vehicle characteristics.
  /// @param insuranceCompany The name of the insurance company covering the vehicle.
  /// @param insuranceNumber The insurance policy number.
  function checkInByHost(
    uint256 tripId,
    uint64[] memory panelParams,
    string memory insuranceCompany,
    string memory insuranceNumber
  ) public {
    if (bytes(insuranceNumber).length > 0 || bytes(insuranceCompany).length > 0)
      insuranceService.saveTripInsuranceInfo(
        tripId,
        Schemas.SaveInsuranceRequest(insuranceCompany, insuranceNumber, '', '', Schemas.InsuranceType.OneTime)
      );
    return addresses.tripService.checkInByHost(tripId, panelParams, insuranceCompany, insuranceNumber);
  }

  /// @notice Performs check-in by the guest for a trip.
  /// @param tripId The ID of the trip.
  /// @param panelParams An array representing parameters related to fuel, odometer,
  /// and other relevant details depends on engine.
  function checkInByGuest(uint256 tripId, uint64[] memory panelParams) public {
    return addresses.tripService.checkInByGuest(tripId, panelParams);
  }

  /// @notice Performs check-out by the guest for a trip.
  /// @param tripId The ID of the trip.
  /// @param panelParams An array representing parameters related to fuel, odometer,
  /// and other relevant details depends on engine.
  function checkOutByGuest(uint256 tripId, uint64[] memory panelParams) public {
    return addresses.tripService.checkOutByGuest(tripId, panelParams);
  }

  /// @notice Performs check-out by the host for a trip.
  /// @param tripId The ID of the trip.
  /// @param panelParams An array representing parameters related to fuel, odometer,
  /// and other relevant details depends on engine.
  function checkOutByHost(uint256 tripId, uint64[] memory panelParams) public {
    return addresses.tripService.checkOutByHost(tripId, panelParams);
  }
  /// @notice Adds a new car using the provided request. Grants host role to the caller if not already a host.
  /// @param request The request containing car information.
  /// @return The ID of the newly added car.
  function addCar(Schemas.CreateCarRequest memory request) public returns (uint) {
    require(addresses.paymentService.taxExist(request.locationInfo.locationInfo) != 0, 'Tax not exist.');
    uint carId = addresses.carService.addCar(request);

    insuranceService.saveInsuranceRequired(carId, request.insurancePriceInUsdCents, request.insuranceRequired);

    return carId;
  }

  /// @notice Updates the information of a car. Only callable by hosts.
  /// @param request The request containing updated car information.
  function updateCarInfo(Schemas.UpdateCarInfoRequest memory request) public {
    require(addresses.isCarEditable(request.carId), 'Car is not available for update.');
    addresses.carService.updateCarInfo(
      request,
      IRentalityGeoService(addresses.carService.getGeoServiceAddress()).getLocationInfo(bytes32('')),
      string('')
    );
    insuranceService.saveInsuranceRequired(request.carId, request.insurancePrice, request.insuranceRequired);
  }

  /// @notice Updates the information of a car, including location details. Only callable by hosts.
  /// @param request The request containing updated car information.
  /// @param location The new location of the car.
  /// @param geoApiKey The API key for geocoding purposes.
  function updateCarInfoWithLocation(
    Schemas.UpdateCarInfoRequest memory request,
    Schemas.SignedLocationInfo memory location,
    string memory geoApiKey
  ) public {
    require(addresses.isCarEditable(request.carId), 'Car is not available for update.');

    addresses.carService.verifySignedLocationInfo(location);
    insuranceService.saveInsuranceRequired(request.carId, request.insurancePrice, request.insuranceRequired);
    return addresses.carService.updateCarInfo(request, location.locationInfo, geoApiKey);
  }
  /// @notice Adds a user discount.
  /// @param data The discount data.
  function addUserDiscount(Schemas.BaseDiscount memory data) public {
    addresses.paymentService.addBaseDiscount(tx.origin, data);
  }

  function addUserDeliveryPrices(uint64 underTwentyFiveMilesInUsdCents, uint64 aboveTwentyFiveMilesInUsdCents) public {
    addresses.deliveryService.setUserDeliveryPrices(underTwentyFiveMilesInUsdCents, aboveTwentyFiveMilesInUsdCents);
  }

<<<<<<< HEAD
  function saveTripInsuranceInfo(uint tripId, Schemas.SaveInsuranceRequest memory insuranceInfo) public {
    Schemas.Trip memory trip = addresses.tripService.getTrip(tripId);
    require(trip.host == tx.origin || trip.guest == tx.origin, 'For trip host or guest');
    insuranceService.saveTripInsuranceInfo(tripId, insuranceInfo);
  }
  function saveGuestInsurance(Schemas.SaveInsuranceRequest memory insuranceInfo) public {
    insuranceService.saveGuestInsurance(insuranceInfo);
=======

  function updateCarTokenUri(uint256 carId, string memory tokenUri) public {
  addresses.carService.updateCarTokenUri(carId,tokenUri);
>>>>>>> df1db47e
  }

  /// @notice Constructor to initialize the RentalityPlatform with service contract addresses.
  /// @param carServiceAddress The address of the RentalityCarToken contract.
  /// @param currencyConverterServiceAddress The address of the RentalityCurrencyConverter contract.
  /// @param tripServiceAddress The address of the RentalityTripService contract.
  /// @param userServiceAddress The address of the RentalityUserService contract.
  /// @param paymentServiceAddress The address of the RentalityPaymentService contract.
  function initialize(
    address carServiceAddress,
    address currencyConverterServiceAddress,
    address tripServiceAddress,
    address userServiceAddress,
    address paymentServiceAddress,
    address claimServiceAddress,
    address carDeliveryAddress,
    address viewService,
    address insuranceServiceAddress
  ) public initializer {
    addresses = RentalityContract(
      RentalityCarToken(carServiceAddress),
      RentalityCurrencyConverter(currencyConverterServiceAddress),
      RentalityTripService(tripServiceAddress),
      RentalityUserService(userServiceAddress),
      RentalityPlatform(address(this)),
      RentalityPaymentService(payable(paymentServiceAddress)),
      RentalityClaimService(claimServiceAddress),
      RentalityAdminGateway(address(0)),
      RentalityCarDelivery(carDeliveryAddress),
      RentalityView(viewService)
    );
    insuranceService = RentalityInsurance(insuranceServiceAddress);
    __Ownable_init();
  }
}<|MERGE_RESOLUTION|>--- conflicted
+++ resolved
@@ -176,21 +176,16 @@
 
     addresses.tripService.rejectTrip(tripId);
 
-<<<<<<< HEAD
     uint insurance = insuranceService.getInsurancePriceByTrip(tripId);
-    (uint valueToReturnInUsdCents, uint valueToReturnInToken) = addresses.currencyConverterService.calculateTripReject(
+    uint valueToReturnInUsdCents = addresses.currencyConverterService.calculateTripReject(
       trip.paymentInfo,
       insurance
     );
-    addresses.paymentService.payRejectTrip(trip, valueToReturnInToken);
-=======
-    uint valueToReturnInUsdCents = addresses.currencyConverterService.calculateTripReject(trip.paymentInfo);
     /* you should not recalculate the value with convertor,
      for return during rejection,
      but instead, use: 'addresses.tripService.tripIdToEthSumInTripCreation(tripId)'*/
 
     addresses.paymentService.payRejectTrip(trip, addresses.tripService.tripIdToEthSumInTripCreation(tripId));
->>>>>>> df1db47e
 
     addresses.tripService.saveTransactionInfo(tripId, 0, statusBeforeCancellation, valueToReturnInUsdCents, 0);
   }
@@ -412,7 +407,6 @@
     addresses.deliveryService.setUserDeliveryPrices(underTwentyFiveMilesInUsdCents, aboveTwentyFiveMilesInUsdCents);
   }
 
-<<<<<<< HEAD
   function saveTripInsuranceInfo(uint tripId, Schemas.SaveInsuranceRequest memory insuranceInfo) public {
     Schemas.Trip memory trip = addresses.tripService.getTrip(tripId);
     require(trip.host == tx.origin || trip.guest == tx.origin, 'For trip host or guest');
@@ -420,11 +414,11 @@
   }
   function saveGuestInsurance(Schemas.SaveInsuranceRequest memory insuranceInfo) public {
     insuranceService.saveGuestInsurance(insuranceInfo);
-=======
+  }
+
 
   function updateCarTokenUri(uint256 carId, string memory tokenUri) public {
   addresses.carService.updateCarTokenUri(carId,tokenUri);
->>>>>>> df1db47e
   }
 
   /// @notice Constructor to initialize the RentalityPlatform with service contract addresses.
