--- conflicted
+++ resolved
@@ -18,7 +18,6 @@
 /// it's completely safe for upgrade
 /// @custom:oz-upgrades-unsafe-allow external-library-linking
 contract RentalityPlatform is UUPSOwnable {
-<<<<<<< HEAD
   RentalityCarToken private carService;
   RentalityCurrencyConverter private currencyConverterService;
   RentalityTripService private tripService;
@@ -137,117 +136,6 @@
 
     if (!userService.isGuest(tx.origin)) {
       userService.grantGuestRole(tx.origin);
-=======
-    RentalityCarToken private carService;
-    RentalityCurrencyConverter private currencyConverterService;
-    RentalityTripService private tripService;
-    RentalityUserService private userService;
-    RentalityPaymentService private paymentService;
-    RentalityClaimService private claimService;
-
-    /// @dev Modifier to restrict access to admin users only.
-    modifier onlyAdmin() {
-        require(
-            userService.isAdmin(msg.sender) ||
-            userService.isAdmin(tx.origin) ||
-            (tx.origin == owner()),
-            "User is not an admin"
-        );
-        _;
-    }
-
-    // modifier onlyHost() {
-    //     require(userService.isHost(msg.sender), "User is not a host");
-    //     _;
-    // }
-
-    // modifier onlyGuest() {
-    //     require(userService.isGuest(msg.sender), "User is not a guest");
-    //     _;
-    // }
-
-    // modifier onlyHostOrGuest() {
-    //     require(
-    //         userService.isHost(msg.sender) || userService.isGuest(msg.sender),
-    //         "User is not a host or guest"
-    //     );
-    //     _;
-    // }
-
-    /// @notice Get the address of the Car service on the Rentality platform.
-    /// @return The address of the Car service.
-    function getCarServiceAddress() public view returns (address) {
-        return address(carService);
-    }
-
-    /// @notice Update the address of the Car service on the Rentality platform.
-    /// @dev This function can only be called by the platform admin.
-    /// @param contractAddress The new address of the Car service.
-    function updateCarService(address contractAddress) public onlyAdmin {
-        carService = RentalityCarToken(contractAddress);
-    }
-
-    /// @notice Get the address of the currency converter service on the Rentality platform.
-    /// @return The address of the currency converter service.
-    function getCurrencyConverterServiceAddress()
-    public
-    view
-    returns (address)
-    {
-        return address(currencyConverterService);
-    }
-
-    /// @notice Update the address of the currency converter service on the Rentality platform.
-    /// @dev This function can only be called by the platform admin.
-    /// @param contractAddress The new address of the currency converter service.
-    function updateCurrencyConverterService(
-        address contractAddress
-    ) public onlyAdmin {
-        currencyConverterService = RentalityCurrencyConverter(contractAddress);
-    }
-
-// @notice Get the address of the RentalityTripService service contract.
-    function getTripServiceAddress() public view returns (address) {
-        return address(tripService);
-    }
-
-    /// @notice Update the RentalityTripService service contract address.
-    /// @param contractAddress The new address of the RentalityTripService contract.
-    function updateTripService(address contractAddress) public onlyAdmin {
-        tripService = RentalityTripService(contractAddress);
-    }
-
-    /// @notice Get the address of the RentalityUserService service contract.
-    function getUserServiceAddress() public view returns (address) {
-        return address(userService);
-    }
-
-    /// @notice Update the RentalityUserService service contract address.
-    /// @param contractAddress The new address of the RentalityUserService contract.
-    function updateUserService(address contractAddress) public onlyAdmin {
-        userService = RentalityUserService(contractAddress);
-    }
-
-    /// @notice Withdraw a specific amount of funds from the contract.
-    /// @param amount The amount to withdraw from the contract.
-    function withdrawFromPlatform(uint256 amount) public {
-        require(
-            address(this).balance > 0,
-            "There is no commission to withdraw"
-        );
-        require(
-            address(this).balance >= amount,
-            "There is not enough balance on the contract"
-        );
-
-        //require(payable(owner()).send(amount));
-        (bool success,) = payable(owner()).call{value: amount}("");
-        require(success, "Transfer failed.");
-    }
-
-    function withdrawAllFromPlatform() public {
-        return withdrawFromPlatform(address(this).balance);
->>>>>>> 546cb235
     }
 
     RentalityTripService.PaymentInfo memory paymentInfo = RentalityTripService.PaymentInfo(
@@ -466,7 +354,6 @@
       (bool successRefund, ) = payable(tx.origin).call{value: excessValue}('');
       require(successRefund, 'Refund to guest failed.');
     }
-<<<<<<< HEAD
   }
 
   /// @notice Updates the status of a specific claim based on the current timestamp.
@@ -485,99 +372,7 @@
     RentalityTripService.Trip memory trip = tripService.getTrip(claim.tripId);
     RentalityCarToken.CarInfo memory car = carService.getCarInfoById(trip.carId);
 
-    return
-      RentalityClaimService.FullClaimInfo(claim, trip.host, trip.guest, car.brand, car.model, car.yearOfProduction);
-  }
-
-  /// @notice Gets an array of claims associated with a specific trip.
-  /// @dev Returns an array of detailed claim information for the given trip.
-  /// @param tripId ID of the trip.
-  /// @return Array of detailed claim information.
-  function getClaimsByTrip(uint256 tripId) public view returns (RentalityClaimService.FullClaimInfo[] memory) {
-    uint256 arraySize = 0;
-    for (uint256 i = 0; i <= claimService.getClaimsAmount(); i++) {
-      RentalityClaimService.Claim memory claim = claimService.getClaim(i);
-      if (claim.tripId == tripId) {
-        arraySize += 1;
-      }
-=======
-
-    /// @notice Pays a specific claim, transferring funds to the host and, if applicable, refunding excess to the guest.
-    /// @dev Only the guest of the associated trip can pay the claim, and certain checks are performed.
-    /// @param claimId ID of the claim to be paid.
-    function payClaim(uint256 claimId) public payable {
-        RentalityClaimService.Claim memory claim = claimService.getClaim(claimId);
-        RentalityTripService.Trip memory trip = tripService.getTrip(claim.tripId);
-
-        require(trip.guest == tx.origin, "Only guest.");
-        require(claim.status != RentalityClaimService.Status.Paid &&
-        claim.status != RentalityClaimService.Status.Cancel, "Wrong claim Status.");
-
-        uint256 valueToPay = currencyConverterService.getEthFromUsd(
-            claim.amountInUsdCents,
-            trip.paymentInfo.ethToCurrencyRate,
-            trip.paymentInfo.ethToCurrencyDecimals
-        );
-        uint256 platformFee = paymentService.getPlatformFeeFrom(valueToPay);
-
-        uint256 totalAmount = valueToPay + platformFee;
-
-        require(msg.value >= totalAmount, "Insufficient funds sent.");
-
-        claimService.payClaim(claimId);
-
-        (bool successHost,) = payable(trip.host).call{value: valueToPay}("");
-        require(successHost, "Transfer to host failed.");
-
-        if (msg.value > totalAmount) {
-            uint256 excessValue = msg.value - totalAmount;
-            (bool successRefund,) = payable(tx.origin).call{value: excessValue}("");
-            require(successRefund, "Refund to guest failed.");
-        }
->>>>>>> 546cb235
-    }
-    uint256 counter = 0;
-
-    RentalityClaimService.FullClaimInfo[] memory claims = new RentalityClaimService.FullClaimInfo[](arraySize);
-
-    for (uint256 i = 1; i <= claimService.getClaimsAmount(); i++) {
-      RentalityClaimService.Claim memory claim = claimService.getClaim(i);
-
-<<<<<<< HEAD
-      if (claim.tripId == tripId) {
-=======
-        return RentalityClaimService.FullClaimInfo(
-            claim,
-            trip.host,
-            trip.guest,
-            car
-        );
-    }
-
-    /// @notice Get contact information for a specific trip on the Rentality platform.
-    /// @param tripId The ID of the trip to retrieve contact information for.
-    /// @return guestPhoneNumber The phone number of the guest on the trip.
-    /// @return hostPhoneNumber The phone number of the host on the trip.
-    function getTripContactInfo(uint256 tripId)
-    public
-    view
-    returns (string memory guestPhoneNumber, string memory hostPhoneNumber)
-    {
->>>>>>> 546cb235
-        RentalityTripService.Trip memory trip = tripService.getTrip(tripId);
-        RentalityCarToken.CarInfo memory car = carService.getCarInfoById(trip.carId);
-        claims[counter++] = RentalityClaimService.FullClaimInfo(
-          claim,
-          trip.host,
-          trip.guest,
-          car.brand,
-          car.model,
-          car.yearOfProduction
-        );
-      }
-    }
-
-    return claims;
+    return RentalityClaimService.FullClaimInfo(claim, trip.host, trip.guest, car);
   }
 
   /// @notice Get contact information for a specific trip on the Rentality platform.
