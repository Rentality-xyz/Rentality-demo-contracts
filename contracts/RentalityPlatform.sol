--- conflicted
+++ resolved
@@ -44,7 +44,7 @@
 
   RentalityPlatformHelper private platformHelper;
 
-   fallback(bytes calldata data) external returns (bytes memory) {
+  fallback(bytes calldata data) external returns (bytes memory) {
     (bool ok_view, bytes memory res_view) = address(platformHelper).call(data);
     bytes4 errorSign = 0x403e7fa6;
     if (!ok_view && bytes4(res_view) == errorSign) {
@@ -57,7 +57,10 @@
     return res_view;
   }
 
-  function updateServiceAddresses(RentalityAdminGateway adminService, RentalityPlatformHelper platformHelperAddress) public {
+  function updateServiceAddresses(
+    RentalityAdminGateway adminService,
+    RentalityPlatformHelper platformHelperAddress
+  ) public {
     require(addresses.userService.isAdmin(tx.origin), 'only Admin.');
     addresses = adminService.getRentalityContracts();
     insuranceService = adminService.getInsuranceService();
@@ -80,17 +83,9 @@
     bytes32 returnHash = IRentalityGeoService(addresses.carService.getGeoServiceAddress()).createSignedLocationInfo(
       request.returnInfo
     );
-    _createTripRequest(
-      request,
-      pickUp,
-      dropOf,
-      pickUpHash,
-      returnHash,
-      promo
-    );
-  }
-
-<<<<<<< HEAD
+    _createTripRequest(request, pickUp, dropOf, pickUpHash, returnHash, promo);
+  }
+
   function payKycCommission(address currency) public payable {
     (uint valueToPay, , ) = addresses.currencyConverterService.getFromUsdLatest(
       currency,
@@ -103,23 +98,6 @@
   function useKycCommission(address user) public {
     addresses.userService.useKycCommission(user);
   }
-=======
-  // /// @notice Create a trip request.
-  // /// @param request The request parameters for creating a new trip.
-  // function createTripRequest(Schemas.CreateTripRequest memory request) public payable {
-  //   _createTripRequest(
-  //     request.currencyType,
-  //     request.carId,
-  //     request.startDateTime,
-  //     request.endDateTime,
-  //     0,
-  //     0,
-  //     bytes32(''),
-  //     bytes32('')
-  //     // request.useRefferalDiscount
-  //   );
-  // }
->>>>>>> a2d7a6c6
   /// @notice Creates a trip request with specified details.
   /// @dev This function is private and should only be called internally.
   /// @param pickUp Fee for delivery associated with the trip request.
@@ -132,12 +110,22 @@
     bytes32 returnHash,
     string memory promo
   ) private {
-    RentalityUtils.validateTripRequest(addresses, request.currencyType, request.carId, request.startDateTime, request.endDateTime);
+    RentalityUtils.validateTripRequest(
+      addresses,
+      request.currencyType,
+      request.carId,
+      request.startDateTime,
+      request.endDateTime
+    );
     // uint discount = 0;
     //    if(useRefferalDiscount)
     //  discount = refferalProgram.useDiscount(Schemas.RefferalProgram.CreateTrip, false, addresses.tripService.totalTripCount() + 1);
 
-    uint insurance = insuranceService.calculateInsuranceForTrip(request.carId, request.startDateTime, request.endDateTime);
+    uint insurance = insuranceService.calculateInsuranceForTrip(
+      request.carId,
+      request.startDateTime,
+      request.endDateTime
+    );
     (
       Schemas.PaymentInfo memory paymentInfo,
       uint valueSumInCurrency,
@@ -158,11 +146,7 @@
         insurance
       );
 
-<<<<<<< HEAD
-    addresses.paymentService.payCreateTrip{value: msg.value}(request.currencyType, valueSumInCurrency,tx.origin);
-=======
-    addresses.paymentService.payCreateTrip{value: msg.value}(request.currencyType, valueSumInCurrency);
->>>>>>> a2d7a6c6
+    addresses.paymentService.payCreateTrip{value: msg.value}(request.currencyType, valueSumInCurrency, tx.origin);
 
     uint tripId = addresses.tripService.createNewTrip(
       request.carId,
@@ -179,7 +163,15 @@
     );
     insuranceService.saveGuestinsurancePayment(tripId, request.carId, insurance);
     if (usePromo)
-     promoService.usePromo(promo, tripId, tx.origin, hostEarningsInCurrency, hostEarnings, uint(request.startDateTime), uint(request.endDateTime));
+      promoService.usePromo(
+        promo,
+        tripId,
+        tx.origin,
+        hostEarningsInCurrency,
+        hostEarnings,
+        uint(request.startDateTime),
+        uint(request.endDateTime)
+      );
   }
 
   /// @notice Approve a trip request on the Rentality platform.
@@ -212,7 +204,7 @@
     /* you should not recalculate the value with convertor,
      for return during rejection,
      but instead, use: 'addresses.tripService.tripIdToEthSumInTripCreation(tripId)'*/
-    addresses.tripService.rejectTrip(tripId, 0, valueToReturnInUsdCents, 0,tx.origin);
+    addresses.tripService.rejectTrip(tripId, 0, valueToReturnInUsdCents, 0, tx.origin);
     addresses.paymentService.payRejectTrip(trip, addresses.tripService.tripIdToEthSumInTripCreation(tripId));
     promoService.rejectDiscountByTrip(tripId, trip.guest);
   }
@@ -238,18 +230,27 @@
   /// @notice Finish a trip on the Rentality platform.
   /// @param tripId The ID of the trip to finish.
   function _finishTrip(uint256 tripId /* bool useRefferalDiscount,*/) internal {
-    addresses.tripService.finishTrip(tripId,tx.origin);
+    addresses.tripService.finishTrip(tripId, tx.origin);
     Schemas.Trip memory trip = addresses.tripService.getTrip(tripId);
 
     uint256 rentalityFee = addresses.paymentService.getPlatformFeeFrom(
       trip.paymentInfo.priceWithDiscount + trip.paymentInfo.pickUpFee + trip.paymentInfo.dropOfFee
     );
-      uint insurancePrice = insuranceService.getInsurancePriceByTrip(tripId);
-    (uint valueToHost, uint valueToGuest, uint valueToHostInUsdCents, uint valueToGuestInUsdCents, uint totalIncome) = addresses
-      .currencyConverterService
-      .calculateTripFinsish(trip.paymentInfo, rentalityFee, insurancePrice, promoService);
-
-    addresses.paymentService.payFinishTrip(trip, valueToHost, valueToGuest,totalIncome);
+    uint insurancePrice = insuranceService.getInsurancePriceByTrip(tripId);
+    (
+      uint valueToHost,
+      uint valueToGuest,
+      uint valueToHostInUsdCents,
+      uint valueToGuestInUsdCents,
+      uint totalIncome
+    ) = addresses.currencyConverterService.calculateTripFinsish(
+        trip.paymentInfo,
+        rentalityFee,
+        insurancePrice,
+        promoService
+      );
+
+    addresses.paymentService.payFinishTrip(trip, valueToHost, valueToGuest, totalIncome);
 
     addresses.tripService.saveTransactionInfo(
       tripId,
@@ -318,23 +319,18 @@
     bytes4 hash
   ) public {
     refferalProgram.generateReferralHash();
-     bool isGuest = addresses.userService.isGuest(tx.origin);
+    bool isGuest = addresses.userService.isGuest(tx.origin);
     refferalProgram.saveRefferalHash(hash, isGuest);
-    refferalProgram.passReferralProgram(
-      Schemas.RefferalProgram.SetKYC,
-      bytes(''),
-      tx.origin,
-      promoService
-    );
+    refferalProgram.passReferralProgram(Schemas.RefferalProgram.SetKYC, bytes(''), tx.origin, promoService);
     addresses.userService.setKYCInfo(nickName, mobilePhoneNumber, profilePhoto, email, TCSignature);
   }
- 
+
   function setCivicKYCInfo(address user, Schemas.CivicKYCInfo memory civicKycInfo) public {
     refferalProgram.passReferralProgram(Schemas.RefferalProgram.PassCivic, bytes(''), user, promoService);
     addresses.userService.setCivicKYCInfo(user, civicKycInfo);
   }
   // function setMyCivicKYCInfo(Schemas.CivicKYCInfo memory civicKycInfo) public {
-    // addresses.userService.setMyCivicKYCInfo(tx.origin, civicKycInfo);
+  // addresses.userService.setMyCivicKYCInfo(tx.origin, civicKycInfo);
   // }
   /// @notice Allows the host to perform a check-in for a specific trip.
   /// This action typically occurs at the start of the trip and records key information
@@ -355,7 +351,7 @@
         tripId,
         Schemas.SaveInsuranceRequest(insuranceCompany, insuranceNumber, '', '', Schemas.InsuranceType.OneTime)
       );
-    return addresses.tripService.checkInByHost(tripId, panelParams, insuranceCompany, insuranceNumber,tx.origin);
+    return addresses.tripService.checkInByHost(tripId, panelParams, insuranceCompany, insuranceNumber, tx.origin);
   }
 
   /// @notice Performs check-in by the guest for a trip.
@@ -363,7 +359,7 @@
   /// @param panelParams An array representing parameters related to fuel, odometer,
   /// and other relevant details depends on engine.
   function checkInByGuest(uint256 tripId, uint64[] memory panelParams) public {
-    return addresses.tripService.checkInByGuest(tripId, panelParams,tx.origin);
+    return addresses.tripService.checkInByGuest(tripId, panelParams, tx.origin);
   }
 
   /// @notice Performs check-out by the guest for a trip.
@@ -399,14 +395,8 @@
       promoService
     );
     require(addresses.paymentService.taxExist(request.locationInfo.locationInfo) != 0, 'Tax not exist.');
-<<<<<<< HEAD
-    uint carId = addresses.carService.addCar(request, tx.origin);
-    dimoService.saveDimoTokenId(request.dimoTokenId,carId);
-
-=======
     uint carId = addresses.carService.addCar(request);
-    dimoService.saveDimoTokenId(request.dimoTokenId,carId, tx.origin, request.signedDimoTokenId);
->>>>>>> a2d7a6c6
+    dimoService.saveDimoTokenId(request.dimoTokenId, carId, tx.origin, request.signedDimoTokenId);
     insuranceService.saveInsuranceRequired(carId, request.insurancePriceInUsdCents, request.insuranceRequired);
     return carId;
   }
@@ -417,8 +407,6 @@
 
   // }
 
-<<<<<<< HEAD
-
   /// @notice Adds a user discount.
   /// @param data The discount data.
   function addUserDiscount(Schemas.BaseDiscount memory data) public {
@@ -426,11 +414,13 @@
   }
 
   function addUserDeliveryPrices(uint64 underTwentyFiveMilesInUsdCents, uint64 aboveTwentyFiveMilesInUsdCents) public {
-    addresses.deliveryService.setUserDeliveryPrices(underTwentyFiveMilesInUsdCents, aboveTwentyFiveMilesInUsdCents, tx.origin);
-  }
-=======
- 
->>>>>>> a2d7a6c6
+    addresses.deliveryService.setUserDeliveryPrices(
+      underTwentyFiveMilesInUsdCents,
+      aboveTwentyFiveMilesInUsdCents,
+      tx.origin
+    );
+  }
+
   // function updateCarTokenUri(uint256 carId, string memory tokenUri) public {
   // addresses.carService.updateCarTokenUri(carId,tokenUri);
   // }
