/// SPDX-License-Identifier: MIT
pragma solidity ^0.8.9;

import './features/RentalityClaimService.sol';
import './abstract/IRentalityGateway.sol';
import './RentalityCarToken.sol';
import './payments/RentalityCurrencyConverter.sol';
import './RentalityTripService.sol';
import './RentalityUserService.sol';
import './RentalityPlatform.sol';
import './payments/RentalityPaymentService.sol';
import './Schemas.sol';
import './RentalityAdminGateway.sol';
import './libs/RentalityQuery.sol';
/// @title Rentality Platform Contract
/// @notice This contract manages various services related to the Rentality platform, including cars, trips, users, and payments.
/// @dev It allows updating service contracts, creating and managing trips, handling payments, and more.
/// @dev SAFETY: The linked library is not supported yet because it can modify the state or call
///  selfdestruct, as far as RentalityUtils doesn't has this logic,
/// it's completely safe for upgrade
/// @custom:oz-upgrades-unsafe-allow external-library-linking
contract RentalityPlatform is UUPSOwnable {
  RentalityContract private addresses;

  // unused, have to be here, because of proxy
  address private automationService;
  using RentalityQuery for RentalityContract;
  /// @dev Modifier to restrict access to admin users only.
  modifier onlyAdmin() {
    require(
      addresses.userService.isAdmin(msg.sender) || addresses.userService.isAdmin(tx.origin) || (tx.origin == owner()),
      'User is not an admin'
    );
    _;
  }

  // modifier onlyHost() {
  //     require(addresses.userService.isHost(msg.sender), "User is not a host");
  //     _;
  // }

  // modifier onlyGuest() {
  //     require(addresses.userService.isGuest(msg.sender), "User is not a guest");
  //     _;
  // }

  function updateServiceAddresses(RentalityAdminGateway adminService) public {
    addresses.carService = RentalityCarToken(adminService.getCarServiceAddress());
    addresses.currencyConverterService = RentalityCurrencyConverter(adminService.getCurrencyConverterServiceAddress());
    addresses.tripService = RentalityTripService(adminService.getTripServiceAddress());
    addresses.userService = RentalityUserService(adminService.getTripServiceAddress());
    addresses.paymentService = RentalityPaymentService(adminService.getPaymentService());
    addresses.claimService = RentalityClaimService(adminService.getClaimServiceAddress());
  }

  /// @notice Withdraw a specific amount of funds from the contract.
  /// @param amount The amount to withdraw from the contract.
  function withdrawFromPlatform(uint256 amount, address currencyType) public {
    require(
      address(this).balance > 0 || IERC20(currencyType).balanceOf(address(this)) > 0,
      'There is no commission to withdraw'
    );

    require(
      address(this).balance >= amount || IERC20(currencyType).balanceOf(address(this)) >= amount,
      'There is not enough balance on the contract'
    );

    bool success;
    if (addresses.currencyConverterService.isETH(currencyType)) {
      //require(payable(owner()).send(amount));
      (success, ) = payable(owner()).call{value: amount}('');
      require(success, 'Transfer failed.');
    } else {
      success = IERC20(currencyType).transfer(owner(), amount);
    }
    require(success, 'Transfer failed.');
  }

  function withdrawAllFromPlatform(address currencyType) public {
    return withdrawFromPlatform(address(this).balance, currencyType);
  }

  /// @notice Create a new trip request on the Rentality platform.
  /// @param request The details of the trip request as specified in IRentalityGateway.CreateTripRequest.
  function createTripRequest(Schemas.CreateTripRequest memory request) public payable {
    require(addresses.userService.hasPassedKYCAndTC(tx.origin), 'KYC or TC not passed.');
    require(
      addresses.currencyConverterService.currencyTypeIsAvailable(request.currencyType),
      'Token is not available.'
    );
    require(addresses.carService.ownerOf(request.carId) != tx.origin, 'Car is not available for creator');
    require(
      !isCarUnavailable(request.carId, request.startDateTime, request.endDateTime),
      'Unavailable for current date.'
    );

    uint64 daysOfTrip = RentalityUtils.getCeilDays(request.startDateTime, request.endDateTime);
    Schemas.CarInfo memory carInfo = addresses.carService.getCarInfoById(request.carId);

    uint64 priceWithDiscount = addresses.paymentService.calculateSumWithDiscount(
      addresses.carService.ownerOf(request.carId),
      daysOfTrip,
      carInfo.pricePerDayInUsdCents
    );
    uint taxId = addresses.paymentService.defineTaxesType(address(addresses.carService), request.carId);

    uint64 taxes = addresses.paymentService.calculateTaxes(taxId, daysOfTrip, priceWithDiscount);

    uint valueSum = priceWithDiscount + taxes + carInfo.securityDepositPerTripInUsdCents;
    (int rate, uint8 decimals) = addresses.currencyConverterService.getCurrentRate(request.currencyType);
    uint valueSumInCurrency = addresses.currencyConverterService.getFromUsd(
      request.currencyType,
      valueSum,
      rate,
      decimals
    );
    if (addresses.currencyConverterService.isETH(request.currencyType)) {
      require(
        msg.value == valueSumInCurrency,
        'Rental fee must be equal to sum: price with discount + taxes + deposit'
      );
    } else {
      require(
        IERC20(request.currencyType).allowance(tx.origin, address(this)) >= valueSumInCurrency,
        'Rental fee must be equal to sum: price with discount + taxes + deposit'
      );

      bool success = IERC20(request.currencyType).transferFrom(tx.origin, address(this), valueSumInCurrency);
      require(success, 'Transfer failed.');
    }
    /// updating cache currency data
    addresses.currencyConverterService.getCurrencyRateWithCache(request.currencyType);

    if (!addresses.userService.isGuest(tx.origin)) {
      addresses.userService.grantGuestRole(tx.origin);
    }

    Schemas.PaymentInfo memory paymentInfo = Schemas.PaymentInfo(
      0,
      tx.origin,
      address(this),
      carInfo.pricePerDayInUsdCents * daysOfTrip,
      taxes,
      priceWithDiscount,
      carInfo.securityDepositPerTripInUsdCents,
      0,
      request.currencyType,
      rate,
      decimals,
      0,
      0
    );

    addresses.tripService.createNewTrip(
      request.carId,
      tx.origin,
      addresses.carService.ownerOf(request.carId),
      carInfo.pricePerDayInUsdCents,
      request.startDateTime,
      request.endDateTime,
      IRentalityGeoService(addresses.carService.getGeoServiceAddress()).getCarCity(request.carId),
      IRentalityGeoService(addresses.carService.getGeoServiceAddress()).getCarCity(request.carId),
      carInfo.milesIncludedPerDay,
      paymentInfo
    );
  }

  // @dev Checks if a car has any active trips within the specified time range.
  // @param carId The ID of the car to check for availability.
  // @param startDateTime The start time of the time range.
  // @param endDateTime The end time of the time range.
  // @return A boolean indicating whether the car is unavailable during the specified time range.
  function isCarUnavailable(uint256 carId, uint64 startDateTime, uint64 endDateTime) private view returns (bool) {
    // Iterate through all trips to check for intersections with the specified car and time range.
    for (uint256 tripId = 1; tripId <= addresses.tripService.totalTripCount(); tripId++) {
      Schemas.Trip memory trip = addresses.tripService.getTrip(tripId);
      Schemas.CarInfo memory car = addresses.carService.getCarInfoById(trip.carId);

      if (
        trip.carId == carId &&
        trip.endDateTime + car.timeBufferBetweenTripsInSec > startDateTime &&
        trip.startDateTime < endDateTime
      ) {
        Schemas.TripStatus tripStatus = trip.status;

        // Check if the trip is active (not in Created, Finished, or Canceled status).
        bool isActiveTrip = (tripStatus != Schemas.TripStatus.Created &&
          tripStatus != Schemas.TripStatus.Finished &&
          tripStatus != Schemas.TripStatus.Canceled);

        // Return true if an active trip is found.
        if (isActiveTrip) {
          return true;
        }
      }
    }

    // If no active trips are found, return false indicating the car is available.
    return false;
  }

  /// @notice Approve a trip request on the Rentality platform.
  /// @param tripId The ID of the trip to approve.
  function approveTripRequest(uint256 tripId) public {
    addresses.tripService.approveTrip(tripId);

    Schemas.Trip memory trip = addresses.tripService.getTrip(tripId);
    Schemas.Trip[] memory intersectedTrips = addresses.getTripsForCarThatIntersect(
      trip.carId,
      trip.startDateTime,
      trip.endDateTime
    );
    if (intersectedTrips.length > 0) {
      for (uint256 i = 0; i < intersectedTrips.length; i++) {
        if (intersectedTrips[i].status == Schemas.TripStatus.Created) {
          rejectTripRequest(intersectedTrips[i].tripId);
        }
      }
    }
  }
  /// @notice Reject a trip request on the Rentality platform.
  /// @param tripId The ID of the trip to reject.
  function rejectTripRequest(uint256 tripId) public {
    Schemas.Trip memory trip = addresses.tripService.getTrip(tripId);
    Schemas.TripStatus statusBeforeCancellation = trip.status;

    addresses.tripService.rejectTrip(tripId);

    uint64 valueToReturnInUsdCents = trip.paymentInfo.priceWithDiscount +
      trip.paymentInfo.taxPriceInUsdCents +
      trip.paymentInfo.depositInUsdCents;

    uint256 valueToReturnInToken = addresses.currencyConverterService.getFromUsd(
      trip.paymentInfo.currencyType,
      valueToReturnInUsdCents,
      trip.paymentInfo.currencyRate,
      trip.paymentInfo.currencyDecimals
    );
    bool successGuest;
    if (addresses.currencyConverterService.isETH(trip.paymentInfo.currencyType)) {
      (successGuest, ) = payable(trip.guest).call{value: valueToReturnInToken}('');
    } else {
      successGuest = IERC20(trip.paymentInfo.currencyType).transfer(trip.guest, valueToReturnInToken);
    }
    require(successGuest, 'Transfer to guest failed.');

    addresses.tripService.saveTransactionInfo(tripId, 0, statusBeforeCancellation, valueToReturnInUsdCents, 0);
  }

  /// @notice Confirms the check-out for a trip.
  /// @param tripId The ID of the trip to be confirmed.
  function confirmCheckOut(uint256 tripId) public {
    Schemas.Trip memory trip = addresses.tripService.getTrip(tripId);

    require(trip.guest == tx.origin || addresses.userService.isAdmin(tx.origin), 'For trip guest or admin only');
    require(trip.host == trip.tripFinishedBy, 'No needs to confirm.');
    require(trip.status == Schemas.TripStatus.CheckedOutByGuest, 'The trip is not in status CheckedOutByGuest');
    _finishTrip(tripId);
  }

  /// @notice Finish a trip on the Rentality platform.
  /// @param tripId The ID of the trip to finish.
  function finishTrip(uint256 tripId) public {
    Schemas.Trip memory trip = addresses.tripService.getTrip(tripId);
    require(trip.status == Schemas.TripStatus.CheckedOutByHost, 'The trip is not in status CheckedOutByHost');
    _finishTrip(tripId);
  }

  /// @notice Finish a trip on the Rentality platform.
  /// @param tripId The ID of the trip to finish.
  function _finishTrip(uint256 tripId) internal {
    addresses.tripService.finishTrip(tripId);
    Schemas.Trip memory trip = addresses.tripService.getTrip(tripId);

    uint256 rentalityFee = addresses.paymentService.getPlatformFeeFrom(trip.paymentInfo.priceWithDiscount);

    uint256 valueToHostInUsdCents = trip.paymentInfo.priceWithDiscount +
      trip.paymentInfo.resolveAmountInUsdCents -
      rentalityFee;

    uint256 valueToGuestInUsdCents = trip.paymentInfo.depositInUsdCents - trip.paymentInfo.resolveAmountInUsdCents;

    uint256 valueToHost = addresses.currencyConverterService.getFromUsd(
      trip.paymentInfo.currencyType,
      valueToHostInUsdCents,
      trip.paymentInfo.currencyRate,
      trip.paymentInfo.currencyDecimals
    );
    uint256 valueToGuest = addresses.currencyConverterService.getFromUsd(
      trip.paymentInfo.currencyType,
      valueToGuestInUsdCents,
      trip.paymentInfo.currencyRate,
      trip.paymentInfo.currencyDecimals
    );
    bool successHost;
    bool successGuest;
    if (addresses.currencyConverterService.isETH(trip.paymentInfo.currencyType)) {
      (successHost, ) = payable(trip.host).call{value: valueToHost}('');
      (successGuest, ) = payable(trip.guest).call{value: valueToGuest}('');
    } else {
      successHost = IERC20(trip.paymentInfo.currencyType).transfer(trip.host, valueToHost);
      successGuest = IERC20(trip.paymentInfo.currencyType).transfer(trip.guest, valueToGuest);
    }
    require(successHost && successGuest, 'Transfer failed.');

    addresses.tripService.saveTransactionInfo(
      tripId,
      rentalityFee,
      Schemas.TripStatus.Finished,
      valueToGuestInUsdCents,
      valueToHostInUsdCents - trip.paymentInfo.resolveAmountInUsdCents
    );
  }

  /// @notice Creates a new claim for a specific trip.
  /// @dev Only the host of the trip can create a claim, and certain trip status checks are performed.
  /// @param request Details of the claim to be created.
  function createClaim(Schemas.CreateClaimRequest memory request) public {
    Schemas.Trip memory trip = addresses.tripService.getTrip(request.tripId);

    require(
      (trip.host == tx.origin && uint8(request.claimType) <= 7) ||
        (trip.guest == tx.origin && ((uint8(request.claimType) <= 9) && (uint8(request.claimType) >= 3))),
      'Only for trip host or guest, or wrong claim type.'
    );

    require(
      trip.status != Schemas.TripStatus.Canceled && trip.status != Schemas.TripStatus.Created,
      'Wrong trip status.'
    );

    addresses.claimService.createClaim(request, trip.host, trip.guest);
  }

  /// @notice Rejects a specific claim.
  /// @dev Only the host or guest of the associated trip can reject the claim.
  /// @param claimId ID of the claim to be rejected.
  function rejectClaim(uint256 claimId) public {
    Schemas.Claim memory claim = addresses.claimService.getClaim(claimId);
    Schemas.Trip memory trip = addresses.tripService.getTrip(claim.tripId);

    require(trip.host == tx.origin || trip.guest == tx.origin, 'Only for trip guest or host.');

    addresses.claimService.rejectClaim(claimId, tx.origin, trip.host, trip.guest);
  }

  /// @notice Pays a specific claim, transferring funds to the host and, if applicable, refunding excess to the guest.
  /// @dev Only the guest of the associated trip can pay the claim, and certain checks are performed.
  /// @param claimId ID of the claim to be paid.
  function payClaim(uint256 claimId) public payable {
    Schemas.Claim memory claim = addresses.claimService.getClaim(claimId);
    Schemas.Trip memory trip = addresses.tripService.getTrip(claim.tripId);

    require((claim.isHostClaims && tx.origin == trip.guest) || tx.origin == trip.host, 'Only guest or host.');
    require(
      claim.status != Schemas.ClaimStatus.Paid && claim.status != Schemas.ClaimStatus.Cancel,
      'Wrong claim Status.'
    );
    uint commission = addresses.claimService.getPlatformFeeFrom(claim.amountInUsdCents);

    uint256 valueToPay = addresses.currencyConverterService.getFromUsd(
      trip.paymentInfo.currencyType,
      claim.amountInUsdCents + commission,
      trip.paymentInfo.currencyRate,
      trip.paymentInfo.currencyDecimals
    );

    uint256 feeInCurrency = addresses.currencyConverterService.getFromUsd(
      trip.paymentInfo.currencyType,
      commission,
      trip.paymentInfo.currencyRate,
      trip.paymentInfo.currencyDecimals
    );
    addresses.claimService.payClaim(claimId, trip.host, trip.guest);
    bool successHost;

    if (addresses.currencyConverterService.isETH(trip.paymentInfo.currencyType)) {
      require(msg.value >= valueToPay, 'Insufficient funds sent.');
      (successHost, ) = payable(trip.host).call{value: valueToPay - feeInCurrency}('');

      if (msg.value > valueToPay + feeInCurrency) {
        uint256 excessValue = msg.value - valueToPay;
        (bool successRefund, ) = payable(tx.origin).call{value: excessValue}('');
        require(successRefund, 'Refund to guest failed.');
      }
    } else {
      require(IERC20(trip.paymentInfo.currencyType).allowance(tx.origin, address(this)) >= valueToPay);
      successHost = IERC20(trip.paymentInfo.currencyType).transferFrom(
        tx.origin,
        trip.host,
        valueToPay - feeInCurrency
      );
      if (commission != 0) {
        bool successPlatform = IERC20(trip.paymentInfo.currencyType).transferFrom(tx.origin, trip.host, feeInCurrency);
        require(successPlatform, 'Fail to transfer fee.');
      }
    }
    require(successHost, 'Transfer to host failed.');
  }

  /// @notice Updates the status of a specific claim based on the current timestamp.
  /// @dev This function is typically called periodically to check and update claim status.
  /// @param claimId ID of the claim to be updated.
  function updateClaim(uint256 claimId) public {
    Schemas.Claim memory claim = addresses.claimService.getClaim(claimId);
    Schemas.Trip memory trip = addresses.tripService.getTrip(claim.tripId);

    addresses.claimService.updateClaim(claimId, trip.host, trip.guest);
  }

  /// @notice Sets Know Your Customer (KYC) information for the caller.
  /// @param name The name of the user.
  /// @param surname The surname of the user.
  /// @param mobilePhoneNumber The mobile phone number of the user.
  /// @param profilePhoto The URL of the user's profile photo.
  /// @param licenseNumber The user's license number.
  /// @param expirationDate The expiration date of the user's license.
  /// @param TCSignature The signature of the user indicating acceptance of Terms and Conditions (TC).
  function setKYCInfo(
    string memory name,
    string memory surname,
    string memory mobilePhoneNumber,
    string memory profilePhoto,
    string memory licenseNumber,
    uint64 expirationDate,
    bytes memory TCSignature
  ) public {
    if (!addresses.userService.isGuest(tx.origin)) {
      addresses.userService.grantGuestRole(tx.origin);
    }
    return
      addresses.userService.setKYCInfo(
        name,
        surname,
        mobilePhoneNumber,
        profilePhoto,
        licenseNumber,
        expirationDate,
        TCSignature
      );
  }
  /// @notice Performs check-in by the host for a trip.
  /// @param tripId The ID of the trip.
  /// @param panelParams An array representing parameters related to fuel, odometer,
  /// and other relevant details depends on engine.
  function checkInByHost(uint256 tripId, uint64[] memory panelParams) public {
    return addresses.tripService.checkInByHost(tripId, panelParams);
  }

  /// @notice Performs check-in by the guest for a trip.
  /// @param tripId The ID of the trip.
  /// @param panelParams An array representing parameters related to fuel, odometer,
  /// and other relevant details depends on engine.
  function checkInByGuest(uint256 tripId, uint64[] memory panelParams) public {
    return addresses.tripService.checkInByGuest(tripId, panelParams);
  }

  /// @notice Performs check-out by the guest for a trip.
  /// @param tripId The ID of the trip.
  /// @param panelParams An array representing parameters related to fuel, odometer,
  /// and other relevant details depends on engine.
  function checkOutByGuest(uint256 tripId, uint64[] memory panelParams) public {
    return addresses.tripService.checkOutByGuest(tripId, panelParams);
  }

  /// @notice Performs check-out by the host for a trip.
  /// @param tripId The ID of the trip.
  /// @param panelParams An array representing parameters related to fuel, odometer,
  /// and other relevant details depends on engine.
  function checkOutByHost(uint256 tripId, uint64[] memory panelParams) public {
    return addresses.tripService.checkOutByHost(tripId, panelParams);
  }
  /// @notice Adds a new car using the provided request. Grants host role to the caller if not already a host.
  /// @param request The request containing car information.
  /// @return The ID of the newly added car.
  function addCar(Schemas.CreateCarRequest memory request) public returns (uint) {
    if (!addresses.userService.isHost(msg.sender)) {
      addresses.userService.grantHostRole(msg.sender);
    }
    return addresses.carService.addCar(request);
  }

<<<<<<< HEAD
  /// @notice Updates the information of a car. Only callable by hosts.
  /// @param request The request containing updated car information.
  function updateCarInfo(Schemas.UpdateCarInfoRequest memory request) public {
    require(addresses.isCarEditable(request.carId), 'Car is not available for update.');

    return addresses.carService.updateCarInfo(request, '', '', '', '');
  }

  /// @notice Updates the information of a car, including location details. Only callable by hosts.
  /// @param request The request containing updated car information.
  /// @param location The new location of the car.
  /// @param geoApiKey The API key for geocoding purposes.
  function updateCarInfoWithLocation(
    Schemas.UpdateCarInfoRequest memory request,
    string memory location,
    string memory locationLatitude,
    string memory locationLongitude,
    string memory geoApiKey
  ) public {
    require(addresses.isCarEditable(request.carId), 'Car is not available for update.');

    return addresses.carService.updateCarInfo(request, location, locationLatitude, locationLongitude, geoApiKey);
  }
  /// @notice Adds a user discount.
  /// @param data The discount data.
  function addUserDiscount(Schemas.BaseDiscount memory data) public {
    addresses.paymentService.addBaseDiscount(tx.origin, data);
  }
  /// @notice Parses the geolocation response and stores parsed data.
  /// @param carId The ID of the car for which geolocation is parsed.
  function parseGeoResponse(uint carId) public {
    IRentalityGeoService(addresses.carService.getGeoServiceAddress()).parseGeoResponse(carId);
=======
  /// @dev Calculates the payments for a trip.
  /// @param carId The ID of the car.
  /// @param daysOfTrip The duration of the trip in days.
  /// @param currency The currency to use for payment calculation.
  /// @return calculatePaymentsDTO An object containing payment details.
  function calculatePayments(
    uint carId,
    uint64 daysOfTrip,
    address currency
  ) public view returns (Schemas.CalculatePaymentsDTO memory) {
    return
      RentalityUtils.calculatePayments(
        address(carService),
        address(paymentService),
        address(currencyConverterService),
        carId,
        daysOfTrip,
        currency
      );
>>>>>>> f83392ff
  }

  /// @notice Constructor to initialize the RentalityPlatform with service contract addresses.
  /// @param carServiceAddress The address of the RentalityCarToken contract.
  /// @param currencyConverterServiceAddress The address of the RentalityCurrencyConverter contract.
  /// @param tripServiceAddress The address of the RentalityTripService contract.
  /// @param userServiceAddress The address of the RentalityUserService contract.
  /// @param paymentServiceAddress The address of the RentalityPaymentService contract.
  function initialize(
    address carServiceAddress,
    address currencyConverterServiceAddress,
    address tripServiceAddress,
    address userServiceAddress,
    address paymentServiceAddress,
    address claimServiceAddress
  ) public initializer {
    addresses = RentalityContract(
      RentalityCarToken(carServiceAddress),
      RentalityCurrencyConverter(currencyConverterServiceAddress),
      RentalityTripService(tripServiceAddress),
      RentalityUserService(userServiceAddress),
      RentalityPlatform(address(this)),
      RentalityPaymentService(paymentServiceAddress),
      RentalityClaimService(claimServiceAddress),
      RentalityAdminGateway(address(0))
    );

    __Ownable_init();
  }
}<|MERGE_RESOLUTION|>--- conflicted
+++ resolved
@@ -440,12 +440,19 @@
         TCSignature
       );
   }
-  /// @notice Performs check-in by the host for a trip.
-  /// @param tripId The ID of the trip.
-  /// @param panelParams An array representing parameters related to fuel, odometer,
-  /// and other relevant details depends on engine.
-  function checkInByHost(uint256 tripId, uint64[] memory panelParams) public {
-    return addresses.tripService.checkInByHost(tripId, panelParams);
+  /// @notice Allows the host to perform a check-in for a specific trip.
+  /// This action typically occurs at the start of the trip and records key information
+  /// such as fuel level, odometer reading, insurance details, and any other relevant data.
+  /// @param tripId The unique identifier for the trip being checked in.
+  /// @param panelParams An array of numeric parameters representing important vehicle details.
+  ///   - panelParams[0]: Fuel level (e.g., as a percentage)
+  ///   - panelParams[1]: Odometer reading (e.g., in kilometers or miles)
+  ///   - Additional parameters can be added based on the engine and vehicle characteristics.
+  /// @param insuranceCompany The name of the insurance company covering the vehicle.
+  /// @param insuranceNumber The insurance policy number.
+  function checkInByHost(uint256 tripId, uint64[] memory panelParams,string memory insuranceCompany,
+    string memory insuranceNumber) public {
+    return addresses.tripService.checkInByHost(tripId, panelParams, insuranceCompany, insuranceNumber);
   }
 
   /// @notice Performs check-in by the guest for a trip.
@@ -481,7 +488,6 @@
     return addresses.carService.addCar(request);
   }
 
-<<<<<<< HEAD
   /// @notice Updates the information of a car. Only callable by hosts.
   /// @param request The request containing updated car information.
   function updateCarInfo(Schemas.UpdateCarInfoRequest memory request) public {
@@ -514,27 +520,7 @@
   /// @param carId The ID of the car for which geolocation is parsed.
   function parseGeoResponse(uint carId) public {
     IRentalityGeoService(addresses.carService.getGeoServiceAddress()).parseGeoResponse(carId);
-=======
-  /// @dev Calculates the payments for a trip.
-  /// @param carId The ID of the car.
-  /// @param daysOfTrip The duration of the trip in days.
-  /// @param currency The currency to use for payment calculation.
-  /// @return calculatePaymentsDTO An object containing payment details.
-  function calculatePayments(
-    uint carId,
-    uint64 daysOfTrip,
-    address currency
-  ) public view returns (Schemas.CalculatePaymentsDTO memory) {
-    return
-      RentalityUtils.calculatePayments(
-        address(carService),
-        address(paymentService),
-        address(currencyConverterService),
-        carId,
-        daysOfTrip,
-        currency
-      );
->>>>>>> f83392ff
+
   }
 
   /// @notice Constructor to initialize the RentalityPlatform with service contract addresses.
