/// SPDX-License-Identifier: MIT
pragma solidity ^0.8.9;

import './features/RentalityClaimService.sol';
import './abstract/IRentalityGateway.sol';
import './RentalityCarToken.sol';
import './payments/RentalityCurrencyConverter.sol';
import './RentalityTripService.sol';
import './RentalityUserService.sol';
import './payments/RentalityPaymentService.sol';
import './Schemas.sol';
import './RentalityAdminGateway.sol';
import './libs/RentalityQuery.sol';
import {RentalityInvestment} from './investment/RentalityInvestment.sol';
import {RentalityCarDelivery} from './features/RentalityCarDelivery.sol';
import {UUPSOwnable} from './proxy/UUPSOwnable.sol';
import {RentalityUtils} from './libs/RentalityUtils.sol';
import './RentalityView.sol';
import "./features/RentalityReferralProgram.sol";

/// @title Rentality Platform Contract
/// @notice This contract manages various services related to the Rentality platform, including cars, trips, users, and payments.
/// @dev It allows updating service contracts, creating and managing trips, handling payments, and more.
/// @dev SAFETY: The linked library is not supported yet because it can modify the state or call
///  selfdestruct, as far as RentalityUtils doesn't has this logic,
/// it's completely safe for upgrade
/// @custom:oz-upgrades-unsafe-allow external-library-linking
contract RentalityPlatform is UUPSOwnable {
<<<<<<< HEAD
    RentalityContract private addresses;

    // unused, have to be here, because of proxy
    address private automationService;

    RentalityInvestment private investment;

    RentalityReferralProgram private referralService;
    using RentalityQuery for RentalityContract;
    using RentalityTripsQuery for RentalityContract;
    /// @dev Modifier to restrict access to admin users only.
    modifier onlyAdmin() {
        require(
            addresses.userService.isAdmin(msg.sender) || addresses.userService.isAdmin(tx.origin) || (tx.origin == owner()),
            'User is n ot an admin'
        );
        _;
    }

    function updateServiceAddresses(RentalityAdminGateway adminService) public {
        require(addresses.userService.isAdmin(tx.origin), 'only Admin.');
        addresses = adminService.getRentalityContracts();
        investment = RentalityInvestment(adminService.getInvestmentAddress());
    }

    //    function withdrawAllFromPlatform(address currencyType) public {
    //        return withdrawFromPlatform(address(this).balance, currencyType);
    //    }

    /// @notice Creates a trip request with delivery.
    /// @param request The trip request with delivery details.
    function createTripRequestWithDelivery(Schemas.CreateTripRequestWithDelivery memory request) public payable {
        RentalityUtils.validateTripRequest(
            addresses,
            request.currencyType,
            request.carId,
            request.startDateTime,
            request.endDateTime
        );

        (uint64 pickUp, uint64 dropOf) = addresses.deliveryService.calculatePricesByDeliveryDataInUsdCents(
            request.pickUpInfo.locationInfo,
            request.returnInfo.locationInfo,
            IRentalityGeoService(addresses.carService.getGeoServiceAddress()).getCarLocationLatitude(request.carId),
            IRentalityGeoService(addresses.carService.getGeoServiceAddress()).getCarLocationLongitude(request.carId),
            addresses.carService.getCarInfoById(request.carId).createdBy
        );
        bytes32 pickUpHash = IRentalityGeoService(addresses.carService.getGeoServiceAddress()).createLocationInfo(
            request.pickUpInfo.locationInfo
        );
        bytes32 returnHash = IRentalityGeoService(addresses.carService.getGeoServiceAddress()).createLocationInfo(
            request.returnInfo.locationInfo
        );
        _createTripRequest(
            request.currencyType,
            request.carId,
            request.startDateTime,
            request.endDateTime,
            pickUp,
            dropOf,
            pickUpHash,
            returnHash
        );
    }

    function payKycCommission(address currency) public payable {
        (int rate, uint8 dec) = addresses.currencyConverterService.getCurrentRate(currency);
        uint valueToPay = addresses.currencyConverterService.getFromUsd(
            currency,
            addresses.userService.getKycCommission(),
            rate,
            dec
        );
        addresses.paymentService.payKycCommission{value: msg.value}(valueToPay, currency);
    }

    function useKycCommission(address user) public {
        addresses.userService.useKycCommission(user);
    }
    /// @notice Create a trip request.
    /// @param request The request parameters for creating a new trip.
    function createTripRequest(Schemas.CreateTripRequest memory request) public payable {
        RentalityUtils.validateTripRequest(
            addresses,
            request.currencyType,
            request.carId,
            request.startDateTime,
            request.endDateTime
        );

        _createTripRequest(
            request.currencyType,
            request.carId,
            request.startDateTime,
            request.endDateTime,
            0,
            0,
            bytes32(''),
            bytes32('')
        );
    }
    /// @notice Creates a trip request with specified details.
    /// @dev This function is private and should only be called internally.
    /// @param currencyType Address of the currency type contract.
    /// @param carId ID of the car for the trip request.
    /// @param startDateTime Start date and time of the trip request.
    /// @param endDateTime End date and time of the trip request.
    /// @param pickUp Fee for delivery associated with the trip request.
    /// @param dropOf Fee for delivery associated with the trip request.
    function _createTripRequest(
        address currencyType,
        uint carId,
        uint64 startDateTime,
        uint64 endDateTime,
        uint64 pickUp,
        uint64 dropOf,
        bytes32 pickUpHash,
        bytes32 returnHash
    ) private {
        Schemas.CarInfo memory carInfo = addresses.carService.getCarInfoById(carId);

        (Schemas.PaymentInfo memory paymentInfo, uint valueSumInCurrency) = RentalityUtils.createPaymentInfo(
            addresses,
            carId,
            startDateTime,
            endDateTime,
            currencyType,
            pickUp,
            dropOf
        );

        addresses.paymentService.payCreateTrip{value: msg.value}(currencyType, valueSumInCurrency);

        /// updating cache currency data
        addresses.currencyConverterService.getCurrencyRateWithCache(currencyType);

        if (!addresses.userService.isGuest(tx.origin)) {
            addresses.userService.grantGuestRole(tx.origin);
        }

        addresses.tripService.createNewTrip(
            carId,
            tx.origin,
            addresses.carService.ownerOf(carId),
            carInfo.pricePerDayInUsdCents,
            startDateTime,
            endDateTime,
            pickUpHash,
            returnHash,
            carInfo.milesIncludedPerDay,
            paymentInfo
        );
    }

    /// @notice Approve a trip request on the Rentality platform.
    /// @param tripId The ID of the trip to approve.
    function approveTripRequest(uint256 tripId) public {
        addresses.tripService.approveTrip(tripId);

        Schemas.Trip memory trip = addresses.tripService.getTrip(tripId);
        Schemas.Trip[] memory intersectedTrips = addresses.getTripsForCarThatIntersect(
            trip.carId,
            trip.startDateTime,
            trip.endDateTime
        );
        if (intersectedTrips.length > 0) {
            for (uint256 i = 0; i < intersectedTrips.length; i++) {
                if (intersectedTrips[i].status == Schemas.TripStatus.Created) {
                    rejectTripRequest(intersectedTrips[i].tripId);
                }
            }
        }
    }
    /// @notice Reject a trip request on the Rentality platform.
    /// @param tripId The ID of the trip to reject.
    function rejectTripRequest(uint256 tripId) public {
        Schemas.Trip memory trip = addresses.tripService.getTrip(tripId);
        Schemas.TripStatus statusBeforeCancellation = trip.status;

        addresses.tripService.rejectTrip(tripId);

        (uint valueToReturnInUsdCents, uint valueToReturnInToken) = addresses.currencyConverterService.calculateTripReject(
            trip.paymentInfo
        );
        addresses.paymentService.payRejectTrip(trip, valueToReturnInToken);

        addresses.tripService.saveTransactionInfo(tripId, 0, statusBeforeCancellation, valueToReturnInUsdCents, 0);
    }

    /// @notice Confirms the check-out for a trip.
    /// @param tripId The ID of the trip to be confirmed.
    function confirmCheckOut(uint256 tripId) public {
        Schemas.Trip memory trip = addresses.tripService.getTrip(tripId);

        require(trip.guest == tx.origin || addresses.userService.isAdmin(tx.origin), 'For trip guest or admin only');
        require(trip.host == trip.tripFinishedBy, 'No needs to confirm.');
        require(trip.status == Schemas.TripStatus.CheckedOutByHost, 'The trip is not in status CheckedOutByHost');
        _finishTrip(tripId);
    }

    /// @notice Finish a trip on the Rentality platform.
    /// @param tripId The ID of the trip to finish.
    function finishTrip(uint256 tripId) public {
        Schemas.Trip memory trip = addresses.tripService.getTrip(tripId);
        require(
            trip.status == Schemas.TripStatus.CheckedOutByHost && trip.tripFinishedBy == trip.guest,
            'The trip is not in status CheckedOutByHost'
        );
        _finishTrip(tripId);
    }

    /// @notice Finish a trip on the Rentality platform.
    /// @param tripId The ID of the trip to finish.
    function _finishTrip(uint256 tripId) internal {
        addresses.tripService.finishTrip(tripId);
        Schemas.Trip memory trip = addresses.tripService.getTrip(tripId);

        uint256 rentalityFee = addresses.paymentService.getPlatformFeeFrom(
            trip.paymentInfo.priceWithDiscount + trip.paymentInfo.pickUpFee + trip.paymentInfo.dropOfFee
        );

        (uint valueToHost, uint valueToGuest, uint valueToHostInUsdCents, uint valueToGuestInUsdCents, uint totalIncome) = addresses
            .currencyConverterService
            .calculateTripFinsish(trip.paymentInfo, rentalityFee);

        addresses.paymentService.payFinishTrip(trip, valueToHost, valueToGuest, totalIncome);

        addresses.tripService.saveTransactionInfo(
            tripId,
            rentalityFee,
            Schemas.TripStatus.Finished,
            valueToGuestInUsdCents,
            valueToHostInUsdCents - trip.paymentInfo.resolveAmountInUsdCents
        );
    }

    /// @notice Creates a new claim for a specific trip.
    /// @dev Only the host of the trip can create a claim, and certain trip status checks are performed.
    /// @param request Details of the claim to be created.
    function createClaim(Schemas.CreateClaimRequest memory request) public {
        Schemas.Trip memory trip = addresses.tripService.getTrip(request.tripId);

        require(
            (trip.host == tx.origin && uint8(request.claimType) <= 7) ||
            (trip.guest == tx.origin && ((uint8(request.claimType) <= 9) && (uint8(request.claimType) >= 3))),
            'Only for trip host or guest, or wrong claim type.'
        );

        require(
            trip.status != Schemas.TripStatus.Canceled && trip.status != Schemas.TripStatus.Created,
            'Wrong trip status.'
        );

        addresses.claimService.createClaim(request, trip.host, trip.guest);
    }

    /// @notice Rejects a specific claim.
    /// @dev Only the host or guest of the associated trip can reject the claim.
    /// @param claimId ID of the claim to be rejected.
    function rejectClaim(uint256 claimId) public {
        Schemas.Claim memory claim = addresses.claimService.getClaim(claimId);
        Schemas.Trip memory trip = addresses.tripService.getTrip(claim.tripId);

        require(trip.host == tx.origin || trip.guest == tx.origin, 'Only for trip guest or host.');

        addresses.claimService.rejectClaim(claimId, tx.origin, trip.host, trip.guest);
    }

    /// @notice Pays a specific claim, transferring funds to the host and, if applicable, refunding excess to the guest.
    /// @dev Only the guest of the associated trip can pay the claim, and certain checks are performed.
    /// @param claimId ID of the claim to be paid.
    function payClaim(uint256 claimId) public payable {
        Schemas.Claim memory claim = addresses.claimService.getClaim(claimId);
        Schemas.Trip memory trip = addresses.tripService.getTrip(claim.tripId);

        require((claim.isHostClaims && tx.origin == trip.guest) || tx.origin == trip.host, 'Only guest or host.');
        require(
            claim.status != Schemas.ClaimStatus.Paid && claim.status != Schemas.ClaimStatus.Cancel,
            'Wrong claim Status.'
        );
        uint commission = addresses.claimService.getPlatformFeeFrom(claim.amountInUsdCents);

        (uint valueToPay, uint feeInCurrency) = addresses.currencyConverterService.calculateValueWithFee(
            trip.paymentInfo.currencyType,
            claim.amountInUsdCents,
            commission,
            trip.paymentInfo.currencyRate,
            trip.paymentInfo.currencyDecimals
        );

        addresses.claimService.payClaim(claimId, trip.host, trip.guest);
        addresses.paymentService.payClaim{value: msg.value}(trip, valueToPay, feeInCurrency, commission);
    }

    /// @notice Updates the status of a specific claim based on the current timestamp.
    /// @dev This function is typically called periodically to check and update claim status.
    /// @param claimId ID of the claim to be updated.
    function updateClaim(uint256 claimId) public {
        Schemas.Claim memory claim = addresses.claimService.getClaim(claimId);
        Schemas.Trip memory trip = addresses.tripService.getTrip(claim.tripId);

        addresses.claimService.updateClaim(claimId, trip.host, trip.guest);
    }

    /// @notice Sets Know Your Customer (KYC) information for the caller.
    /// @param name The name of the user.
    /// @param surname The surname of the user.
    /// @param mobilePhoneNumber The mobile phone number of the user.
    /// @param profilePhoto The URL of the user's profile photo.
    /// @param licenseNumber The user's license number.
    /// @param expirationDate The expiration date of the user's license.
    /// @param TCSignature The signature of the user indicating acceptance of Terms and Conditions (TC).
    function setKYCInfo(
        string memory name,
        string memory surname,
        string memory mobilePhoneNumber,
        string memory profilePhoto,
        string memory licenseNumber,
        uint64 expirationDate,
        bytes memory TCSignature,
        bytes32 hash
    ) public {
        referralService.passReferralProgram(addresses.userService.setKYCInfo.selector,hash);

        return
            addresses.userService.setKYCInfo(
            name,
            surname,
            mobilePhoneNumber,
            profilePhoto,
            licenseNumber,
            expirationDate,
            TCSignature
        );
    }
    /// @notice Allows the host to perform a check-in for a specific trip.
    /// This action typically occurs at the start of the trip and records key information
    /// such as fuel level, odometer reading, insurance details, and any other relevant data.
    /// @param tripId The unique identifier for the trip being checked in.
    /// @param panelParams An array of numeric parameters representing important vehicle details.
    ///   - panelParams[0]: Fuel level (e.g., as a percentage)
    ///   - panelParams[1]: Odometer reading (e.g., in kilometers or miles)
    ///   - Additional parameters can be added based on the engine and vehicle characteristics.
    /// @param insuranceCompany The name of the insurance company covering the vehicle.
    /// @param insuranceNumber The insurance policy number.
    function checkInByHost(
        uint256 tripId,
        uint64[] memory panelParams,
        string memory insuranceCompany,
        string memory insuranceNumber
    ) public {
        return addresses.tripService.checkInByHost(tripId, panelParams, insuranceCompany, insuranceNumber);
    }

    /// @notice Performs check-in by the guest for a trip.
    /// @param tripId The ID of the trip.
    /// @param panelParams An array representing parameters related to fuel, odometer,
    /// and other relevant details depends on engine.
    function checkInByGuest(uint256 tripId, uint64[] memory panelParams) public {
        return addresses.tripService.checkInByGuest(tripId, panelParams);
    }

    /// @notice Performs check-out by the guest for a trip.
    /// @param tripId The ID of the trip.
    /// @param panelParams An array representing parameters related to fuel, odometer,
    /// and other relevant details depends on engine.
    function checkOutByGuest(uint256 tripId, uint64[] memory panelParams) public {
        return addresses.tripService.checkOutByGuest(tripId, panelParams);
    }

    /// @notice Performs check-out by the host for a trip.
    /// @param tripId The ID of the trip.
    /// @param panelParams An array representing parameters related to fuel, odometer,
    /// and other relevant details depends on engine.
    function checkOutByHost(uint256 tripId, uint64[] memory panelParams) public {
        return addresses.tripService.checkOutByHost(tripId, panelParams);
    }
    /// @notice Adds a new car using the provided request. Grants host role to the caller if not already a host.
    /// @param request The request containing car information.
    /// @return The ID of the newly added car.
    function addCar(Schemas.CreateCarRequest memory request, bytes32 hash) public returns (uint) {
        referralService.passReferralProgram(addresses.carService.addCar.selector,hash);
        if (!addresses.userService.isHost(tx.origin)) {
            addresses.userService.grantHostRole(tx.origin);
        }
        require(addresses.paymentService.taxExist(request.locationInfo.locationInfo) != 0, 'Tax not exist.');
        return addresses.carService.addCar(request);
    }

    /// @notice Updates the information of a car. Only callable by hosts.
    /// @param request The request containing updated car information.
    function updateCarInfo(Schemas.UpdateCarInfoRequest memory request) public {
        require(addresses.isCarEditable(request.carId), 'Car is not available for update.');

        return
            addresses.carService.updateCarInfo(
            request,
            IRentalityGeoService(addresses.carService.getGeoServiceAddress()).getLocationInfo(bytes32('')),
            string('')
        );
    }

    /// @notice Updates the information of a car, including location details. Only callable by hosts.
    /// @param request The request containing updated car information.
    /// @param location The new location of the car.
    /// @param geoApiKey The API key for geocoding purposes.
    function updateCarInfoWithLocation(
        Schemas.UpdateCarInfoRequest memory request,
        Schemas.SignedLocationInfo memory location,
        string memory geoApiKey
    ) public {
        require(addresses.isCarEditable(request.carId), 'Car is not available for update.');

        return addresses.carService.updateCarInfo(request, location.locationInfo, geoApiKey);
    }
    /// @notice Adds a user discount.
    /// @param data The discount data.
    function addUserDiscount(Schemas.BaseDiscount memory data) public {
        addresses.paymentService.addBaseDiscount(tx.origin, data);
    }

    function addUserDeliveryPrices(uint64 underTwentyFiveMilesInUsdCents, uint64 aboveTwentyFiveMilesInUsdCents) public {
        addresses.deliveryService.setUserDeliveryPrices(underTwentyFiveMilesInUsdCents, aboveTwentyFiveMilesInUsdCents);
    }
    /// @notice Parses the geolocation response and stores parsed data.
    /// @param carId The ID of the car for which geolocation is parsed.
    function parseGeoResponse(uint carId) public {
        IRentalityGeoService(addresses.carService.getGeoServiceAddress()).parseGeoResponse(carId);
    }

    function createCarInvestment(Schemas.CarInvestment memory car, string memory name_, string memory symbol_) public {
        investment.createCarInvestment(car, name_, symbol_);
    }

    function invest(uint investId) public payable {
        investment.invest{value: msg.value}(investId);
    }

    function claimAndCreatePool(uint investId) public {
        investment.claimAndCreatePool(investId);
    }

    function claimAllMy(uint investId) public {
        investment.claimAllMy(investId);
    }

    /// @notice Constructor to initialize the RentalityPlatform with service contract addresses.
    /// @param carServiceAddress The address of the RentalityCarToken contract.
    /// @param currencyConverterServiceAddress The address of the RentalityCurrencyConverter contract.
    /// @param tripServiceAddress The address of the RentalityTripService contract.
    /// @param userServiceAddress The address of the RentalityUserService contract.
    /// @param paymentServiceAddress The address of the RentalityPaymentService contract.
    function initialize(
        address carServiceAddress,
        address currencyConverterServiceAddress,
        address tripServiceAddress,
        address userServiceAddress,
        address paymentServiceAddress,
        address claimServiceAddress,
        address carDeliveryAddress,
        address viewService,
        address investmentService,
        address referralServiceAddress
    ) public initializer {
        addresses = RentalityContract(
            RentalityCarToken(carServiceAddress),
            RentalityCurrencyConverter(currencyConverterServiceAddress),
            RentalityTripService(tripServiceAddress),
            RentalityUserService(userServiceAddress),
            RentalityPlatform(address(this)),
            RentalityPaymentService(payable(paymentServiceAddress)),
            RentalityClaimService(claimServiceAddress),
            RentalityAdminGateway(address(0)),
            RentalityCarDelivery(carDeliveryAddress),
            RentalityView(viewService)
        );
        investment = RentalityInvestment(investmentService);
        referralService = RentalityReferralProgram(referralServiceAddress);

        __Ownable_init();
    }
=======
  RentalityContract private addresses;

  // unused, have to be here, because of proxy
  address private automationService;
  using RentalityQuery for RentalityContract;
  using RentalityTripsQuery for RentalityContract;
  /// @dev Modifier to restrict access to admin users only.
  modifier onlyAdmin() {
    require(
      addresses.userService.isAdmin(msg.sender) || addresses.userService.isAdmin(tx.origin) || (tx.origin == owner()),
      'User is n ot an admin'
    );
    _;
  }

  function updateServiceAddresses(RentalityAdminGateway adminService) public {
    require(addresses.userService.isAdmin(tx.origin), 'only Admin.');
    addresses = adminService.getRentalityContracts();
  }

  //    function withdrawAllFromPlatform(address currencyType) public {
  //        return withdrawFromPlatform(address(this).balance, currencyType);
  //    }

  /// @notice Creates a trip request with delivery.
  /// @param request The trip request with delivery details.
  function createTripRequestWithDelivery(Schemas.CreateTripRequestWithDelivery memory request) public payable {
    RentalityUtils.validateTripRequest(
      addresses,
      request.currencyType,
      request.carId,
      request.startDateTime,
      request.endDateTime,
      msg.sender
    );
    bytes32 locationHash = addresses.carService.getCarInfoById(request.carId).locationHash;
    (uint64 pickUp, uint64 dropOf) = addresses.deliveryService.calculatePricesByDeliveryDataInUsdCents(
      request.pickUpInfo.locationInfo,
      request.returnInfo.locationInfo,
      IRentalityGeoService(addresses.carService.getGeoServiceAddress()).getCarLocationLatitude(locationHash),
      IRentalityGeoService(addresses.carService.getGeoServiceAddress()).getCarLocationLongitude(locationHash),
      addresses.carService.getCarInfoById(request.carId).createdBy
    );
    if (pickUp > 0) addresses.carService.verifySignedLocationInfo(request.pickUpInfo);
    if (dropOf > 0) addresses.carService.verifySignedLocationInfo(request.returnInfo);
    bytes32 pickUpHash = IRentalityGeoService(addresses.carService.getGeoServiceAddress()).createLocationInfo(
      request.pickUpInfo.locationInfo
    );
    bytes32 returnHash = IRentalityGeoService(addresses.carService.getGeoServiceAddress()).createLocationInfo(
      request.returnInfo.locationInfo
    );
    _createTripRequest(
      request.currencyType,
      request.carId,
      request.startDateTime,
      request.endDateTime,
      pickUp,
      dropOf,
      pickUpHash,
      returnHash
    );
  }

  function payKycCommission(address currency) public payable {
    (uint valueToPay, , ) = addresses.currencyConverterService.getFromUsdLatest(
      currency,
      addresses.userService.getKycCommission()
    );

    addresses.paymentService.payKycCommission{value: msg.value}(valueToPay, currency, msg.sender);
  }

  function useKycCommission(address user) public {
    addresses.userService.useKycCommission(user);
  }
  /// @notice Create a trip request.
  /// @param request The request parameters for creating a new trip.
  function createTripRequest(Schemas.CreateTripRequest memory request) public payable {
    RentalityUtils.validateTripRequest(
      addresses,
      request.currencyType,
      request.carId,
      request.startDateTime,
      request.endDateTime,
      msg.sender
    );

    _createTripRequest(
      request.currencyType,
      request.carId,
      request.startDateTime,
      request.endDateTime,
      0,
      0,
      bytes32(''),
      bytes32('')
    );
  }
  /// @notice Creates a trip request with specified details.
  /// @dev This function is private and should only be called internally.
  /// @param currencyType Address of the currency type contract.
  /// @param carId ID of the car for the trip request.
  /// @param startDateTime Start date and time of the trip request.
  /// @param endDateTime End date and time of the trip request.
  /// @param pickUp Fee for delivery associated with the trip request.
  /// @param dropOf Fee for delivery associated with the trip request.
  function _createTripRequest(
    address currencyType,
    uint carId,
    uint64 startDateTime,
    uint64 endDateTime,
    uint64 pickUp,
    uint64 dropOf,
    bytes32 pickUpHash,
    bytes32 returnHash
  ) private {
    Schemas.CarInfo memory carInfo = addresses.carService.getCarInfoById(carId);

    (Schemas.PaymentInfo memory paymentInfo, uint valueSumInCurrency) = RentalityUtils.createPaymentInfo(
      addresses,
      carId,
      startDateTime,
      endDateTime,
      currencyType,
      pickUp,
      dropOf
    );

    if (!addresses.userService.isGuest(msg.sender)) {
      addresses.userService.grantGuestRole(msg.sender);
    }

    addresses.tripService.createNewTrip(
      carId,
      msg.sender,
      addresses.carService.ownerOf(carId),
      carInfo.pricePerDayInUsdCents,
      startDateTime,
      endDateTime,
      pickUpHash,
      returnHash,
      carInfo.milesIncludedPerDay,
      paymentInfo,
      msg.value
    );

    addresses.paymentService.payCreateTrip{value: msg.value}(currencyType, valueSumInCurrency, msg.sender);
  }

  /// @notice Approve a trip request on the Rentality platform.
  /// @param tripId The ID of the trip to approve.
  function approveTripRequest(uint256 tripId) public {
    addresses.tripService.approveTrip(tripId, msg.sender);

    Schemas.Trip memory trip = addresses.tripService.getTrip(tripId);
    Schemas.Trip[] memory intersectedTrips = addresses.getTripsForCarThatIntersect(
      trip.carId,
      trip.startDateTime,
      trip.endDateTime
    );
    if (intersectedTrips.length > 0) {
      for (uint256 i = 0; i < intersectedTrips.length; i++) {
        if (intersectedTrips[i].status == Schemas.TripStatus.Created) {
          rejectTripRequest(intersectedTrips[i].tripId);
        }
      }
    }
  }
  /// @notice Reject a trip request on the Rentality platform.
  /// @param tripId The ID of the trip to reject.
  function rejectTripRequest(uint256 tripId) public {
    Schemas.Trip memory trip = addresses.tripService.getTrip(tripId);
    Schemas.TripStatus statusBeforeCancellation = trip.status;

    addresses.tripService.rejectTrip(tripId, msg.sender);

    uint valueToReturnInUsdCents = addresses.currencyConverterService.calculateTripReject(trip.paymentInfo);

    addresses.tripService.saveTransactionInfo(tripId, 0, statusBeforeCancellation, valueToReturnInUsdCents, 0);

    /* you should not recalculate the value with convertor,
     for return during rejection,
     but instead, use: 'addresses.tripService.tripIdToEthSumInTripCreation(tripId)'*/

    addresses.paymentService.payRejectTrip(trip, addresses.tripService.tripIdToEthSumInTripCreation(tripId));
  }

  /// @notice Confirms the check-out for a trip.
  /// @param tripId The ID of the trip to be confirmed.
  function confirmCheckOut(uint256 tripId) public {
    Schemas.Trip memory trip = addresses.tripService.getTrip(tripId);

    require(trip.guest == msg.sender || addresses.userService.isAdmin(msg.sender), 'For trip guest or admin only');
    require(trip.host == trip.tripFinishedBy, 'No needs to confirm.');
    require(trip.status == Schemas.TripStatus.CheckedOutByHost, 'The trip is not in status CheckedOutByHost');
    _finishTrip(tripId);
  }

  /// @notice Finish a trip on the Rentality platform.
  /// @param tripId The ID of the trip to finish.
  function finishTrip(uint256 tripId) public {
    Schemas.Trip memory trip = addresses.tripService.getTrip(tripId);
    require(
      trip.status == Schemas.TripStatus.CheckedOutByHost && trip.tripFinishedBy == trip.guest,
      'The trip is not in status CheckedOutByHost'
    );
    _finishTrip(tripId);
  }

  /// @notice Finish a trip on the Rentality platform.
  /// @param tripId The ID of the trip to finish.
  function _finishTrip(uint256 tripId) internal {
    addresses.tripService.finishTrip(tripId, msg.sender);
    Schemas.Trip memory trip = addresses.tripService.getTrip(tripId);

    uint256 rentalityFee = addresses.paymentService.getPlatformFeeFrom(
      trip.paymentInfo.priceWithDiscount + trip.paymentInfo.pickUpFee + trip.paymentInfo.dropOfFee
    );

    (uint valueToHost, uint valueToGuest, uint valueToHostInUsdCents, uint valueToGuestInUsdCents) = addresses
      .currencyConverterService
      .calculateTripFinsish(trip.paymentInfo, rentalityFee);

    addresses.tripService.saveTransactionInfo(
      tripId,
      rentalityFee,
      Schemas.TripStatus.Finished,
      valueToGuestInUsdCents,
      valueToHostInUsdCents - trip.paymentInfo.resolveAmountInUsdCents
    );

    addresses.paymentService.payFinishTrip(trip, valueToHost, valueToGuest);
  }

  /// @notice Creates a new claim for a specific trip.
  /// @dev Only the host of the trip can create a claim, and certain trip status checks are performed.
  /// @param request Details of the claim to be created.
  function createClaim(Schemas.CreateClaimRequest memory request) public {
    Schemas.Trip memory trip = addresses.tripService.getTrip(request.tripId);

    require(
      (trip.host == msg.sender && uint8(request.claimType) <= 7) ||
        (trip.guest == msg.sender && ((uint8(request.claimType) <= 9) && (uint8(request.claimType) >= 3))),
      'Only for trip host or guest, or wrong claim type.'
    );

    require(
      trip.status != Schemas.TripStatus.Canceled && trip.status != Schemas.TripStatus.Created,
      'Wrong trip status.'
    );

    addresses.claimService.createClaim(request, trip.host, trip.guest, msg.sender);
  }

  /// @notice Rejects a specific claim.
  /// @dev Only the host or guest of the associated trip can reject the claim.
  /// @param claimId ID of the claim to be rejected.
  function rejectClaim(uint256 claimId) public {
    Schemas.Claim memory claim = addresses.claimService.getClaim(claimId);
    Schemas.Trip memory trip = addresses.tripService.getTrip(claim.tripId);

    require(trip.host == msg.sender || trip.guest == msg.sender, 'Only for trip guest or host.');

    addresses.claimService.rejectClaim(claimId, msg.sender, trip.host, trip.guest);
  }

  /// @notice Pays a specific claim, transferring funds to the host and, if applicable, refunding excess to the guest.
  /// @dev Only the guest of the associated trip can pay the claim, and certain checks are performed.
  /// @param claimId ID of the claim to be paid.
  function payClaim(uint256 claimId) public payable {
    Schemas.Claim memory claim = addresses.claimService.getClaim(claimId);
    Schemas.Trip memory trip = addresses.tripService.getTrip(claim.tripId);

    require((claim.isHostClaims && msg.sender == trip.guest) || msg.sender == trip.host, 'Only guest or host.');
    require(
      claim.status != Schemas.ClaimStatus.Paid && claim.status != Schemas.ClaimStatus.Cancel,
      'Wrong claim Status.'
    );
    uint commission = addresses.claimService.getPlatformFeeFrom(claim.amountInUsdCents);

    (uint valueToPay, uint feeInCurrency, int rate, uint8 dec) = addresses
      .currencyConverterService
      .calculateLatestValueWithFee(trip.paymentInfo.currencyType, claim.amountInUsdCents, commission);

    addresses.claimService.payClaim(claimId, trip.host, trip.guest, rate, dec);
    addresses.paymentService.payClaim{value: msg.value}(trip, valueToPay, feeInCurrency, commission, msg.sender);
  }

  /// @notice Updates the status of a specific claim based on the current timestamp.
  /// @dev This function is typically called periodically to check and update claim status.
  /// @param claimId ID of the claim to be updated.
  function updateClaim(uint256 claimId) public {
    Schemas.Claim memory claim = addresses.claimService.getClaim(claimId);
    Schemas.Trip memory trip = addresses.tripService.getTrip(claim.tripId);

    addresses.claimService.updateClaim(claimId, trip.host, trip.guest);
  }

  /// @notice Sets Know Your Customer (KYC) information for the caller.
  function setKYCInfo(
    string memory nickName,
    string memory mobilePhoneNumber,
    string memory profilePhoto,
    bytes memory TCSignature
  ) public {
    return addresses.userService.setKYCInfo(nickName, mobilePhoneNumber, profilePhoto, TCSignature, msg.sender);
  }

  function setCivicKYCInfo(address user, Schemas.CivicKYCInfo memory civicKycInfo) public {
    addresses.userService.setCivicKYCInfo(user, civicKycInfo);
  }
  /// @notice Allows the host to perform a check-in for a specific trip.
  /// This action typically occurs at the start of the trip and records key information
  /// such as fuel level, odometer reading, insurance details, and any other relevant data.
  /// @param tripId The unique identifier for the trip being checked in.
  /// @param panelParams An array of numeric parameters representing important vehicle details.
  ///   - panelParams[0]: Fuel level (e.g., as a percentage)
  ///   - panelParams[1]: Odometer reading (e.g., in kilometers or miles)
  ///   - Additional parameters can be added based on the engine and vehicle characteristics.
  /// @param insuranceCompany The name of the insurance company covering the vehicle.
  /// @param insuranceNumber The insurance policy number.
  function checkInByHost(
    uint256 tripId,
    uint64[] memory panelParams,
    string memory insuranceCompany,
    string memory insuranceNumber
  ) public {
    return addresses.tripService.checkInByHost(tripId, panelParams, insuranceCompany, insuranceNumber, msg.sender);
  }

  /// @notice Performs check-in by the guest for a trip.
  /// @param tripId The ID of the trip.
  /// @param panelParams An array representing parameters related to fuel, odometer,
  /// and other relevant details depends on engine.
  function checkInByGuest(uint256 tripId, uint64[] memory panelParams) public {
    return addresses.tripService.checkInByGuest(tripId, panelParams, msg.sender);
  }

  /// @notice Performs check-out by the guest for a trip.
  /// @param tripId The ID of the trip.
  /// @param panelParams An array representing parameters related to fuel, odometer,
  /// and other relevant details depends on engine.
  function checkOutByGuest(uint256 tripId, uint64[] memory panelParams) public {
    return addresses.tripService.checkOutByGuest(tripId, panelParams, msg.sender);
  }

  /// @notice Performs check-out by the host for a trip.
  /// @param tripId The ID of the trip.
  /// @param panelParams An array representing parameters related to fuel, odometer,
  /// and other relevant details depends on engine.
  function checkOutByHost(uint256 tripId, uint64[] memory panelParams) public {
    return addresses.tripService.checkOutByHost(tripId, panelParams, msg.sender);
  }
  /// @notice Adds a new car using the provided request. Grants host role to the caller if not already a host.
  /// @param request The request containing car information.
  /// @return The ID of the newly added car.
  function addCar(Schemas.CreateCarRequest memory request) public returns (uint) {
    if (!addresses.userService.isHost(msg.sender)) {
      addresses.userService.grantHostRole(msg.sender);
    }
    require(addresses.paymentService.taxExist(request.locationInfo.locationInfo) != 0, 'Tax not exist.');
    return addresses.carService.addCar(request, msg.sender);
  }

  /// @notice Updates the information of a car. Only callable by hosts.
  /// @param request The request containing updated car information.
  function updateCarInfo(Schemas.UpdateCarInfoRequest memory request) public {
    require(addresses.isCarEditable(request.carId), 'Car is not available for update.');

    return
      addresses.carService.updateCarInfo(
        request,
        IRentalityGeoService(addresses.carService.getGeoServiceAddress()).getLocationInfo(bytes32('')),
        msg.sender
      );
  }

  /// @notice Updates the information of a car, including location details. Only callable by hosts.
  /// @param request The request containing updated car information.
  /// @param location The new location of the car.
  function updateCarInfoWithLocation(
    Schemas.UpdateCarInfoRequest memory request,
    Schemas.SignedLocationInfo memory location
  ) public {
    require(addresses.isCarEditable(request.carId), 'Car is not available for update.');

    addresses.carService.verifySignedLocationInfo(location);
    return addresses.carService.updateCarInfo(request, location.locationInfo, msg.sender);
  }
  /// @notice Adds a user discount.
  /// @param data The discount data.
  function addUserDiscount(Schemas.BaseDiscount memory data) public {
    addresses.paymentService.addBaseDiscount(msg.sender, data);
  }

  function addUserDeliveryPrices(uint64 underTwentyFiveMilesInUsdCents, uint64 aboveTwentyFiveMilesInUsdCents) public {
    addresses.deliveryService.setUserDeliveryPrices(
      underTwentyFiveMilesInUsdCents,
      aboveTwentyFiveMilesInUsdCents,
      msg.sender
    );
  }

  function updateCarTokenUri(uint256 carId, string memory tokenUri) public {
    addresses.carService.updateCarTokenUri(carId, tokenUri, msg.sender);
  }

  /// @notice Constructor to initialize the RentalityPlatform with service contract addresses.
  /// @param carServiceAddress The address of the RentalityCarToken contract.
  /// @param currencyConverterServiceAddress The address of the RentalityCurrencyConverter contract.
  /// @param tripServiceAddress The address of the RentalityTripService contract.
  /// @param userServiceAddress The address of the RentalityUserService contract.
  /// @param paymentServiceAddress The address of the RentalityPaymentService contract.
  function initialize(
    address carServiceAddress,
    address currencyConverterServiceAddress,
    address tripServiceAddress,
    address userServiceAddress,
    address paymentServiceAddress,
    address claimServiceAddress,
    address carDeliveryAddress,
    address viewService
  ) public initializer {
    addresses = RentalityContract(
      RentalityCarToken(carServiceAddress),
      RentalityCurrencyConverter(currencyConverterServiceAddress),
      RentalityTripService(tripServiceAddress),
      RentalityUserService(userServiceAddress),
      RentalityPlatform(address(this)),
      RentalityPaymentService(payable(paymentServiceAddress)),
      RentalityClaimService(claimServiceAddress),
      RentalityAdminGateway(address(0)),
      RentalityCarDelivery(carDeliveryAddress),
      RentalityView(viewService)
    );

    __Ownable_init();
  }
>>>>>>> cabe8745
}<|MERGE_RESOLUTION|>--- conflicted
+++ resolved
@@ -11,12 +11,10 @@
 import './Schemas.sol';
 import './RentalityAdminGateway.sol';
 import './libs/RentalityQuery.sol';
-import {RentalityInvestment} from './investment/RentalityInvestment.sol';
 import {RentalityCarDelivery} from './features/RentalityCarDelivery.sol';
 import {UUPSOwnable} from './proxy/UUPSOwnable.sol';
 import {RentalityUtils} from './libs/RentalityUtils.sol';
 import './RentalityView.sol';
-import "./features/RentalityReferralProgram.sol";
 
 /// @title Rentality Platform Contract
 /// @notice This contract manages various services related to the Rentality platform, including cars, trips, users, and payments.
@@ -26,489 +24,6 @@
 /// it's completely safe for upgrade
 /// @custom:oz-upgrades-unsafe-allow external-library-linking
 contract RentalityPlatform is UUPSOwnable {
-<<<<<<< HEAD
-    RentalityContract private addresses;
-
-    // unused, have to be here, because of proxy
-    address private automationService;
-
-    RentalityInvestment private investment;
-
-    RentalityReferralProgram private referralService;
-    using RentalityQuery for RentalityContract;
-    using RentalityTripsQuery for RentalityContract;
-    /// @dev Modifier to restrict access to admin users only.
-    modifier onlyAdmin() {
-        require(
-            addresses.userService.isAdmin(msg.sender) || addresses.userService.isAdmin(tx.origin) || (tx.origin == owner()),
-            'User is n ot an admin'
-        );
-        _;
-    }
-
-    function updateServiceAddresses(RentalityAdminGateway adminService) public {
-        require(addresses.userService.isAdmin(tx.origin), 'only Admin.');
-        addresses = adminService.getRentalityContracts();
-        investment = RentalityInvestment(adminService.getInvestmentAddress());
-    }
-
-    //    function withdrawAllFromPlatform(address currencyType) public {
-    //        return withdrawFromPlatform(address(this).balance, currencyType);
-    //    }
-
-    /// @notice Creates a trip request with delivery.
-    /// @param request The trip request with delivery details.
-    function createTripRequestWithDelivery(Schemas.CreateTripRequestWithDelivery memory request) public payable {
-        RentalityUtils.validateTripRequest(
-            addresses,
-            request.currencyType,
-            request.carId,
-            request.startDateTime,
-            request.endDateTime
-        );
-
-        (uint64 pickUp, uint64 dropOf) = addresses.deliveryService.calculatePricesByDeliveryDataInUsdCents(
-            request.pickUpInfo.locationInfo,
-            request.returnInfo.locationInfo,
-            IRentalityGeoService(addresses.carService.getGeoServiceAddress()).getCarLocationLatitude(request.carId),
-            IRentalityGeoService(addresses.carService.getGeoServiceAddress()).getCarLocationLongitude(request.carId),
-            addresses.carService.getCarInfoById(request.carId).createdBy
-        );
-        bytes32 pickUpHash = IRentalityGeoService(addresses.carService.getGeoServiceAddress()).createLocationInfo(
-            request.pickUpInfo.locationInfo
-        );
-        bytes32 returnHash = IRentalityGeoService(addresses.carService.getGeoServiceAddress()).createLocationInfo(
-            request.returnInfo.locationInfo
-        );
-        _createTripRequest(
-            request.currencyType,
-            request.carId,
-            request.startDateTime,
-            request.endDateTime,
-            pickUp,
-            dropOf,
-            pickUpHash,
-            returnHash
-        );
-    }
-
-    function payKycCommission(address currency) public payable {
-        (int rate, uint8 dec) = addresses.currencyConverterService.getCurrentRate(currency);
-        uint valueToPay = addresses.currencyConverterService.getFromUsd(
-            currency,
-            addresses.userService.getKycCommission(),
-            rate,
-            dec
-        );
-        addresses.paymentService.payKycCommission{value: msg.value}(valueToPay, currency);
-    }
-
-    function useKycCommission(address user) public {
-        addresses.userService.useKycCommission(user);
-    }
-    /// @notice Create a trip request.
-    /// @param request The request parameters for creating a new trip.
-    function createTripRequest(Schemas.CreateTripRequest memory request) public payable {
-        RentalityUtils.validateTripRequest(
-            addresses,
-            request.currencyType,
-            request.carId,
-            request.startDateTime,
-            request.endDateTime
-        );
-
-        _createTripRequest(
-            request.currencyType,
-            request.carId,
-            request.startDateTime,
-            request.endDateTime,
-            0,
-            0,
-            bytes32(''),
-            bytes32('')
-        );
-    }
-    /// @notice Creates a trip request with specified details.
-    /// @dev This function is private and should only be called internally.
-    /// @param currencyType Address of the currency type contract.
-    /// @param carId ID of the car for the trip request.
-    /// @param startDateTime Start date and time of the trip request.
-    /// @param endDateTime End date and time of the trip request.
-    /// @param pickUp Fee for delivery associated with the trip request.
-    /// @param dropOf Fee for delivery associated with the trip request.
-    function _createTripRequest(
-        address currencyType,
-        uint carId,
-        uint64 startDateTime,
-        uint64 endDateTime,
-        uint64 pickUp,
-        uint64 dropOf,
-        bytes32 pickUpHash,
-        bytes32 returnHash
-    ) private {
-        Schemas.CarInfo memory carInfo = addresses.carService.getCarInfoById(carId);
-
-        (Schemas.PaymentInfo memory paymentInfo, uint valueSumInCurrency) = RentalityUtils.createPaymentInfo(
-            addresses,
-            carId,
-            startDateTime,
-            endDateTime,
-            currencyType,
-            pickUp,
-            dropOf
-        );
-
-        addresses.paymentService.payCreateTrip{value: msg.value}(currencyType, valueSumInCurrency);
-
-        /// updating cache currency data
-        addresses.currencyConverterService.getCurrencyRateWithCache(currencyType);
-
-        if (!addresses.userService.isGuest(tx.origin)) {
-            addresses.userService.grantGuestRole(tx.origin);
-        }
-
-        addresses.tripService.createNewTrip(
-            carId,
-            tx.origin,
-            addresses.carService.ownerOf(carId),
-            carInfo.pricePerDayInUsdCents,
-            startDateTime,
-            endDateTime,
-            pickUpHash,
-            returnHash,
-            carInfo.milesIncludedPerDay,
-            paymentInfo
-        );
-    }
-
-    /// @notice Approve a trip request on the Rentality platform.
-    /// @param tripId The ID of the trip to approve.
-    function approveTripRequest(uint256 tripId) public {
-        addresses.tripService.approveTrip(tripId);
-
-        Schemas.Trip memory trip = addresses.tripService.getTrip(tripId);
-        Schemas.Trip[] memory intersectedTrips = addresses.getTripsForCarThatIntersect(
-            trip.carId,
-            trip.startDateTime,
-            trip.endDateTime
-        );
-        if (intersectedTrips.length > 0) {
-            for (uint256 i = 0; i < intersectedTrips.length; i++) {
-                if (intersectedTrips[i].status == Schemas.TripStatus.Created) {
-                    rejectTripRequest(intersectedTrips[i].tripId);
-                }
-            }
-        }
-    }
-    /// @notice Reject a trip request on the Rentality platform.
-    /// @param tripId The ID of the trip to reject.
-    function rejectTripRequest(uint256 tripId) public {
-        Schemas.Trip memory trip = addresses.tripService.getTrip(tripId);
-        Schemas.TripStatus statusBeforeCancellation = trip.status;
-
-        addresses.tripService.rejectTrip(tripId);
-
-        (uint valueToReturnInUsdCents, uint valueToReturnInToken) = addresses.currencyConverterService.calculateTripReject(
-            trip.paymentInfo
-        );
-        addresses.paymentService.payRejectTrip(trip, valueToReturnInToken);
-
-        addresses.tripService.saveTransactionInfo(tripId, 0, statusBeforeCancellation, valueToReturnInUsdCents, 0);
-    }
-
-    /// @notice Confirms the check-out for a trip.
-    /// @param tripId The ID of the trip to be confirmed.
-    function confirmCheckOut(uint256 tripId) public {
-        Schemas.Trip memory trip = addresses.tripService.getTrip(tripId);
-
-        require(trip.guest == tx.origin || addresses.userService.isAdmin(tx.origin), 'For trip guest or admin only');
-        require(trip.host == trip.tripFinishedBy, 'No needs to confirm.');
-        require(trip.status == Schemas.TripStatus.CheckedOutByHost, 'The trip is not in status CheckedOutByHost');
-        _finishTrip(tripId);
-    }
-
-    /// @notice Finish a trip on the Rentality platform.
-    /// @param tripId The ID of the trip to finish.
-    function finishTrip(uint256 tripId) public {
-        Schemas.Trip memory trip = addresses.tripService.getTrip(tripId);
-        require(
-            trip.status == Schemas.TripStatus.CheckedOutByHost && trip.tripFinishedBy == trip.guest,
-            'The trip is not in status CheckedOutByHost'
-        );
-        _finishTrip(tripId);
-    }
-
-    /// @notice Finish a trip on the Rentality platform.
-    /// @param tripId The ID of the trip to finish.
-    function _finishTrip(uint256 tripId) internal {
-        addresses.tripService.finishTrip(tripId);
-        Schemas.Trip memory trip = addresses.tripService.getTrip(tripId);
-
-        uint256 rentalityFee = addresses.paymentService.getPlatformFeeFrom(
-            trip.paymentInfo.priceWithDiscount + trip.paymentInfo.pickUpFee + trip.paymentInfo.dropOfFee
-        );
-
-        (uint valueToHost, uint valueToGuest, uint valueToHostInUsdCents, uint valueToGuestInUsdCents, uint totalIncome) = addresses
-            .currencyConverterService
-            .calculateTripFinsish(trip.paymentInfo, rentalityFee);
-
-        addresses.paymentService.payFinishTrip(trip, valueToHost, valueToGuest, totalIncome);
-
-        addresses.tripService.saveTransactionInfo(
-            tripId,
-            rentalityFee,
-            Schemas.TripStatus.Finished,
-            valueToGuestInUsdCents,
-            valueToHostInUsdCents - trip.paymentInfo.resolveAmountInUsdCents
-        );
-    }
-
-    /// @notice Creates a new claim for a specific trip.
-    /// @dev Only the host of the trip can create a claim, and certain trip status checks are performed.
-    /// @param request Details of the claim to be created.
-    function createClaim(Schemas.CreateClaimRequest memory request) public {
-        Schemas.Trip memory trip = addresses.tripService.getTrip(request.tripId);
-
-        require(
-            (trip.host == tx.origin && uint8(request.claimType) <= 7) ||
-            (trip.guest == tx.origin && ((uint8(request.claimType) <= 9) && (uint8(request.claimType) >= 3))),
-            'Only for trip host or guest, or wrong claim type.'
-        );
-
-        require(
-            trip.status != Schemas.TripStatus.Canceled && trip.status != Schemas.TripStatus.Created,
-            'Wrong trip status.'
-        );
-
-        addresses.claimService.createClaim(request, trip.host, trip.guest);
-    }
-
-    /// @notice Rejects a specific claim.
-    /// @dev Only the host or guest of the associated trip can reject the claim.
-    /// @param claimId ID of the claim to be rejected.
-    function rejectClaim(uint256 claimId) public {
-        Schemas.Claim memory claim = addresses.claimService.getClaim(claimId);
-        Schemas.Trip memory trip = addresses.tripService.getTrip(claim.tripId);
-
-        require(trip.host == tx.origin || trip.guest == tx.origin, 'Only for trip guest or host.');
-
-        addresses.claimService.rejectClaim(claimId, tx.origin, trip.host, trip.guest);
-    }
-
-    /// @notice Pays a specific claim, transferring funds to the host and, if applicable, refunding excess to the guest.
-    /// @dev Only the guest of the associated trip can pay the claim, and certain checks are performed.
-    /// @param claimId ID of the claim to be paid.
-    function payClaim(uint256 claimId) public payable {
-        Schemas.Claim memory claim = addresses.claimService.getClaim(claimId);
-        Schemas.Trip memory trip = addresses.tripService.getTrip(claim.tripId);
-
-        require((claim.isHostClaims && tx.origin == trip.guest) || tx.origin == trip.host, 'Only guest or host.');
-        require(
-            claim.status != Schemas.ClaimStatus.Paid && claim.status != Schemas.ClaimStatus.Cancel,
-            'Wrong claim Status.'
-        );
-        uint commission = addresses.claimService.getPlatformFeeFrom(claim.amountInUsdCents);
-
-        (uint valueToPay, uint feeInCurrency) = addresses.currencyConverterService.calculateValueWithFee(
-            trip.paymentInfo.currencyType,
-            claim.amountInUsdCents,
-            commission,
-            trip.paymentInfo.currencyRate,
-            trip.paymentInfo.currencyDecimals
-        );
-
-        addresses.claimService.payClaim(claimId, trip.host, trip.guest);
-        addresses.paymentService.payClaim{value: msg.value}(trip, valueToPay, feeInCurrency, commission);
-    }
-
-    /// @notice Updates the status of a specific claim based on the current timestamp.
-    /// @dev This function is typically called periodically to check and update claim status.
-    /// @param claimId ID of the claim to be updated.
-    function updateClaim(uint256 claimId) public {
-        Schemas.Claim memory claim = addresses.claimService.getClaim(claimId);
-        Schemas.Trip memory trip = addresses.tripService.getTrip(claim.tripId);
-
-        addresses.claimService.updateClaim(claimId, trip.host, trip.guest);
-    }
-
-    /// @notice Sets Know Your Customer (KYC) information for the caller.
-    /// @param name The name of the user.
-    /// @param surname The surname of the user.
-    /// @param mobilePhoneNumber The mobile phone number of the user.
-    /// @param profilePhoto The URL of the user's profile photo.
-    /// @param licenseNumber The user's license number.
-    /// @param expirationDate The expiration date of the user's license.
-    /// @param TCSignature The signature of the user indicating acceptance of Terms and Conditions (TC).
-    function setKYCInfo(
-        string memory name,
-        string memory surname,
-        string memory mobilePhoneNumber,
-        string memory profilePhoto,
-        string memory licenseNumber,
-        uint64 expirationDate,
-        bytes memory TCSignature,
-        bytes32 hash
-    ) public {
-        referralService.passReferralProgram(addresses.userService.setKYCInfo.selector,hash);
-
-        return
-            addresses.userService.setKYCInfo(
-            name,
-            surname,
-            mobilePhoneNumber,
-            profilePhoto,
-            licenseNumber,
-            expirationDate,
-            TCSignature
-        );
-    }
-    /// @notice Allows the host to perform a check-in for a specific trip.
-    /// This action typically occurs at the start of the trip and records key information
-    /// such as fuel level, odometer reading, insurance details, and any other relevant data.
-    /// @param tripId The unique identifier for the trip being checked in.
-    /// @param panelParams An array of numeric parameters representing important vehicle details.
-    ///   - panelParams[0]: Fuel level (e.g., as a percentage)
-    ///   - panelParams[1]: Odometer reading (e.g., in kilometers or miles)
-    ///   - Additional parameters can be added based on the engine and vehicle characteristics.
-    /// @param insuranceCompany The name of the insurance company covering the vehicle.
-    /// @param insuranceNumber The insurance policy number.
-    function checkInByHost(
-        uint256 tripId,
-        uint64[] memory panelParams,
-        string memory insuranceCompany,
-        string memory insuranceNumber
-    ) public {
-        return addresses.tripService.checkInByHost(tripId, panelParams, insuranceCompany, insuranceNumber);
-    }
-
-    /// @notice Performs check-in by the guest for a trip.
-    /// @param tripId The ID of the trip.
-    /// @param panelParams An array representing parameters related to fuel, odometer,
-    /// and other relevant details depends on engine.
-    function checkInByGuest(uint256 tripId, uint64[] memory panelParams) public {
-        return addresses.tripService.checkInByGuest(tripId, panelParams);
-    }
-
-    /// @notice Performs check-out by the guest for a trip.
-    /// @param tripId The ID of the trip.
-    /// @param panelParams An array representing parameters related to fuel, odometer,
-    /// and other relevant details depends on engine.
-    function checkOutByGuest(uint256 tripId, uint64[] memory panelParams) public {
-        return addresses.tripService.checkOutByGuest(tripId, panelParams);
-    }
-
-    /// @notice Performs check-out by the host for a trip.
-    /// @param tripId The ID of the trip.
-    /// @param panelParams An array representing parameters related to fuel, odometer,
-    /// and other relevant details depends on engine.
-    function checkOutByHost(uint256 tripId, uint64[] memory panelParams) public {
-        return addresses.tripService.checkOutByHost(tripId, panelParams);
-    }
-    /// @notice Adds a new car using the provided request. Grants host role to the caller if not already a host.
-    /// @param request The request containing car information.
-    /// @return The ID of the newly added car.
-    function addCar(Schemas.CreateCarRequest memory request, bytes32 hash) public returns (uint) {
-        referralService.passReferralProgram(addresses.carService.addCar.selector,hash);
-        if (!addresses.userService.isHost(tx.origin)) {
-            addresses.userService.grantHostRole(tx.origin);
-        }
-        require(addresses.paymentService.taxExist(request.locationInfo.locationInfo) != 0, 'Tax not exist.');
-        return addresses.carService.addCar(request);
-    }
-
-    /// @notice Updates the information of a car. Only callable by hosts.
-    /// @param request The request containing updated car information.
-    function updateCarInfo(Schemas.UpdateCarInfoRequest memory request) public {
-        require(addresses.isCarEditable(request.carId), 'Car is not available for update.');
-
-        return
-            addresses.carService.updateCarInfo(
-            request,
-            IRentalityGeoService(addresses.carService.getGeoServiceAddress()).getLocationInfo(bytes32('')),
-            string('')
-        );
-    }
-
-    /// @notice Updates the information of a car, including location details. Only callable by hosts.
-    /// @param request The request containing updated car information.
-    /// @param location The new location of the car.
-    /// @param geoApiKey The API key for geocoding purposes.
-    function updateCarInfoWithLocation(
-        Schemas.UpdateCarInfoRequest memory request,
-        Schemas.SignedLocationInfo memory location,
-        string memory geoApiKey
-    ) public {
-        require(addresses.isCarEditable(request.carId), 'Car is not available for update.');
-
-        return addresses.carService.updateCarInfo(request, location.locationInfo, geoApiKey);
-    }
-    /// @notice Adds a user discount.
-    /// @param data The discount data.
-    function addUserDiscount(Schemas.BaseDiscount memory data) public {
-        addresses.paymentService.addBaseDiscount(tx.origin, data);
-    }
-
-    function addUserDeliveryPrices(uint64 underTwentyFiveMilesInUsdCents, uint64 aboveTwentyFiveMilesInUsdCents) public {
-        addresses.deliveryService.setUserDeliveryPrices(underTwentyFiveMilesInUsdCents, aboveTwentyFiveMilesInUsdCents);
-    }
-    /// @notice Parses the geolocation response and stores parsed data.
-    /// @param carId The ID of the car for which geolocation is parsed.
-    function parseGeoResponse(uint carId) public {
-        IRentalityGeoService(addresses.carService.getGeoServiceAddress()).parseGeoResponse(carId);
-    }
-
-    function createCarInvestment(Schemas.CarInvestment memory car, string memory name_, string memory symbol_) public {
-        investment.createCarInvestment(car, name_, symbol_);
-    }
-
-    function invest(uint investId) public payable {
-        investment.invest{value: msg.value}(investId);
-    }
-
-    function claimAndCreatePool(uint investId) public {
-        investment.claimAndCreatePool(investId);
-    }
-
-    function claimAllMy(uint investId) public {
-        investment.claimAllMy(investId);
-    }
-
-    /// @notice Constructor to initialize the RentalityPlatform with service contract addresses.
-    /// @param carServiceAddress The address of the RentalityCarToken contract.
-    /// @param currencyConverterServiceAddress The address of the RentalityCurrencyConverter contract.
-    /// @param tripServiceAddress The address of the RentalityTripService contract.
-    /// @param userServiceAddress The address of the RentalityUserService contract.
-    /// @param paymentServiceAddress The address of the RentalityPaymentService contract.
-    function initialize(
-        address carServiceAddress,
-        address currencyConverterServiceAddress,
-        address tripServiceAddress,
-        address userServiceAddress,
-        address paymentServiceAddress,
-        address claimServiceAddress,
-        address carDeliveryAddress,
-        address viewService,
-        address investmentService,
-        address referralServiceAddress
-    ) public initializer {
-        addresses = RentalityContract(
-            RentalityCarToken(carServiceAddress),
-            RentalityCurrencyConverter(currencyConverterServiceAddress),
-            RentalityTripService(tripServiceAddress),
-            RentalityUserService(userServiceAddress),
-            RentalityPlatform(address(this)),
-            RentalityPaymentService(payable(paymentServiceAddress)),
-            RentalityClaimService(claimServiceAddress),
-            RentalityAdminGateway(address(0)),
-            RentalityCarDelivery(carDeliveryAddress),
-            RentalityView(viewService)
-        );
-        investment = RentalityInvestment(investmentService);
-        referralService = RentalityReferralProgram(referralServiceAddress);
-
-        __Ownable_init();
-    }
-=======
   RentalityContract private addresses;
 
   // unused, have to be here, because of proxy
@@ -728,7 +243,7 @@
       trip.paymentInfo.priceWithDiscount + trip.paymentInfo.pickUpFee + trip.paymentInfo.dropOfFee
     );
 
-    (uint valueToHost, uint valueToGuest, uint valueToHostInUsdCents, uint valueToGuestInUsdCents) = addresses
+    (uint valueToHost, uint valueToGuest, uint valueToHostInUsdCents, uint valueToGuestInUsdCents, uint totalIncome) = addresses
       .currencyConverterService
       .calculateTripFinsish(trip.paymentInfo, rentalityFee);
 
@@ -740,7 +255,7 @@
       valueToHostInUsdCents - trip.paymentInfo.resolveAmountInUsdCents
     );
 
-    addresses.paymentService.payFinishTrip(trip, valueToHost, valueToGuest);
+    addresses.paymentService.payFinishTrip(trip, valueToHost, valueToGuest, totalIncome);
   }
 
   /// @notice Creates a new claim for a specific trip.
@@ -947,5 +462,4 @@
 
     __Ownable_init();
   }
->>>>>>> cabe8745
 }