--- conflicted
+++ resolved
@@ -1,21 +1,14 @@
 // SPDX-License-Identifier: MIT
 pragma solidity ^0.8.9;
 
-<<<<<<< HEAD
 import '@openzeppelin/contracts/proxy/utils/Initializable.sol';
 import './RentalityUserService.sol';
 import './proxy/UUPSAccess.sol';
-=======
-import "@openzeppelin/contracts/proxy/utils/Initializable.sol";
-import "./RentalityUserService.sol";
-import "./proxy/UUPSAccess.sol";
-import "./RentalityCarToken.sol";
->>>>>>> 546cb235
+import './RentalityCarToken.sol';
 
 /// @title RentalityClaimService - Manages claims and related operations.
 /// @dev This contract allows users with manager roles to create, reject, and pay claims.
 contract RentalityClaimService is Initializable, UUPSAccess {
-<<<<<<< HEAD
   // Private variables for platform configuration
   uint256 private waitingTimeForApproveInSec;
   uint256 private claimId;
@@ -32,9 +25,7 @@
     Claim claim;
     address host;
     address guest;
-    string carBrand;
-    string carModel;
-    uint32 carYearOfProduction;
+    RentalityCarToken.CarInfo carInfo;
   }
 
   // Struct to represent a claim
@@ -47,7 +38,7 @@
     string description;
     uint64 amountInUsdCents;
     uint256 payDateInSec;
-    address RejectedBy; // if so
+    address rejectedBy; // if so
     uint256 rejectedDateInSec; // if so
   }
 
@@ -129,7 +120,7 @@
     require(claim.status != Status.Paid && claim.status != Status.Cancel, 'Wrong claim status.');
 
     claim.status = Status.Cancel;
-    claim.RejectedBy = rejectedBy;
+    claim.rejectedBy = rejectedBy;
     claim.rejectedDateInSec = block.timestamp;
 
     emit ClaimStatusChanged(_claimId, Status.Cancel);
@@ -158,180 +149,6 @@
     if (time >= claim.deadlineDateInSec) {
       claim.status = Status.Overdue;
       emit ClaimStatusChanged(_claimId, Status.Overdue);
-=======
-    // Private variables for platform configuration
-    uint256 private waitingTimeForApproveInSec;
-    uint256 private claimId;
-
-    // Mapping to store claims using claimId as the key
-    mapping(uint256 => Claim) private claimIdToClaim;
-
-
-    event ClaimStatusChanged(uint256 claimId, Status claimStatus);
-
-    event WaitingTimeChanged(uint256 newWaitingTime);
-
-    // Struct to represent additional information about a claim
-    struct FullClaimInfo {
-        Claim claim;
-        address host;
-        address guest;
-        RentalityCarToken.CarInfo carInfo;
-    }
-
-    // Struct to represent a claim
-    struct Claim {
-        uint256 tripId;
-        uint256 claimId;
-        uint256 deadlineDateInSec;
-        ClaimType claimType;
-        Status status;
-        string description;
-        uint64 amountInUsdCents;
-        uint256 payDateInSec;
-        address rejectedBy; // if so
-        uint256 rejectedDateInSec; // if so
-    }
-
-    // Struct to represent a request to create a new claim
-    struct CreateClaimRequest {
-        uint256 tripId;
-        ClaimType claimType;
-        string description;
-        uint64 amountInUsdCents;
-    }
-
-    // Enumeration for types of claims
-    enum ClaimType {
-        Tolls,
-        Tickets,
-        LateReturn,
-        Cleanliness,
-        Smoking,
-        ExteriorDamage,
-        InteriorDamage,
-        Other
-    }
-
-    // Enumeration for claim statuses
-    enum Status {
-        NotPaid,
-        Paid,
-        Cancel,
-        Overdue
-    }
-
-    // Modifier to restrict access to only managers contracts
-    modifier onlyManager() {
-        require(userService.isManager(msg.sender), "Only manager.");
-        _;
-    }
-
-    /// @dev Sets the waiting time, only callable by administrators.
-    /// @param newWaitingTimeInSec, set old value to this
-    function setWaitingTime(uint256 newWaitingTimeInSec) public {
-        require(userService.isAdmin(msg.sender), "Only admin.");
-        waitingTimeForApproveInSec = newWaitingTimeInSec;
-
-        emit WaitingTimeChanged(newWaitingTimeInSec);
-    }
-
-    /// @dev Creates a new claim, only callable by managers contracts.
-    /// @param request Details of the claim to be created.
-    function createClaim(CreateClaimRequest memory request) public onlyManager {
-        require(request.amountInUsdCents > 0, "Amount can not be null.");
-
-        claimId += 1;
-        uint256 newClaimId = claimId;
-
-        uint256 deadline = block.timestamp + waitingTimeForApproveInSec;
-
-        Claim memory newClaim = Claim(
-            request.tripId,
-            newClaimId,
-            deadline,
-            request.claimType,
-            Status.NotPaid,
-            request.description,
-            request.amountInUsdCents,
-            0,
-            address(0),
-            0
-        );
-        claimIdToClaim[newClaimId] = newClaim;
-
-        emit ClaimStatusChanged(newClaimId, Status.NotPaid);
-    }
-
-    /// @dev Rejects a claim, only callable by managers contracts.
-    /// @param _claimId ID of the claim to be rejected.
-    /// @param rejectedBy Address of the user rejecting the claim.
-    function rejectClaim(uint256 _claimId, address rejectedBy) public onlyManager {
-        Claim storage claim = claimIdToClaim[_claimId];
-        require(claim.status != Status.Paid && claim.status != Status.Cancel, "Wrong claim status.");
-
-        claim.status = Status.Cancel;
-        claim.rejectedBy = rejectedBy;
-        claim.rejectedDateInSec = block.timestamp;
-
-        emit ClaimStatusChanged(_claimId, Status.Cancel);
-
-    }
-
-    /// @dev Pays a claim, only callable by managers contracts.
-    /// @param _claimId ID of the claim to be paid.
-    function payClaim(uint256 _claimId) public onlyManager {
-        Claim storage claim = claimIdToClaim[_claimId];
-
-        uint256 time = block.timestamp;
-
-        claim.payDateInSec = time;
-        claim.status = Status.Paid;
-
-        emit ClaimStatusChanged(_claimId, Status.Paid);
-    }
-
-    /// @dev Updates the status of a claim based on the current timestamp.
-    /// @param _claimId ID of the claim to be updated.
-    function updateClaim(uint256 _claimId) public {
-        Claim storage claim = claimIdToClaim[_claimId];
-
-        uint256 time = block.timestamp;
-
-        if (time >= claim.deadlineDateInSec) {
-            claim.status = Status.Overdue;
-            emit ClaimStatusChanged(_claimId, Status.Overdue);
-        }
-    }
-
-    /// @dev Gets the details of a claim by its ID.
-    /// @param _claimId ID of the claim.
-    /// @return Details of the claim.
-    function getClaim(uint256 _claimId) public view returns (Claim memory) {
-        return claimIdToClaim[_claimId];
-    }
-
-    /// @dev Gets the total number of claims.
-    /// @return Total number of claims.
-    function getClaimsAmount() public view returns (uint256) {
-        return claimId;
-    }
-
-    /// @dev Checks if a claim with a specific ID exists.
-    /// @param _claimId ID of the claim.
-    /// @return True if the claim exists, false otherwise.
-    function exists(uint256 _claimId) public view returns (bool) {
-        return claimIdToClaim[_claimId].deadlineDateInSec > 0;
-    }
-
-    /// @dev constructor to initialize proxy contract
-    /// @param _userService, contract for access control
-    function initialize(
-        address _userService
-    ) public initializer {
-        userService = IRentalityAccessControl(_userService);
-        waitingTimeForApproveInSec = 259_200;
->>>>>>> 546cb235
     }
   }
 
