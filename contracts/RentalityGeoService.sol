--- conflicted
+++ resolved
@@ -1,10 +1,9 @@
 // SPDX-License-Identifier: MIT
 pragma solidity ^0.8.9;
 
-import {OwnableUpgradeable} from "@openzeppelin/contracts-upgradeable/access/OwnableUpgradeable.sol";
-import {UUPSUpgradeable} from "@openzeppelin/contracts/proxy/utils/UUPSUpgradeable.sol";
 import "@chainlink/contracts/src/v0.8/ChainlinkClient.sol";
 import "./RentalityUtils.sol";
+import "./proxy/UUPSOwnable.sol";
 
 /// @title Rentality Geo Service Contract
 /// @notice This contract provides geolocation services using Chainlink oracles.
@@ -12,11 +11,8 @@
 //#GEO sepolia
 //CHAINLINK_ORACLE="0x6090149792dAAeE9D1D568c9f9a6F6B46AA29eFD"
 //CHAINLINK_TOKEN="0x779877A7B0D9E8603169DdbD7836e478b4624789"
-<<<<<<< HEAD
-contract RentalityGeoService is ChainlinkClient, OwnableUpgradeable, UUPSUpgradeable {
-=======
-contract RentalityGeoService is ChainlinkClient, Ownable {
->>>>>>> 2273a9f5
+contract RentalityGeoService is ChainlinkClient, UUPSOwnable {
+
     using Chainlink for Chainlink.Request;
 
     /// @notice Chainlink job ID for the geolocation API.
@@ -165,15 +161,6 @@
         return carIdToParsedGeolocationData[carId].country;
     }
 
-    //   @dev Checks whether the upgrade to a new implementation is authorized.
-    //  @param newImplementation The address of the new implementation contract.
-    //  Requirements:
-    //  - The owner must have authorized the upgrade.
-    function _authorizeUpgrade(address newImplementation) internal override
-    {
-        _checkOwner();
-    }
-
     /// @notice Constructor to initialize Chainlink settings.
     /// @param linkToken The address of the LINK token contract.
     /// @param chainLinkOracle The address of the Chainlink oracle.
