// SPDX-License-Identifier: MIT
pragma solidity ^0.8.0;

import {OwnableUpgradeable} from '@openzeppelin/contracts-upgradeable/access/OwnableUpgradeable.sol';
import {UUPSUpgradeable} from '@openzeppelin/contracts/proxy/utils/UUPSUpgradeable.sol';

///  @title UUPSOwnable
/// @dev An upgradeable contract with access control based on both Ownable and UUPS (Universal Upgradeable Proxy Standard).
abstract contract UUPSOwnable is OwnableUpgradeable, UUPSUpgradeable {
<<<<<<< HEAD


    //  @notice Only admins are allowed to authorize upgrades.
    //  @dev Ensures that the owner is the caller during the upgrade process.
    //  @param newImplementation The address of the new implementation contract.
    function _authorizeUpgrade(address /*newImplementation*/) internal view override {
        _checkOwner();
    }
=======
  //  @notice Only admins are allowed to authorize upgrades.
  //  @dev Ensures that the owner is the caller during the upgrade process.
  //  @param newImplementation The address of the new implementation contract.
  function _authorizeUpgrade(address newImplementation) internal view override {
    _checkOwner();
  }
>>>>>>> 1c7b49fc
}<|MERGE_RESOLUTION|>--- conflicted
+++ resolved
@@ -7,21 +7,10 @@
 ///  @title UUPSOwnable
 /// @dev An upgradeable contract with access control based on both Ownable and UUPS (Universal Upgradeable Proxy Standard).
 abstract contract UUPSOwnable is OwnableUpgradeable, UUPSUpgradeable {
-<<<<<<< HEAD
-
-
-    //  @notice Only admins are allowed to authorize upgrades.
-    //  @dev Ensures that the owner is the caller during the upgrade process.
-    //  @param newImplementation The address of the new implementation contract.
-    function _authorizeUpgrade(address /*newImplementation*/) internal view override {
-        _checkOwner();
-    }
-=======
   //  @notice Only admins are allowed to authorize upgrades.
   //  @dev Ensures that the owner is the caller during the upgrade process.
   //  @param newImplementation The address of the new implementation contract.
-  function _authorizeUpgrade(address newImplementation) internal view override {
+  function _authorizeUpgrade(address /*newImplementation*/) internal view override {
     _checkOwner();
   }
->>>>>>> 1c7b49fc
 }