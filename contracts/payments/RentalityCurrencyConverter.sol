// SPDX-License-Identifier: MIT
pragma solidity ^0.8.9;
//deployed 26.05.2023 11:15 to sepolia at 0x3E69da2133f87a3CC2602b351869046C2D8Aef2A

import '@chainlink/contracts/src/v0.8/interfaces/AggregatorV3Interface.sol';
import '@openzeppelin/contracts/proxy/utils/Initializable.sol';
import '../abstract/IRentalityAccessControl.sol';
import '../proxy/UUPSAccess.sol';
import '../Schemas.sol';
import './RentalityCurrencyType.sol';

/// @title RentalityCurrencygeter
/// @notice A contract for getting between available on Rentality currency and United States Dollar (USD) using Chainlink rate feeds
/// @dev Users can retrieve the latest Currency to USD rate, and cache the rate for efficiency.
contract RentalityCurrencyConverter is Initializable, UUPSAccess {
  mapping(address => ARentalityUpgradableCurrencyType) private tokenAddressToPaymentMethod;

  /// @notice Adds a new currency type with its associated Rentality token service contract address
  /// @param tokenAddress The address of the new currency type
  /// @param rentalityTokenService The address of the Rentality token service contract
  function addCurrencyType(address tokenAddress, address rentalityTokenService) public {
    require(userService.isManager(msg.sender), 'From manager contract only.');

    tokenAddressToPaymentMethod[tokenAddress] = ARentalityUpgradableCurrencyType(rentalityTokenService);
  }

  /// @notice Converts the specified amount from USD to the specified currency type
  /// @param tokenAddress The address of the currency type to convert to
  /// @param amount The amount in USD cents to convert
  /// @param currencyRate The currency rate to use for conversion
  /// @param decimals The decimals of the currency type
  /// @return The equivalent amount in the specified currency type
  function getFromUsd(
    address tokenAddress,
    uint256 amount,
    int256 currencyRate,
    uint8 decimals
  ) public view returns (uint) {
    return tokenAddressToPaymentMethod[tokenAddress].getFromUsd(amount, currencyRate, decimals);
  }

  /// @notice Retrieves the latest rate of the specified currency type
  /// @param tokenAddress The address of the currency type
  /// @return The latest rate of the currency type
  function getLatest(address tokenAddress) public view returns (int) {
    return tokenAddressToPaymentMethod[tokenAddress].getLatest();
  }

  /// @notice Retrieves the rate and decimals of the specified currency type
  /// @param tokenAddress The address of the currency type
  /// @return The rate and decimals of the currency type
  function getRate(address tokenAddress) public view returns (int256, uint8) {
    return tokenAddressToPaymentMethod[tokenAddress].getRate();
  }

  /// @notice Retrieves the equivalent amount in the specified currency type from the provided USD value
  /// @param tokenAddress The address of the currency type
  /// @param valueInUsdCents The value in USD cents to convert
  /// @return The equivalent amount in the specified currency type, the corresponding currency rate, and decimals
  function getFromUsdLatest(
    address tokenAddress,
    uint256 valueInUsdCents
  ) public view returns (uint256, int256, uint8) {
    return tokenAddressToPaymentMethod[tokenAddress].getFromUsdLatest(valueInUsdCents);
  }

  /// @notice Retrieves the equivalent amount in USD cents from the provided currency type amount
  /// @param tokenAddress The address of the currency type
  /// @param amount The amount in the specified currency type
  /// @return The equivalent amount in USD cents, the corresponding currency rate, and decimals
  function getToUsdLatest(address tokenAddress, uint256 amount) public view returns (uint256, int256, uint8) {
    return tokenAddressToPaymentMethod[tokenAddress].getUsdFromLatest(amount);
  }

  /// @notice Converts the specified amount from the specified currency type to USD
  /// @param tokenAddress The address of the currency type
  /// @param tokenValue The amount in the specified currency type
  /// @param tokenToUsd The currency rate from the specified currency type to USD
  /// @param decimals The decimals of the currency type
  /// @return The equivalent amount in USD
  function getToUsd(
    address tokenAddress,
    uint256 tokenValue,
    int256 tokenToUsd,
    uint8 decimals
  ) public view returns (uint256) {
    return tokenAddressToPaymentMethod[tokenAddress].getUsd(tokenValue, tokenToUsd, decimals);
  }

  /// @notice Retrieves the currency rate and decimals of the specified currency type with cache
  /// @param tokenAddress The address of the currency type
  /// @return The currency rate and decimals of the currency type
  function getCurrencyRateWithCache(address tokenAddress) public returns (int256, uint8) {
    return tokenAddressToPaymentMethod[tokenAddress].getRateWithCache();
  }

  /// @notice Retrieves the equivalent amount in the specified currency type from the provided USD value with cache
  /// @param tokenAddress The address of the currency type
  /// @param valueInUsdCents The value in USD cents to convert
  /// @return The equivalent amount in the specified currency type
  function getFromUsdWithCache(address tokenAddress, uint256 valueInUsdCents) public returns (uint256) {
    return tokenAddressToPaymentMethod[tokenAddress].getFromUsdWithCache(valueInUsdCents);
  }

  /// @notice Retrieves the equivalent amount in USD cents from the provided currency type amount with cache
  /// @param tokenAddress The address of the currency type
  /// @param amount The amount in the specified currency type
  /// @return The equivalent amount in USD cents
  function getToUsdWithCache(address tokenAddress, uint256 amount) public returns (uint256) {
    return tokenAddressToPaymentMethod[tokenAddress].getUsdWithCache(amount);
  }

  /// @dev Retrieves the cached rate for a given token address.
  /// @param tokenAddress The address of the token for which to retrieve the rate.
  /// @return rate The cached rate as an integer.
  /// @return decimals The number of decimal places in the rate.
  function getCurrentRate(address tokenAddress) public view returns (int, uint8) {
    return tokenAddressToPaymentMethod[tokenAddress].getCurrentRate();
  }

  /// @notice Checks if the specified currency type is available
  /// @param tokenAddress The address of the currency type
  /// @return A boolean indicating if the currency type is available
  function currencyTypeIsAvailable(address tokenAddress) public view returns (bool) {
    return address(tokenAddressToPaymentMethod[tokenAddress]) != address(0);
  }

  function calculateLatestValueWithFee(
    address tokenAddress,
    uint value,
    uint commission
  ) public view returns (uint, uint, int, uint8) {
    (uint256 valueToPay, int256 rate, uint8 dec) = getFromUsdLatest(tokenAddress, value + commission);

    uint256 feeInCurrency = getFromUsd(tokenAddress, commission, rate, dec);
    return (valueToPay, feeInCurrency, rate, dec);
  }

  function calculateTripFinsish(
    Schemas.PaymentInfo memory paymentInfo,
    uint256 rentalityFee,
    uint insurancePriceInUsdCents
  ) public view returns (uint, uint, uint, uint) {
    uint256 valueToHostInUsdCents = paymentInfo.priceWithDiscount +
      paymentInfo.pickUpFee +
      paymentInfo.dropOfFee +
      paymentInfo.resolveAmountInUsdCents -
      rentalityFee +
      insurancePriceInUsdCents;

    uint256 valueToGuestInUsdCents = paymentInfo.depositInUsdCents - paymentInfo.resolveAmountInUsdCents;

    uint256 valueToHost = getFromUsd(
      paymentInfo.currencyType,
      valueToHostInUsdCents,
      paymentInfo.currencyRate,
      paymentInfo.currencyDecimals
    );
    uint256 valueToGuest = getFromUsd(
      paymentInfo.currencyType,
      valueToGuestInUsdCents,
      paymentInfo.currencyRate,
      paymentInfo.currencyDecimals
    );
    return (valueToHost, valueToGuest, valueToHostInUsdCents, valueToGuestInUsdCents);
  }

<<<<<<< HEAD
  function calculateTripReject(
    Schemas.PaymentInfo memory paymentInfo,
    uint insurance
  ) public view returns (uint, uint) {
=======
  function calculateTripReject(Schemas.PaymentInfo memory paymentInfo) public pure returns (uint) {
>>>>>>> df1db47e
    uint64 valueToReturnInUsdCents = paymentInfo.priceWithDiscount +
      paymentInfo.salesTax +
      paymentInfo.governmentTax +
      uint64(paymentInfo.pickUpFee) +
      uint64(paymentInfo.dropOfFee) +
      paymentInfo.depositInUsdCents +
      uint64(insurance);

    return valueToReturnInUsdCents;
  }

  /// @notice Checks if the specified currency type is native
  /// @param tokenAddress The address of the currency type
  /// @return A boolean indicating if the currency type is native
  function isETH(address tokenAddress) public pure returns (bool) {
    return tokenAddress == address(0);
  }

  /// @notice Initializes the contract with the specified parameters
  /// @param _userService The address of the Rentality user service contract
  /// @param ethPaymentAddress The address of the ETH payment contract
  function initialize(address _userService, address ethPaymentAddress) public virtual initializer {
    tokenAddressToPaymentMethod[address(0)] = ARentalityUpgradableCurrencyType(ethPaymentAddress);
    userService = IRentalityAccessControl(_userService);
  }
}<|MERGE_RESOLUTION|>--- conflicted
+++ resolved
@@ -165,14 +165,8 @@
     return (valueToHost, valueToGuest, valueToHostInUsdCents, valueToGuestInUsdCents);
   }
 
-<<<<<<< HEAD
-  function calculateTripReject(
-    Schemas.PaymentInfo memory paymentInfo,
-    uint insurance
-  ) public view returns (uint, uint) {
-=======
-  function calculateTripReject(Schemas.PaymentInfo memory paymentInfo) public pure returns (uint) {
->>>>>>> df1db47e
+  
+  function calculateTripReject(Schemas.PaymentInfo memory paymentInfo,uint insurance) public pure returns (uint) {
     uint64 valueToReturnInUsdCents = paymentInfo.priceWithDiscount +
       paymentInfo.salesTax +
       paymentInfo.governmentTax +
