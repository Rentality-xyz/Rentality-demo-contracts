--- conflicted
+++ resolved
@@ -83,11 +83,7 @@
         Schemas.InsuranceInfo[] memory tripInsurances = new Schemas.InsuranceInfo[](1);
         tripInsurances[0] = insurances[insurances.length - 1];
         tripIdToInsuranceInfo[tripId] = tripInsurances;
-<<<<<<< HEAD
-        }
-=======
       }
->>>>>>> e556d723
 
       tripIdToInsurancePaid[tripId] = totalSum;
     }
