// SPDX-License-Identifier: MIT
pragma solidity ^0.8.9;

import '../abstract/IRentalityAccessControl.sol';
import '../proxy/UUPSOwnable.sol';
import '../RentalityTripService.sol';
import './abstract/IRentalityDiscount.sol';
import './abstract/IRentalityTaxes.sol';
import '../investment/RentalityInvestment.sol';


/// @title Rentality Payment Service Contract
/// @notice This contract manages platform fees and allows the adjustment of the platform fee by the manager.
/// @dev It is connected to RentalityUserService to check if the caller is an admin.
contract RentalityPaymentService is UUPSOwnable {
  uint32 platformFeeInPPM;
  IRentalityAccessControl private userService;

  mapping(address => IRentalityDiscount) private discountAddressToDiscountContract;
  mapping(uint => IRentalityTaxes) private taxesIdToTaxesContract;

  address private currentDiscount;
  uint private taxesId;
  uint private defaultTax;

RentalityInvestment private investmentService;

  modifier onlyAdmin() {
    require(userService.isAdmin(tx.origin), 'Only admin.');
    _;
  }
  function getBaseDiscount() public view returns (RentalityBaseDiscount) {
    address discountAddress = address(discountAddressToDiscountContract[currentDiscount]);
    return RentalityBaseDiscount(discountAddress);
  }

  /// @notice Get the current platform fee in parts per million (PPM).
  /// @return The current platform fee in PPM.
  function getPlatformFeeInPPM() public view returns (uint32) {
    return platformFeeInPPM;
  }

  /// @notice Set the platform fee in parts per million (PPM).
  /// @param valueInPPM The new value for the platform fee in PPM.
  /// @dev Only callable by an admin. The value must be positive and not exceed 1,000,000.
  function setPlatformFeeInPPM(uint32 valueInPPM) public onlyAdmin {
    require(valueInPPM > 0, "Make sure the value isn't negative");
    require(valueInPPM <= 1_000_000, "Value can't be more than 1000000");

    platformFeeInPPM = valueInPPM;
  }

  /// @notice Get the platform fee from a given value.
  /// @param value The value from which to calculate the platform fee.
  /// @return The platform fee calculated from the given value.
  function getPlatformFeeFrom(uint256 value) public view returns (uint256) {
    return (value * platformFeeInPPM) / 1_000_000;
  }

  /// @notice Calculates the total sum with discount for a given trip duration and value.
  /// @param daysOfTrip The duration of the trip in days.
  /// @param value The total value of the trip.
  /// @param user the address of discount provider
  /// @return The total sum with discount applied.
  function calculateSumWithDiscount(address user, uint64 daysOfTrip, uint64 value) public view returns (uint64) {
    return discountAddressToDiscountContract[currentDiscount].calculateSumWithDiscount(user, daysOfTrip, value);
  }

  /// @notice Calculates the taxes for a given tax ID, trip duration, and value.
  /// @param taxId The ID of the tax.
  /// @param daysOfTrip The duration of the trip in days.
  /// @param value The total value of the trip.
  /// @return The calculated taxes.
  function calculateTaxes(uint taxId, uint64 daysOfTrip, uint64 value) public view returns (uint64, uint64) {
    return taxesIdToTaxesContract[taxId].calculateTaxes(daysOfTrip, value);
  }

  /// @notice Defines the type of taxes based on the location of a car.
  /// @param carService The address of the car service contract.
  /// @param carId The ID of the car.
  /// @return The ID of the taxes contract corresponding to the location of the car.
  function defineTaxesType(address carService, uint carId) public view returns (uint) {
    IRentalityGeoService geoService = IRentalityGeoService(RentalityCarToken(carService).getGeoServiceAddress());
    bytes32 carLocationHash = RentalityCarToken(carService).getCarInfoById(carId).locationHash;

    bytes32 cityHash = keccak256(abi.encode(geoService.getCarCity(carLocationHash)));
    bytes32 stateHash = keccak256(abi.encode(geoService.getCarState(carLocationHash)));
    bytes32 countryHash = keccak256(abi.encode(geoService.getCarCountry(carLocationHash)));

    for (uint i = 1; i <= taxesId; i++) {
      IRentalityTaxes taxContract = taxesIdToTaxesContract[i];
      (bytes32 locationHash, Schemas.TaxesLocationType taxesLocationType) = taxContract.getLocation();

      if (taxesLocationType == Schemas.TaxesLocationType.City) {
        if (locationHash == cityHash) return i;
      }
      if (taxesLocationType == Schemas.TaxesLocationType.State) {
        if (locationHash == stateHash) return i;
      }
      if (taxesLocationType == Schemas.TaxesLocationType.Country) {
        if (locationHash == countryHash) return i;
      }
    }

    return defaultTax;
  }

  /// @notice Adds a user discount.
  /// @param data The discount data.
  function addBaseDiscount(address user, Schemas.BaseDiscount memory data) public {
    require(userService.isManager(msg.sender), 'Manager only.');
    if (!userService.isHost(user)) {
      RentalityUserService(address(userService)).grantHostRole(user);
    }
    discountAddressToDiscountContract[currentDiscount].addUserDiscount(user, abi.encode(data));
  }

  /// @notice Gets the discount for a specific user.
  /// @param userAddress The address of the user.
  /// @return The discount information for the user.
  function getBaseDiscount(address userAddress) public view returns (Schemas.BaseDiscount memory) {
    return
      abi.decode(discountAddressToDiscountContract[currentDiscount].getDiscount(userAddress), (Schemas.BaseDiscount));
  }

  /// @notice Adds a taxes contract to the system.
  /// @param taxesContactAddress The address of the taxes contract.
  function addTaxesContract(address taxesContactAddress) public onlyAdmin {
    taxesId += 1;
    taxesIdToTaxesContract[taxesId] = IRentalityTaxes(taxesContactAddress);
  }

  /// @notice Adds a discount contract to the system.
  /// @param discountContactAddress The address of the discount contract.
  function addDiscountContract(address discountContactAddress) public onlyAdmin {
    discountAddressToDiscountContract[discountContactAddress] = IRentalityDiscount(discountContactAddress);
  }

  /// @notice Changes the current discount type.
  /// @param discountContract The address of the new discount contract.
  function changeCurrentDiscountType(address discountContract) public onlyAdmin {
    require(address(discountAddressToDiscountContract[discountContract]) != address(0), 'Discount contract not found.');
    currentDiscount = discountContract;
  }

  function setDefaultTax(uint _taxId) public onlyAdmin {
    defaultTax = _taxId;
  }

  /// @notice Withdraw a specific amount of funds from the contract.
  /// @param amount The amount to withdraw from the contract.

  function withdrawFromPlatform(uint256 amount, address currencyType) public onlyAdmin {
    require(
      address(this).balance > 0 || IERC20(currencyType).balanceOf(address(this)) > 0,
      'There is no commission to withdraw'
    );

    require(
      address(this).balance >= amount || IERC20(currencyType).balanceOf(address(this)) >= amount,
      'There is not enough balance on the contract'
    );

    bool success;
    if (address(0) == currencyType) {
      //require(payable(owner()).send(amount));
      (success, ) = payable(owner()).call{value: amount}('');
      require(success, 'Transfer failed.');
    } else {
      success = IERC20(currencyType).transfer(owner(), amount);
    }
    require(success, 'Transfer failed.');
  }

  /// @notice Handles the payment and finalization of a trip, distributing funds to the host and guest.
  /// @dev This function can only be called by a manager. It handles both native currency (ETH) and ERC20 tokens.
  /// @param trip The trip data structure containing details about the trip.
  /// @param valueToHost The amount to be transferred to the host.
  /// @param valueToGuest The amount to be transferred to the guest.
   /// TODO: add erc20 investment payments
  function payFinishTrip(Schemas.Trip memory trip, uint valueToHost, uint valueToGuest, uint totalIncome) public payable {
    require(userService.isManager(msg.sender), 'Only manager');
    bool successHost;
    bool successGuest;
    if (investmentService.isInvestorsCar(trip.carId)) {
      (uint hostPercents, RentalityCarInvestmentPool pool) = investmentService.getPaymentsInfo(trip.carId);
      uint valueToPay = totalIncome - (totalIncome * 20 / 100);
      uint depositToPool = valueToPay - ((valueToPay * hostPercents) / 100);
      valueToHost = valueToHost - depositToPool;
      pool.deposit{value: depositToPool}(totalIncome);
    }
    if (trip.paymentInfo.currencyType == address(0)) {
<<<<<<< HEAD
      (successHost, ) = payable(trip.host).call{value: valueToHost}('');
      (successGuest, ) = payable(trip.guest).call{value: valueToGuest}('');
=======
      // Handle payment in native currency (ETH)
      if (valueToHost > 0) {
        (successHost, ) = payable(trip.host).call{value: valueToHost}('');
      } else {
        successHost = true;
      }
      if (valueToGuest > 0) {
        (successGuest, ) = payable(trip.guest).call{value: valueToGuest}('');
      } else {
        successGuest = true;
      }
>>>>>>> 6d57d789
    } else {
      successHost = IERC20(trip.paymentInfo.currencyType).transfer(trip.host, valueToHost);
      successGuest = IERC20(trip.paymentInfo.currencyType).transfer(trip.guest, valueToGuest);
    }
    require(successHost && successGuest, 'Transfer failed.');
  }


  /// @notice Handles the payment of the KYC commission by the user.
  /// @dev This function can only be called by a manager. The function handles both native currency (ETH) and ERC20 tokens.
  /// @param valueInCurrency The amount to be paid as the KYC commission.
  /// @param currencyType The type of currency used for payment (address of the ERC20 token or address(0) for ETH).
  function payKycCommission(uint valueInCurrency, address currencyType, address user) public payable {
    require(userService.isManager(msg.sender), 'Only manager');
    require(!RentalityUserService(address(userService)).isCommissionPaidForUser(user), 'Commission paid');

    if (currencyType == address(0)) {
      _checkNativeAmount(valueInCurrency);
    } else {
      // Handle payment in ERC20 tokens
      require(IERC20(currencyType).allowance(user, address(this)) >= valueInCurrency, 'Not enough tokens');
      bool success = IERC20(currencyType).transferFrom(user, address(this), valueInCurrency);
      require(success, 'Fail to pay');
    }

    RentalityUserService(address(userService)).payCommission(user);
  }

  /// @notice Handles the payment required to create a trip.
  /// @dev This function can only be called by a manager. The function handles both native currency (ETH) and ERC20 tokens.
  /// @param currencyType The type of currency used for payment (address of the ERC20 token or address(0) for ETH).
  /// @param valueSumInCurrency The total amount to be paid, which includes price, discount, taxes, deposit, and delivery fees.
  function payCreateTrip(address currencyType, uint valueSumInCurrency, address user) public payable {
    require(userService.isManager(msg.sender), 'only manager');

    if (currencyType == address(0)) {
      // Handle payment in native currency (ETH)
      _checkNativeAmount(valueSumInCurrency);
    } else {
      // Handle payment in ERC20 tokens
      require(
        IERC20(currencyType).allowance(user, address(this)) >= valueSumInCurrency,
        'Rental fee must be equal to sum: price with discount + taxes + deposit + delivery'
      );

      bool success = IERC20(currencyType).transferFrom(user, address(this), valueSumInCurrency);
      require(success, 'Transfer failed.');
    }
  }

  /// @notice Handles the payment of claims related to a trip, including transfers to the host or guest and fees.
  /// @dev This function can only be called by a manager. The function handles both native currency (ETH) and ERC20 tokens.
  /// @param trip The trip data structure containing details about the trip.
  /// @param valueToPay The amount to be paid.
  /// @param feeInCurrency The fee amount to be deducted from the payment.
  /// @param commission The commission amount to be transferred, if applicable.
  function payClaim(
    Schemas.Trip memory trip,
    uint valueToPay,
    uint feeInCurrency,
    uint commission,
    address user
  ) public payable {
    require(userService.isManager(msg.sender), 'Only manager');

    bool successHost;
    address to = user == trip.host ? trip.guest : trip.host;

    if (trip.paymentInfo.currencyType == address(0)) {
      _checkNativeAmount(valueToPay);

      (successHost, ) = payable(to).call{value: valueToPay - feeInCurrency}('');

      if (msg.value > valueToPay) {
        uint256 excessValue = msg.value - valueToPay;
        (bool successRefund, ) = payable(user).call{value: excessValue}('');
        require(successRefund, 'Refund to guest failed.');
      }
    } else {
      // Handle payment in ERC20 tokens
      require(IERC20(trip.paymentInfo.currencyType).allowance(user, address(this)) >= valueToPay);
      successHost = IERC20(trip.paymentInfo.currencyType).transferFrom(user, to, valueToPay - feeInCurrency);
      if (commission != 0) {
        bool successPlatform = IERC20(trip.paymentInfo.currencyType).transferFrom(user, to, feeInCurrency);
        require(successPlatform, 'Fail to transfer fee.');
      }
    }

    require(successHost, 'Transfer to host failed.');
  }

  /// @notice Handles the refund process when a trip is rejected, returning the appropriate amount to the guest.
  /// @dev This function handles both native currency (ETH) and ERC20 tokens.
  /// @param trip The trip data structure containing details about the trip.
  /// @param valueToReturnInToken The amount to be returned to the guest.
  function payRejectTrip(Schemas.Trip memory trip, uint valueToReturnInToken) public {
    require(userService.isManager(msg.sender), 'only Manager');
    bool successGuest;

    if (trip.paymentInfo.currencyType == address(0)) {
      // Handle refund in native currency (ETH)
      (successGuest, ) = payable(trip.guest).call{value: valueToReturnInToken}('');
    } else {
      // Handle refund in ERC20 tokens
      successGuest = IERC20(trip.paymentInfo.currencyType).transfer(trip.guest, valueToReturnInToken);
    }

    require(successGuest, 'Transfer to guest failed.');
  }

  /// @notice Checks if there are any applicable taxes for a given location based on the provided location information.
  /// @dev The function compares the hashes of the city, state, and country to the stored tax data.
  /// @param locationInfo The location information that includes city, state, and country.
  /// @return The tax ID if a matching tax exists, otherwise returns 0.
  function taxExist(Schemas.LocationInfo memory locationInfo) public view returns (uint) {
    bytes32 cityHash = keccak256(abi.encode(locationInfo.city));
    bytes32 stateHash = keccak256(abi.encode(locationInfo.state));
    bytes32 countryHash = keccak256(abi.encode(locationInfo.country));

    for (uint i = 1; i <= taxesId; i++) {
      IRentalityTaxes taxContract = taxesIdToTaxesContract[i];
      (bytes32 locationHash, Schemas.TaxesLocationType taxesLocationType) = taxContract.getLocation();

      if (taxesLocationType == Schemas.TaxesLocationType.City) {
        if (locationHash == cityHash) return i;
      }
      if (taxesLocationType == Schemas.TaxesLocationType.State) {
        if (locationHash == stateHash) return i;
      }
      if (taxesLocationType == Schemas.TaxesLocationType.Country) {
        if (locationHash == countryHash) return i;
      }
    }

    return 0;
  }
  function _checkNativeAmount(uint value) internal view {
    uint diff = 0;
    if (msg.value > value) {
      diff = msg.value - value;
    } else {
      diff = value - msg.value;
    }
    require(diff <= value / 100, 'Not enough tokens');
  }

  receive() external payable {}
  /// @notice Constructor to initialize the RentalityPaymentService.
  /// @param _userService The address of the RentalityUserService contract
  function initialize(address _userService, address _floridaTaxes, address _baseDiscount,address _investorService) public initializer {
    userService = IRentalityAccessControl(_userService);
    platformFeeInPPM = 200_000;

    currentDiscount = _baseDiscount;
    discountAddressToDiscountContract[_baseDiscount] = IRentalityDiscount(_baseDiscount);

    taxesId = 1;
    defaultTax = 1;
    taxesIdToTaxesContract[taxesId] = IRentalityTaxes(_floridaTaxes);

  investmentService = RentalityInvestment(_investorService);
    __Ownable_init();
  }
}<|MERGE_RESOLUTION|>--- conflicted
+++ resolved
@@ -190,10 +190,6 @@
       pool.deposit{value: depositToPool}(totalIncome);
     }
     if (trip.paymentInfo.currencyType == address(0)) {
-<<<<<<< HEAD
-      (successHost, ) = payable(trip.host).call{value: valueToHost}('');
-      (successGuest, ) = payable(trip.guest).call{value: valueToGuest}('');
-=======
       // Handle payment in native currency (ETH)
       if (valueToHost > 0) {
         (successHost, ) = payable(trip.host).call{value: valueToHost}('');
@@ -205,14 +201,14 @@
       } else {
         successGuest = true;
       }
->>>>>>> 6d57d789
-    } else {
+    } else {
+      // Handle payment in ERC20 tokens
       successHost = IERC20(trip.paymentInfo.currencyType).transfer(trip.host, valueToHost);
       successGuest = IERC20(trip.paymentInfo.currencyType).transfer(trip.guest, valueToGuest);
     }
+
     require(successHost && successGuest, 'Transfer failed.');
   }
-
 
   /// @notice Handles the payment of the KYC commission by the user.
   /// @dev This function can only be called by a manager. The function handles both native currency (ETH) and ERC20 tokens.
