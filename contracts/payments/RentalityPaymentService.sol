// SPDX-License-Identifier: MIT
pragma solidity ^0.8.9;

import '../abstract/IRentalityAccessControl.sol';
import '../proxy/UUPSOwnable.sol';
import '../RentalityTripService.sol';
import './abstract/IRentalityDiscount.sol';
import './abstract/IRentalityTaxes.sol';
import '../investment/RentalityInvestment.sol';

/// @title Rentality Payment Service Contract
/// @notice This contract manages platform fees and allows the adjustment of the platform fee by the manager.
/// @dev It is connected to RentalityUserService to check if the caller is an admin.
contract RentalityPaymentService is UUPSOwnable {
  uint32 platformFeeInPPM;
  IRentalityAccessControl private userService;

  mapping(address => IRentalityDiscount) private discountAddressToDiscountContract;
  mapping(uint => IRentalityTaxes) private taxesIdToTaxesContract;

  address private currentDiscount;
  uint private taxesId;
  uint private defaultTax;

  RentalityInvestment private investmentService;

  modifier onlyAdmin() {
    require(userService.isAdmin(tx.origin), 'Only admin.');
    _;
  }

  /// @notice Get the current platform fee in parts per million (PPM).
  /// @return The current platform fee in PPM.
  function getPlatformFeeInPPM() public view returns (uint32) {
    return platformFeeInPPM;
  }

  /// @notice Set the platform fee in parts per million (PPM).
  /// @param valueInPPM The new value for the platform fee in PPM.
  /// @dev Only callable by an admin. The value must be positive and not exceed 1,000,000.
  function setPlatformFeeInPPM(uint32 valueInPPM) public onlyAdmin {
    require(valueInPPM > 0, "Make sure the value isn't negative");
    require(valueInPPM <= 1_000_000, "Value can't be more than 1000000");

    platformFeeInPPM = valueInPPM;
  }

  /// @notice Get the platform fee from a given value.
  /// @param value The value from which to calculate the platform fee.
  /// @return The platform fee calculated from the given value.
  function getPlatformFeeFrom(uint256 value) public view returns (uint256) {
    return (value * platformFeeInPPM) / 1_000_000;
  }

  /// @notice Calculates the total sum with discount for a given trip duration and value.
  /// @param daysOfTrip The duration of the trip in days.
  /// @param value The total value of the trip.
  /// @param user the address of discount provider
  /// @return The total sum with discount applied.
  function calculateSumWithDiscount(address user, uint64 daysOfTrip, uint64 value) public view returns (uint64) {
    return discountAddressToDiscountContract[currentDiscount].calculateSumWithDiscount(user, daysOfTrip, value);
  }

  /// @notice Calculates the taxes for a given tax ID, trip duration, and value.
  /// @param taxId The ID of the tax.
  /// @param daysOfTrip The duration of the trip in days.
  /// @param value The total value of the trip.
  /// @return The calculated taxes.
  function calculateTaxes(uint taxId, uint64 daysOfTrip, uint64 value) public view returns (uint64, uint64) {
    return taxesIdToTaxesContract[taxId].calculateTaxes(daysOfTrip, value);
  }

  /// @notice Defines the type of taxes based on the location of a car.
  /// @param carService The address of the car service contract.
  /// @param carId The ID of the car.
  /// @return The ID of the taxes contract corresponding to the location of the car.
  function defineTaxesType(address carService, uint carId) public view returns (uint) {
    IRentalityGeoService geoService = IRentalityGeoService(RentalityCarToken(carService).getGeoServiceAddress());
    bytes32 carLocationHash = RentalityCarToken(carService).getCarInfoById(carId).locationHash;

    bytes32 cityHash = keccak256(abi.encode(geoService.getCarCity(carLocationHash)));
    bytes32 stateHash = keccak256(abi.encode(geoService.getCarState(carLocationHash)));
    bytes32 countryHash = keccak256(abi.encode(geoService.getCarCountry(carLocationHash)));

    for (uint i = 1; i <= taxesId; i++) {
      IRentalityTaxes taxContract = taxesIdToTaxesContract[i];
      (bytes32 locationHash, Schemas.TaxesLocationType taxesLocationType) = taxContract.getLocation();

      if (taxesLocationType == Schemas.TaxesLocationType.City) {
        if (locationHash == cityHash) return i;
      }
      if (taxesLocationType == Schemas.TaxesLocationType.State) {
        if (locationHash == stateHash) return i;
      }
      if (taxesLocationType == Schemas.TaxesLocationType.Country) {
        if (locationHash == countryHash) return i;
      }
    }

    return defaultTax;
  }

  /// @notice Adds a user discount.
  /// @param data The discount data.
  function addBaseDiscount(address user, Schemas.BaseDiscount memory data) public {
    require(userService.isManager(msg.sender), 'Manager only.');
    if (!userService.isHost(user)) {
      RentalityUserService(address(userService)).grantHostRole(user);
    }
    discountAddressToDiscountContract[currentDiscount].addUserDiscount(user, abi.encode(data));
  }

  /// @notice Gets the discount for a specific user.
  /// @param userAddress The address of the user.
  /// @return The discount information for the user.
  function getBaseDiscount(address userAddress) public view returns (Schemas.BaseDiscount memory) {
    return
      abi.decode(discountAddressToDiscountContract[currentDiscount].getDiscount(userAddress), (Schemas.BaseDiscount));
  }

  /// @notice Adds a taxes contract to the system.
  /// @param taxesContactAddress The address of the taxes contract.
  function addTaxesContract(address taxesContactAddress) public onlyAdmin {
    taxesId += 1;
    taxesIdToTaxesContract[taxesId] = IRentalityTaxes(taxesContactAddress);
  }

  /// @notice Adds a discount contract to the system.
  /// @param discountContactAddress The address of the discount contract.
  function addDiscountContract(address discountContactAddress) public onlyAdmin {
    discountAddressToDiscountContract[discountContactAddress] = IRentalityDiscount(discountContactAddress);
  }

  /// @notice Changes the current discount type.
  /// @param discountContract The address of the new discount contract.
  function changeCurrentDiscountType(address discountContract) public onlyAdmin {
    require(address(discountAddressToDiscountContract[discountContract]) != address(0), 'Discount contract not found.');
    currentDiscount = discountContract;
  }

  function setDefaultTax(uint _taxId) public onlyAdmin {
    defaultTax = _taxId;
  }

  /// @notice Withdraw a specific amount of funds from the contract.
  /// @param amount The amount to withdraw from the contract.

  function withdrawFromPlatform(uint256 amount, address currencyType) public onlyAdmin {
    require(
      address(this).balance > 0 || IERC20(currencyType).balanceOf(address(this)) > 0,
      'There is no commission to withdraw'
    );

    require(
      address(this).balance >= amount || IERC20(currencyType).balanceOf(address(this)) >= amount,
      'There is not enough balance on the contract'
    );

    bool success;
    if (address(0) == currencyType) {
      //require(payable(owner()).send(amount));
      (success, ) = payable(owner()).call{value: amount}('');
      require(success, 'Transfer failed.');
    } else {
      success = IERC20(currencyType).transfer(owner(), amount);
    }
    require(success, 'Transfer failed.');
  }
<<<<<<< HEAD
  /// TODO: add erc20 investment payments
  function payFinishTrip(Schemas.Trip memory trip, uint valueToHost, uint valueToGuest, uint totalIncome) public payable {
=======

  /// @notice Handles the payment and finalization of a trip, distributing funds to the host and guest.
  /// @dev This function can only be called by a manager. It handles both native currency (ETH) and ERC20 tokens.
  /// @param trip The trip data structure containing details about the trip.
  /// @param valueToHost The amount to be transferred to the host.
  /// @param valueToGuest The amount to be transferred to the guest.
  function payFinishTrip(Schemas.Trip memory trip, uint valueToHost, uint valueToGuest) public payable {
>>>>>>> cabe8745
    require(userService.isManager(msg.sender), 'Only manager');

    bool successHost;
    bool successGuest;
<<<<<<< HEAD
    if (investmentService.isInvestorsCar(trip.carId)) {
      (uint hostPercents, RentalityCarInvestmentPool pool) = investmentService.getPaymentsInfo(trip.carId);
      uint valueToPay = totalIncome - (totalIncome * 20 / 100);
      uint depositToPool = valueToPay - ((valueToPay * hostPercents) / 100);
      valueToHost = valueToHost - depositToPool;
      pool.deposit{value: depositToPool}(totalIncome);
    }
=======

>>>>>>> cabe8745
    if (trip.paymentInfo.currencyType == address(0)) {
      // Handle payment in native currency (ETH)
      (successHost, ) = payable(trip.host).call{value: valueToHost}('');
      (successGuest, ) = payable(trip.guest).call{value: valueToGuest}('');
    } else {
      // Handle payment in ERC20 tokens
      successHost = IERC20(trip.paymentInfo.currencyType).transfer(trip.host, valueToHost);
      successGuest = IERC20(trip.paymentInfo.currencyType).transfer(trip.guest, valueToGuest);
    }

    require(successHost && successGuest, 'Transfer failed.');
  }

  /// @notice Handles the payment of the KYC commission by the user.
  /// @dev This function can only be called by a manager. The function handles both native currency (ETH) and ERC20 tokens.
  /// @param valueInCurrency The amount to be paid as the KYC commission.
  /// @param currencyType The type of currency used for payment (address of the ERC20 token or address(0) for ETH).
  function payKycCommission(uint valueInCurrency, address currencyType, address user) public payable {
    require(userService.isManager(msg.sender), 'Only manager');
    require(!RentalityUserService(address(userService)).isCommissionPaidForUser(user), 'Commission paid');

    if (currencyType == address(0)) {
      _checkNativeAmount(valueInCurrency);
    } else {
      // Handle payment in ERC20 tokens
      require(IERC20(currencyType).allowance(user, address(this)) >= valueInCurrency, 'Not enough tokens');
      bool success = IERC20(currencyType).transferFrom(user, address(this), valueInCurrency);
      require(success, 'Fail to pay');
    }

    RentalityUserService(address(userService)).payCommission(user);
  }

  /// @notice Handles the payment required to create a trip.
  /// @dev This function can only be called by a manager. The function handles both native currency (ETH) and ERC20 tokens.
  /// @param currencyType The type of currency used for payment (address of the ERC20 token or address(0) for ETH).
  /// @param valueSumInCurrency The total amount to be paid, which includes price, discount, taxes, deposit, and delivery fees.
  function payCreateTrip(address currencyType, uint valueSumInCurrency, address user) public payable {
    require(userService.isManager(msg.sender), 'only manager');

    if (currencyType == address(0)) {
      // Handle payment in native currency (ETH)
      _checkNativeAmount(valueSumInCurrency);
    } else {
      // Handle payment in ERC20 tokens
      require(
        IERC20(currencyType).allowance(user, address(this)) >= valueSumInCurrency,
        'Rental fee must be equal to sum: price with discount + taxes + deposit + delivery'
      );

      bool success = IERC20(currencyType).transferFrom(user, address(this), valueSumInCurrency);
      require(success, 'Transfer failed.');
    }
  }

  /// @notice Handles the payment of claims related to a trip, including transfers to the host or guest and fees.
  /// @dev This function can only be called by a manager. The function handles both native currency (ETH) and ERC20 tokens.
  /// @param trip The trip data structure containing details about the trip.
  /// @param valueToPay The amount to be paid.
  /// @param feeInCurrency The fee amount to be deducted from the payment.
  /// @param commission The commission amount to be transferred, if applicable.
  function payClaim(
    Schemas.Trip memory trip,
    uint valueToPay,
    uint feeInCurrency,
    uint commission,
    address user
  ) public payable {
    require(userService.isManager(msg.sender), 'Only manager');

    bool successHost;
    address to = user == trip.host ? trip.guest : trip.host;

    if (trip.paymentInfo.currencyType == address(0)) {
      _checkNativeAmount(valueToPay);

      (successHost, ) = payable(to).call{value: valueToPay - feeInCurrency}('');

      if (msg.value > valueToPay) {
        uint256 excessValue = msg.value - valueToPay;
        (bool successRefund, ) = payable(user).call{value: excessValue}('');
        require(successRefund, 'Refund to guest failed.');
      }
    } else {
      // Handle payment in ERC20 tokens
      require(IERC20(trip.paymentInfo.currencyType).allowance(user, address(this)) >= valueToPay);
      successHost = IERC20(trip.paymentInfo.currencyType).transferFrom(user, to, valueToPay - feeInCurrency);
      if (commission != 0) {
        bool successPlatform = IERC20(trip.paymentInfo.currencyType).transferFrom(user, to, feeInCurrency);
        require(successPlatform, 'Fail to transfer fee.');
      }
    }

    require(successHost, 'Transfer to host failed.');
  }

  /// @notice Handles the refund process when a trip is rejected, returning the appropriate amount to the guest.
  /// @dev This function handles both native currency (ETH) and ERC20 tokens.
  /// @param trip The trip data structure containing details about the trip.
  /// @param valueToReturnInToken The amount to be returned to the guest.
  function payRejectTrip(Schemas.Trip memory trip, uint valueToReturnInToken) public {
    require(userService.isManager(msg.sender), 'only Manager');
    bool successGuest;

    if (trip.paymentInfo.currencyType == address(0)) {
      // Handle refund in native currency (ETH)
      (successGuest, ) = payable(trip.guest).call{value: valueToReturnInToken}('');
    } else {
      // Handle refund in ERC20 tokens
      successGuest = IERC20(trip.paymentInfo.currencyType).transfer(trip.guest, valueToReturnInToken);
    }

    require(successGuest, 'Transfer to guest failed.');
  }

  /// @notice Checks if there are any applicable taxes for a given location based on the provided location information.
  /// @dev The function compares the hashes of the city, state, and country to the stored tax data.
  /// @param locationInfo The location information that includes city, state, and country.
  /// @return The tax ID if a matching tax exists, otherwise returns 0.
  function taxExist(Schemas.LocationInfo memory locationInfo) public view returns (uint) {
    bytes32 cityHash = keccak256(abi.encode(locationInfo.city));
    bytes32 stateHash = keccak256(abi.encode(locationInfo.state));
    bytes32 countryHash = keccak256(abi.encode(locationInfo.country));

    for (uint i = 1; i <= taxesId; i++) {
      IRentalityTaxes taxContract = taxesIdToTaxesContract[i];
      (bytes32 locationHash, Schemas.TaxesLocationType taxesLocationType) = taxContract.getLocation();

      if (taxesLocationType == Schemas.TaxesLocationType.City) {
        if (locationHash == cityHash) return i;
      }
      if (taxesLocationType == Schemas.TaxesLocationType.State) {
        if (locationHash == stateHash) return i;
      }
      if (taxesLocationType == Schemas.TaxesLocationType.Country) {
        if (locationHash == countryHash) return i;
      }
    }

    return 0;
  }
  function _checkNativeAmount(uint value) internal view {
    uint diff = 0;
    if (msg.value > value) {
      diff = msg.value - value;
    } else {
      diff = value - msg.value;
    }
    require(diff <= value / 100, 'Not enough tokens');
  }

  receive() external payable {}
  /// @notice Constructor to initialize the RentalityPaymentService.
  /// @param _userService The address of the RentalityUserService contract
  function initialize(
    address _userService,
    address _floridaTaxes,
    address _baseDiscount,
    address _investorService
  ) public initializer {
    userService = IRentalityAccessControl(_userService);
    investmentService = RentalityInvestment(_investorService);

    platformFeeInPPM = 200_000;

    currentDiscount = _baseDiscount;
    discountAddressToDiscountContract[_baseDiscount] = IRentalityDiscount(_baseDiscount);

    taxesId = 1;
    defaultTax = 1;
    taxesIdToTaxesContract[taxesId] = IRentalityTaxes(_floridaTaxes);

    __Ownable_init();
  }
}<|MERGE_RESOLUTION|>--- conflicted
+++ resolved
@@ -8,6 +8,7 @@
 import './abstract/IRentalityTaxes.sol';
 import '../investment/RentalityInvestment.sol';
 
+
 /// @title Rentality Payment Service Contract
 /// @notice This contract manages platform fees and allows the adjustment of the platform fee by the manager.
 /// @dev It is connected to RentalityUserService to check if the caller is an admin.
@@ -22,7 +23,7 @@
   uint private taxesId;
   uint private defaultTax;
 
-  RentalityInvestment private investmentService;
+RentalityInvestment private investmentService;
 
   modifier onlyAdmin() {
     require(userService.isAdmin(tx.origin), 'Only admin.');
@@ -166,23 +167,17 @@
     }
     require(success, 'Transfer failed.');
   }
-<<<<<<< HEAD
-  /// TODO: add erc20 investment payments
-  function payFinishTrip(Schemas.Trip memory trip, uint valueToHost, uint valueToGuest, uint totalIncome) public payable {
-=======
 
   /// @notice Handles the payment and finalization of a trip, distributing funds to the host and guest.
   /// @dev This function can only be called by a manager. It handles both native currency (ETH) and ERC20 tokens.
   /// @param trip The trip data structure containing details about the trip.
   /// @param valueToHost The amount to be transferred to the host.
   /// @param valueToGuest The amount to be transferred to the guest.
-  function payFinishTrip(Schemas.Trip memory trip, uint valueToHost, uint valueToGuest) public payable {
->>>>>>> cabe8745
+   /// TODO: add erc20 investment payments
+  function payFinishTrip(Schemas.Trip memory trip, uint valueToHost, uint valueToGuest, uint totalIncome) public payable {
     require(userService.isManager(msg.sender), 'Only manager');
-
     bool successHost;
     bool successGuest;
-<<<<<<< HEAD
     if (investmentService.isInvestorsCar(trip.carId)) {
       (uint hostPercents, RentalityCarInvestmentPool pool) = investmentService.getPaymentsInfo(trip.carId);
       uint valueToPay = totalIncome - (totalIncome * 20 / 100);
@@ -190,21 +185,16 @@
       valueToHost = valueToHost - depositToPool;
       pool.deposit{value: depositToPool}(totalIncome);
     }
-=======
-
->>>>>>> cabe8745
     if (trip.paymentInfo.currencyType == address(0)) {
-      // Handle payment in native currency (ETH)
       (successHost, ) = payable(trip.host).call{value: valueToHost}('');
       (successGuest, ) = payable(trip.guest).call{value: valueToGuest}('');
     } else {
-      // Handle payment in ERC20 tokens
       successHost = IERC20(trip.paymentInfo.currencyType).transfer(trip.host, valueToHost);
       successGuest = IERC20(trip.paymentInfo.currencyType).transfer(trip.guest, valueToGuest);
     }
-
     require(successHost && successGuest, 'Transfer failed.');
   }
+
 
   /// @notice Handles the payment of the KYC commission by the user.
   /// @dev This function can only be called by a manager. The function handles both native currency (ETH) and ERC20 tokens.
@@ -347,15 +337,8 @@
   receive() external payable {}
   /// @notice Constructor to initialize the RentalityPaymentService.
   /// @param _userService The address of the RentalityUserService contract
-  function initialize(
-    address _userService,
-    address _floridaTaxes,
-    address _baseDiscount,
-    address _investorService
-  ) public initializer {
+  function initialize(address _userService, address _floridaTaxes, address _baseDiscount,address _investorService) public initializer {
     userService = IRentalityAccessControl(_userService);
-    investmentService = RentalityInvestment(_investorService);
-
     platformFeeInPPM = 200_000;
 
     currentDiscount = _baseDiscount;
@@ -365,6 +348,7 @@
     defaultTax = 1;
     taxesIdToTaxesContract[taxesId] = IRentalityTaxes(_floridaTaxes);
 
+  investmentService = RentalityInvestment(_investorService);
     __Ownable_init();
   }
 }