--- conflicted
+++ resolved
@@ -133,13 +133,8 @@
     );
     tripIdToEthSumInTripCreation[newTripId] = msgValue;
 
-<<<<<<< HEAD
-    emit TripCreated(newTripId, host, guest);
-
+    eventManager.emitEvent(Schemas.EventType.Trip, newTripId, uint8(Schemas.TripStatus.Created), guest, host);
     return newTripId;
-=======
-    eventManager.emitEvent(Schemas.EventType.Trip, newTripId, uint8(Schemas.TripStatus.Created), guest, host);
->>>>>>> 7142de6e
   }
 
   /// @notice Approves a trip by changing its status to Approved.
