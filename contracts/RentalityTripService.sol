--- conflicted
+++ resolved
@@ -107,30 +107,6 @@
     RentalityUserService private userService;
     RentalityEnginesService private engineService;
 
-<<<<<<< HEAD
-
-=======
-    /// @dev Constructor for the RentalityTripService contract.
-    /// @param currencyConverterServiceAddress The address of the currency converter service.
-    /// @param carServiceAddress The address of the car service.
-    /// @param paymentServiceAddress The address of the payment service.
-    /// @param userServiceAddress The address of the user service.
-    constructor(
-        address currencyConverterServiceAddress,
-        address carServiceAddress,
-        address paymentServiceAddress,
-        address userServiceAddress,
-        address engineServiceAddress
-    ) {
-        currencyConverterService = RentalityCurrencyConverter(
-            currencyConverterServiceAddress
-        );
-        paymentService = RentalityPaymentService(paymentServiceAddress);
-        carService = RentalityCarToken(carServiceAddress);
-        userService = RentalityUserService(userServiceAddress);
-        engineService = RentalityEnginesService(engineServiceAddress);
-    }
->>>>>>> 2284769c
 
     /// @dev Get the total number of trips created.
     /// @return The total number of trips.
@@ -525,7 +501,8 @@
         address currencyConverterServiceAddress,
         address carServiceAddress,
         address paymentServiceAddress,
-        address userServiceAddress
+        address userServiceAddress,
+        address engineServiceAddress
     ) public virtual initializer {
         currencyConverterService = RentalityCurrencyConverter(
             currencyConverterServiceAddress
@@ -533,6 +510,7 @@
         carService = RentalityCarToken(carServiceAddress);
         paymentService = RentalityPaymentService(paymentServiceAddress);
         userService = RentalityUserService(userServiceAddress);
+        engineService = RentalityEnginesService(engineServiceAddress);
     }
 
     function _authorizeUpgrade(address newImplementation) internal view override
