--- conflicted
+++ resolved
@@ -83,14 +83,9 @@
     bytes32 startLocation,
     bytes32 endLocation,
     uint64 milesIncludedPerDay,
-<<<<<<< HEAD
-    Schemas.PaymentInfo memory paymentInfo
-  ) public returns (uint) {
-=======
     Schemas.PaymentInfo memory paymentInfo,
     uint msgValue
-  ) public {
->>>>>>> df1db47e
+  ) public returns(uint){
     require(addresses.userService.isManager(msg.sender), 'Only from manager contract.');
     _tripIdCounter.increment();
     uint256 newTripId = _tripIdCounter.current();
