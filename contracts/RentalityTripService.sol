// SPDX-License-Identifier: MIT
pragma solidity ^0.8.9;

//deployed 26.05.2023 11:15 to sepolia at 0x417886Ca72048E92E8Bf2082cf193ab8DB4ED09f
import '@openzeppelin/contracts/proxy/utils/Initializable.sol';
import '@openzeppelin/contracts/proxy/utils/UUPSUpgradeable.sol';
import '@openzeppelin/contracts/utils/Strings.sol';
import '@openzeppelin/contracts/utils/Counters.sol';
import './RentalityCurrencyConverter.sol';
import './RentalityPaymentService.sol';
import './RentalityCarToken.sol';
import './RentalityUtils.sol';
import './RentalityUserService.sol';
import './engine/RentalityEnginesService.sol';

/// @title RentalityTripService
/// @dev Manages the lifecycle of rental trips, including creation, approval, and completion.
/// @dev SAFETY: The linked library is not supported yet because it can modify the state or call
///  selfdestruct, as far as RentalityUtils doesn't has this logic,
/// it's completely safe for upgrade
/// @custom:oz-upgrades-unsafe-allow external-library-linking
contract RentalityTripService is Initializable, UUPSUpgradeable {
  using Counters for Counters.Counter;
  Counters.Counter private _tripIdCounter;

  /// @dev Enumeration representing verious states of a trip.
  enum TripStatus {
    Created,
    Approved,
    CheckedInByHost,
    CheckedInByGuest,
    CheckedOutByGuest,
    CheckedOutByHost,
    Finished,
    Canceled
  }

  /// @dev Enumeration representing the currency type used for payments.
  enum CurrencyType {
    ETH
  }

  /// @dev Struct containing payment information for a trip.
  struct PaymentInfo {
    uint256 tripId;
    address from;
    address to;
    uint64 totalDayPriceInUsdCents;
    uint64 taxPriceInUsdCents;
    uint64 depositInUsdCents;
    uint64 resolveAmountInUsdCents;
    CurrencyType currencyType;
    int256 ethToCurrencyRate;
    uint8 ethToCurrencyDecimals;
    uint64 resolveFuelAmountInUsdCents;
    uint64 resolveMilesAmountInUsdCents;
  }

  /// @dev Struct containing information about a trip.
  struct Trip {
    uint256 tripId;
    uint256 carId;
    TripStatus status;
    address guest;
    address host;
    string guestName;
    string hostName;
    uint64 pricePerDayInUsdCents;
    uint64 startDateTime;
    uint64 endDateTime;
    string startLocation;
    string endLocation;
    uint64 milesIncludedPerDay;
    uint64[] fuelPrices;
    PaymentInfo paymentInfo;
    uint approvedDateTime;
    uint rejectedDateTime;
    address rejectedBy;
    uint checkedInByHostDateTime;
    uint64[] startParamLevels;
    uint checkedInByGuestDateTime;
    uint checkedOutByGuestDateTime;
    uint64[] endParamLevels;
    uint checkedOutByHostDateTime;
  }

  struct AvailableCarResponse {
    RentalityCarToken.CarInfo car;
    string hostPhotoUrl;
    string hostName;
  }

  mapping(uint256 => Trip) private idToTripInfo;

  /// @dev Event emitted when a new trip is created.
  /// @param tripId The ID of the newly created trip.
  event TripCreated(uint256 tripId);

  /// @dev Event emitted when the status of a trip is changed.
  /// @param tripId The ID of the trip whose status changed.
  /// @param newStatus The new status of the trip.
  event TripStatusChanged(uint256 tripId, TripStatus newStatus);

  RentalityCurrencyConverter private currencyConverterService;
  RentalityCarToken private carService;
  RentalityPaymentService private paymentService;
  RentalityUserService private userService;
  RentalityEnginesService private engineService;

  /// @dev Get the total number of trips created.
  /// @return The total number of trips.
  function totalTripCount() public view returns (uint) {
    return _tripIdCounter.current();
  }

  /// @dev Create a new trip with the provided details.
  /// @param carId The ID of the car for the trip.
  /// @param guest The address of the guest initiating the trip.
  /// @param host The address of the host for the trip.
  /// @param pricePerDayInUsdCents The daily rental price in USD cents.
  /// @param startDateTime The start date and time of the trip.
  /// @param endDateTime The end date and time of the trip.
  /// @param startLocation The starting location of the trip.
  /// @param endLocation The ending location of the trip.
  /// @param milesIncludedPerDay The number of miles included per day.
  /// @param fuelPricesPerUnits The fuel prices per units depends on engine.
  /// @param paymentInfo The payment information for the trip.
  function createNewTrip(
    uint256 carId,
    address guest,
    address host,
    uint64 pricePerDayInUsdCents,
    uint64 startDateTime,
    uint64 endDateTime,
    string memory startLocation,
    string memory endLocation,
    uint64 milesIncludedPerDay,
    uint64[] memory fuelPricesPerUnits,
    PaymentInfo memory paymentInfo
  ) public {
    require(userService.isManager(msg.sender), 'Only from manager contract.');
    _tripIdCounter.increment();
    uint256 newTripId = _tripIdCounter.current();
    if (milesIncludedPerDay == 0) {
      milesIncludedPerDay = 2 ** 32 - 1;
    }
    paymentInfo.tripId = newTripId;

    RentalityCarToken.CarInfo memory carInfo = carService.getCarInfoById(carId);
    engineService.verifyResourcePrice(fuelPricesPerUnits, carInfo.engineType);

    uint256 panelParamsAmount = engineService.getPanelParamsAmount(carInfo.engineType);

    idToTripInfo[newTripId] = Trip(
      newTripId,
      carId,
      TripStatus.Created,
      guest,
      host,
      userService.getKYCInfo(tx.origin).name,
      userService.getKYCInfo(host).name,
      pricePerDayInUsdCents,
      startDateTime,
      endDateTime,
      startLocation,
      endLocation,
      milesIncludedPerDay,
      fuelPricesPerUnits,
      paymentInfo,
      0,
      0,
      address(0),
      0,
      new uint64[](panelParamsAmount),
      0,
      0,
      new uint64[](panelParamsAmount),
      0
    );

    emit TripCreated(newTripId);
  }

  /// @notice Approves a trip by changing its status to Approved.
  ///  Requirements:
  ///   - Only the host of the trip can approve it.
  ///   - The trip must be in status Created.
  ///  @param tripId The ID of the trip to be approved.
  function approveTrip(uint256 tripId) public {
    require(userService.isManager(msg.sender), 'Only from manager contract.');
    require(idToTripInfo[tripId].host == tx.origin, 'Only host of the trip can approve it');
    require(idToTripInfo[tripId].status == TripStatus.Created, 'The trip is not in status Created');

    idToTripInfo[tripId].status = TripStatus.Approved;
    idToTripInfo[tripId].approvedDateTime = block.timestamp;

    emit TripStatusChanged(tripId, TripStatus.Approved);
  }

  /// @notice Reject a trip by changing its status to Canceled.
  ///  Requirements:
  ///   - Only the host or guest of the trip can reject it.
  ///   - The trip must be in status Created, Approved, or CheckedInByHost.
  ///  @param tripId The ID of the trip to be Rejected
  function rejectTrip(uint256 tripId) public {
    require(userService.isManager(msg.sender), 'Only from manager contract.');
    require(
      idToTripInfo[tripId].host == tx.origin || idToTripInfo[tripId].guest == tx.origin,
      'Only host or guest of the trip can reject it'
    );
    require(
      idToTripInfo[tripId].status == TripStatus.Created ||
        idToTripInfo[tripId].status == TripStatus.Approved ||
        idToTripInfo[tripId].status == TripStatus.CheckedInByHost,
      'The trip is not in status Created, Approved or CheckedInByHost'
    );

    idToTripInfo[tripId].status = TripStatus.Canceled;
    idToTripInfo[tripId].rejectedDateTime = block.timestamp;
    idToTripInfo[tripId].rejectedBy = tx.origin;

    emit TripStatusChanged(tripId, TripStatus.Canceled);
  }

  /// @dev Searches for available cars for a user within a specified time range and search parameters.
  /// @param user The address of the user for whom to search available cars.
  /// @param startDateTime The start date and time of the search period.
  /// @param endDateTime The end date and time of the search period.
  /// @param searchParams The search parameters for filtering available cars.
  /// @return An array of available car information matching the search criteria.
  function searchAvailableCarsForUser(
    address user,
    uint64 startDateTime,
    uint64 endDateTime,
    RentalityCarToken.SearchCarParams memory searchParams
  ) public view returns (AvailableCarResponse[] memory) {
    // if (startDateTime < block.timestamp){
    //     return new RentalityCarToken.CarInfo[](0);
    // }
    RentalityCarToken.CarInfo[] memory availableCars = carService.fetchAvailableCarsForUser(user, searchParams);
    if (availableCars.length == 0) return new AvailableCarResponse[](0);

    Trip[] memory trips = RentalityUtils.getTripsThatIntersect(this, startDateTime, endDateTime);
    RentalityCarToken.CarInfo[] memory temp;
    uint256 resultCount;

    if (trips.length == 0) {
      temp = availableCars;
      resultCount = availableCars.length;
    } else {
      temp = new RentalityCarToken.CarInfo[](availableCars.length);
      resultCount = 0;

      for (uint i = 0; i < availableCars.length; i++) {
        bool hasIntersectTrip = false;

        for (uint j = 0; j < trips.length; j++) {
          if (
            trips[j].status == TripStatus.Created ||
            trips[j].status == TripStatus.Finished ||
            trips[j].status == TripStatus.Canceled
          ) {
            continue;
          }

          if (trips[j].carId == availableCars[i].carId) {
            hasIntersectTrip = true;
            break;
          }
        }

<<<<<<< HEAD
    /// @dev Searches for available cars for a user within a specified time range and search parameters.
    /// @param user The address of the user for whom to search available cars.
    /// @param startDateTime The start date and time of the search period.
    /// @param endDateTime The end date and time of the search period.
    /// @param searchParams The search parameters for filtering available cars.
    /// @return An array of available car information matching the search criteria.
    function searchAvailableCarsForUser(
        address user,
        uint64 startDateTime,
        uint64 endDateTime,
        RentalityCarToken.SearchCarParams memory searchParams
    ) public view returns (AvailableCarResponse[] memory) {
        // if (startDateTime < block.timestamp){
        //     return new RentalityCarToken.CarInfo[](0);
        // }
        RentalityCarToken.CarInfo[] memory availableCars = carService.fetchAvailableCarsForUser(user, searchParams);
        if (availableCars.length == 0) return new AvailableCarResponse[](0);

        Trip[] memory trips = RentalityUtils.getTripsThatIntersect(this, carService, startDateTime, endDateTime);
        RentalityCarToken.CarInfo[] memory temp;
        uint256 resultCount;

        if (trips.length == 0)
        {
            temp = availableCars;
            resultCount = availableCars.length;
=======
        if (!hasIntersectTrip) {
          temp[resultCount] = availableCars[i];
          resultCount++;
>>>>>>> 0ffca4e1
        }
      }
    }
    AvailableCarResponse[] memory result = new AvailableCarResponse[](resultCount);

    for (uint i = 0; i < resultCount; i++) {
      string memory hostPhotoUrl = userService.getKYCInfo(temp[i].createdBy).profilePhoto;
      string memory hostName = userService.getKYCInfo(temp[i].createdBy).name;
      result[i] = AvailableCarResponse(temp[i], hostPhotoUrl, hostName);
    }
    return result;
  }

  /// @notice Performs the check-in process by the host, updating the trip status and details.
  /// Requirements:
  /// - The caller must be the host of the trip.
  /// - The trip must be in status Approved.
  /// @param tripId The ID of the trip to be checked in by the host.
  /// @param panelParams An array representing parameters related to fuel, odometer,
  /// and other relevant details depends on engine.
  function checkInByHost(uint256 tripId, uint64[] memory panelParams) public {
    Trip memory trip = getTrip(tripId);
    require(trip.host == tx.origin, 'For host only');

    for (uint i = 1; i <= totalTripCount(); i++) {
      Trip memory check_trip = getTrip(i);

      if (
        check_trip.carId == trip.carId &&
        (check_trip.status == TripStatus.CheckedInByGuest ||
          check_trip.status == TripStatus.CheckedInByHost ||
          check_trip.status == TripStatus.CheckedOutByGuest)
      ) {
        revert('Car on the trip.');
      }
    }

    RentalityCarToken.CarInfo memory carInfo = carService.getCarInfoById(trip.carId);

    engineService.verifyStartParams(panelParams, carInfo.engineType);

    require(idToTripInfo[tripId].status == TripStatus.Approved, 'The trip is not in status Approved');

    idToTripInfo[tripId].status = TripStatus.CheckedInByHost;
    idToTripInfo[tripId].checkedInByHostDateTime = block.timestamp;
    idToTripInfo[tripId].startParamLevels = panelParams;
    emit TripStatusChanged(tripId, TripStatus.CheckedInByHost);
  }

  /// @notice Performs the check-in process by the guest, updating the trip status and details.
  /// Requirements:
  /// - The caller must be the guest of the trip.
  /// - The trip must be in status CheckedInByHost.
  /// - The trip params must match.
  /// @param tripId The ID of the trip to be checked in by the guest.
  /// @param panelParams An array representing parameters related to fuel, odometer,
  /// and other relevant details depends on engine.
  function checkInByGuest(uint256 tripId, uint64[] memory panelParams) public {
    Trip memory trip = getTrip(tripId);
    require(trip.guest == tx.origin, 'Only for guest');

    RentalityCarToken.CarInfo memory carInfo = carService.getCarInfoById(trip.carId);
    engineService.compareParams(panelParams, trip.startParamLevels, carInfo.engineType);

    require(idToTripInfo[tripId].status == TripStatus.CheckedInByHost, 'The trip is not in status CheckedInByHost');

    idToTripInfo[tripId].status = TripStatus.CheckedInByGuest;
    idToTripInfo[tripId].checkedInByGuestDateTime = block.timestamp;

    emit TripStatusChanged(tripId, TripStatus.CheckedInByGuest);
  }

  ///  @dev Initiates the check-out process by the guest, updating trip status, and recording end details.
  ///    Requirements:
  ///  - Only the guest of the trip can check out.
  ///  - The trip must be in status CheckedInByGuest.
  ///  - The end odometer reading must be greater than or equal to the start odometer reading.
  ///  @param tripId The ID of the trip to be checked out by the guest.
  /// @param panelParams An array representing parameters related to fuel, odometer,
  /// and other relevant details depends on engine.
  function checkOutByGuest(uint256 tripId, uint64[] memory panelParams) public {
    Trip memory trip = getTrip(tripId);
    require(trip.guest == tx.origin, 'For trip guest only');
    RentalityCarToken.CarInfo memory carInfo = carService.getCarInfoById(trip.carId);

    engineService.verifyEndParams(trip.startParamLevels, panelParams, carInfo.engineType);

    require(idToTripInfo[tripId].status == TripStatus.CheckedInByGuest, 'The trip is not in status CheckedInByGuest');

    idToTripInfo[tripId].status = TripStatus.CheckedOutByGuest;
    idToTripInfo[tripId].checkedOutByGuestDateTime = block.timestamp;
    idToTripInfo[tripId].endParamLevels = panelParams;

    emit TripStatusChanged(tripId, TripStatus.CheckedOutByGuest);
  }

  ///  @dev Initiates the check-out process by the host, updating trip status, and validating end details.
  ///      Requirements:
  ///      - Only the host of the trip can check out.
  ///      - The trip must be in status CheckedOutByGuest.
  ///      - End fuel level and odometer readings must match the recorded values at guest check-out.
  ///  @param tripId The ID of the trip to be checked out by the host.
  /// @param panelParams An array representing parameters related to fuel, odometer,
  /// and other relevant details depends on engine.
  function checkOutByHost(uint256 tripId, uint64[] memory panelParams) public {
    Trip memory trip = getTrip(tripId);
    require(trip.host == tx.origin, 'For trip host only');
    RentalityCarToken.CarInfo memory carInfo = carService.getCarInfoById(trip.carId);

    engineService.compareParams(trip.endParamLevels, panelParams, carInfo.engineType);

    require(idToTripInfo[tripId].status == TripStatus.CheckedOutByGuest, 'The trip is not in status CheckedOutByGuest');

    idToTripInfo[tripId].status = TripStatus.CheckedOutByHost;
    idToTripInfo[tripId].checkedOutByHostDateTime = block.timestamp;

    emit TripStatusChanged(tripId, TripStatus.CheckedOutByHost);
  }

  /// @dev Finalizes a trip, updating its status to Finished and calculating resolution amounts.
  ///    Requirements:
  ///    - The trip must be in status CheckedOutByHost.
  /// @param tripId The ID of the trip to be finished.
  /// Emits a `TripStatusChanged` event with the new status Finished.
  function finishTrip(uint256 tripId) public {
    //require(idToTripInfo[tripId].status != TripStatus.CheckedOutByHost,"The trip is not in status CheckedOutByHost");
    require(userService.isManager(msg.sender), 'Only from manager contract.');
    require(idToTripInfo[tripId].status == TripStatus.CheckedOutByHost, 'The trip is not in status CheckedOutByHost');
    idToTripInfo[tripId].status = TripStatus.Finished;

    RentalityCarToken.CarInfo memory car = carService.getCarInfoById(idToTripInfo[tripId].carId);

    (uint64 resolveMilesAmountInUsdCents, uint64 resolveFuelAmountInUsdCents) = RentalityUtils
      .getResolveAmountInUsdCents(car.engineType, idToTripInfo[tripId], car.engineParams, engineService);
    idToTripInfo[tripId].paymentInfo.resolveMilesAmountInUsdCents = resolveMilesAmountInUsdCents;
    idToTripInfo[tripId].paymentInfo.resolveFuelAmountInUsdCents = resolveFuelAmountInUsdCents;

    uint64 resolveAmountInUsdCents = resolveMilesAmountInUsdCents + resolveFuelAmountInUsdCents;

    if (resolveAmountInUsdCents > idToTripInfo[tripId].paymentInfo.depositInUsdCents) {
      resolveAmountInUsdCents = idToTripInfo[tripId].paymentInfo.depositInUsdCents;
    }
    idToTripInfo[tripId].paymentInfo.resolveAmountInUsdCents = resolveAmountInUsdCents;

    emit TripStatusChanged(tripId, TripStatus.Finished);
  }

  /// @dev Retrieves the details of a specific trip by its ID.
  /// @param tripId The ID of the trip to retrieve.
  /// @return trip The details of the requested trip.
  function getTrip(uint256 tripId) public view returns (Trip memory) {
    return idToTripInfo[tripId];
  }

  ///  @dev Retrieves the addresses of the host and guest associated with a specific trip ID.
  ///  @param tripId The ID of the trip.
  ///  @return hostAddress The address of the host.
  ///  @return guestAddress The address of the guest.
  function getAddressesByTripId(uint256 tripId) external view returns (address hostAddress, address guestAddress) {
    return (idToTripInfo[tripId].host, idToTripInfo[tripId].guest);
  }

  /// @param currencyConverterServiceAddress The address of the currency converter service.
  /// @param carServiceAddress The address of the car service.
  /// @param paymentServiceAddress The address of the payment service.
  /// @param userServiceAddress The address of the user service.
  function initialize(
    address currencyConverterServiceAddress,
    address carServiceAddress,
    address paymentServiceAddress,
    address userServiceAddress,
    address engineServiceAddress
  ) public virtual initializer {
    currencyConverterService = RentalityCurrencyConverter(currencyConverterServiceAddress);
    carService = RentalityCarToken(carServiceAddress);
    paymentService = RentalityPaymentService(paymentServiceAddress);
    userService = RentalityUserService(userServiceAddress);
    engineService = RentalityEnginesService(engineServiceAddress);
  }

  function _authorizeUpgrade(address newImplementation) internal view override {
    require(userService.isAdmin(msg.sender), 'Only for Admin.');
  }
}<|MERGE_RESOLUTION|>--- conflicted
+++ resolved
@@ -20,256 +20,208 @@
 /// it's completely safe for upgrade
 /// @custom:oz-upgrades-unsafe-allow external-library-linking
 contract RentalityTripService is Initializable, UUPSUpgradeable {
-  using Counters for Counters.Counter;
-  Counters.Counter private _tripIdCounter;
-
-  /// @dev Enumeration representing verious states of a trip.
-  enum TripStatus {
-    Created,
-    Approved,
-    CheckedInByHost,
-    CheckedInByGuest,
-    CheckedOutByGuest,
-    CheckedOutByHost,
-    Finished,
-    Canceled
-  }
-
-  /// @dev Enumeration representing the currency type used for payments.
-  enum CurrencyType {
-    ETH
-  }
-
-  /// @dev Struct containing payment information for a trip.
-  struct PaymentInfo {
-    uint256 tripId;
-    address from;
-    address to;
-    uint64 totalDayPriceInUsdCents;
-    uint64 taxPriceInUsdCents;
-    uint64 depositInUsdCents;
-    uint64 resolveAmountInUsdCents;
-    CurrencyType currencyType;
-    int256 ethToCurrencyRate;
-    uint8 ethToCurrencyDecimals;
-    uint64 resolveFuelAmountInUsdCents;
-    uint64 resolveMilesAmountInUsdCents;
-  }
-
-  /// @dev Struct containing information about a trip.
-  struct Trip {
-    uint256 tripId;
-    uint256 carId;
-    TripStatus status;
-    address guest;
-    address host;
-    string guestName;
-    string hostName;
-    uint64 pricePerDayInUsdCents;
-    uint64 startDateTime;
-    uint64 endDateTime;
-    string startLocation;
-    string endLocation;
-    uint64 milesIncludedPerDay;
-    uint64[] fuelPrices;
-    PaymentInfo paymentInfo;
-    uint approvedDateTime;
-    uint rejectedDateTime;
-    address rejectedBy;
-    uint checkedInByHostDateTime;
-    uint64[] startParamLevels;
-    uint checkedInByGuestDateTime;
-    uint checkedOutByGuestDateTime;
-    uint64[] endParamLevels;
-    uint checkedOutByHostDateTime;
-  }
-
-  struct AvailableCarResponse {
-    RentalityCarToken.CarInfo car;
-    string hostPhotoUrl;
-    string hostName;
-  }
-
-  mapping(uint256 => Trip) private idToTripInfo;
-
-  /// @dev Event emitted when a new trip is created.
-  /// @param tripId The ID of the newly created trip.
-  event TripCreated(uint256 tripId);
-
-  /// @dev Event emitted when the status of a trip is changed.
-  /// @param tripId The ID of the trip whose status changed.
-  /// @param newStatus The new status of the trip.
-  event TripStatusChanged(uint256 tripId, TripStatus newStatus);
-
-  RentalityCurrencyConverter private currencyConverterService;
-  RentalityCarToken private carService;
-  RentalityPaymentService private paymentService;
-  RentalityUserService private userService;
-  RentalityEnginesService private engineService;
-
-  /// @dev Get the total number of trips created.
-  /// @return The total number of trips.
-  function totalTripCount() public view returns (uint) {
-    return _tripIdCounter.current();
-  }
-
-  /// @dev Create a new trip with the provided details.
-  /// @param carId The ID of the car for the trip.
-  /// @param guest The address of the guest initiating the trip.
-  /// @param host The address of the host for the trip.
-  /// @param pricePerDayInUsdCents The daily rental price in USD cents.
-  /// @param startDateTime The start date and time of the trip.
-  /// @param endDateTime The end date and time of the trip.
-  /// @param startLocation The starting location of the trip.
-  /// @param endLocation The ending location of the trip.
-  /// @param milesIncludedPerDay The number of miles included per day.
-  /// @param fuelPricesPerUnits The fuel prices per units depends on engine.
-  /// @param paymentInfo The payment information for the trip.
-  function createNewTrip(
-    uint256 carId,
-    address guest,
-    address host,
-    uint64 pricePerDayInUsdCents,
-    uint64 startDateTime,
-    uint64 endDateTime,
-    string memory startLocation,
-    string memory endLocation,
-    uint64 milesIncludedPerDay,
-    uint64[] memory fuelPricesPerUnits,
-    PaymentInfo memory paymentInfo
-  ) public {
-    require(userService.isManager(msg.sender), 'Only from manager contract.');
-    _tripIdCounter.increment();
-    uint256 newTripId = _tripIdCounter.current();
-    if (milesIncludedPerDay == 0) {
-      milesIncludedPerDay = 2 ** 32 - 1;
-    }
-    paymentInfo.tripId = newTripId;
-
-    RentalityCarToken.CarInfo memory carInfo = carService.getCarInfoById(carId);
-    engineService.verifyResourcePrice(fuelPricesPerUnits, carInfo.engineType);
-
-    uint256 panelParamsAmount = engineService.getPanelParamsAmount(carInfo.engineType);
-
-    idToTripInfo[newTripId] = Trip(
-      newTripId,
-      carId,
-      TripStatus.Created,
-      guest,
-      host,
-      userService.getKYCInfo(tx.origin).name,
-      userService.getKYCInfo(host).name,
-      pricePerDayInUsdCents,
-      startDateTime,
-      endDateTime,
-      startLocation,
-      endLocation,
-      milesIncludedPerDay,
-      fuelPricesPerUnits,
-      paymentInfo,
-      0,
-      0,
-      address(0),
-      0,
-      new uint64[](panelParamsAmount),
-      0,
-      0,
-      new uint64[](panelParamsAmount),
-      0
-    );
-
-    emit TripCreated(newTripId);
-  }
-
-  /// @notice Approves a trip by changing its status to Approved.
-  ///  Requirements:
-  ///   - Only the host of the trip can approve it.
-  ///   - The trip must be in status Created.
-  ///  @param tripId The ID of the trip to be approved.
-  function approveTrip(uint256 tripId) public {
-    require(userService.isManager(msg.sender), 'Only from manager contract.');
-    require(idToTripInfo[tripId].host == tx.origin, 'Only host of the trip can approve it');
-    require(idToTripInfo[tripId].status == TripStatus.Created, 'The trip is not in status Created');
-
-    idToTripInfo[tripId].status = TripStatus.Approved;
-    idToTripInfo[tripId].approvedDateTime = block.timestamp;
-
-    emit TripStatusChanged(tripId, TripStatus.Approved);
-  }
-
-  /// @notice Reject a trip by changing its status to Canceled.
-  ///  Requirements:
-  ///   - Only the host or guest of the trip can reject it.
-  ///   - The trip must be in status Created, Approved, or CheckedInByHost.
-  ///  @param tripId The ID of the trip to be Rejected
-  function rejectTrip(uint256 tripId) public {
-    require(userService.isManager(msg.sender), 'Only from manager contract.');
-    require(
-      idToTripInfo[tripId].host == tx.origin || idToTripInfo[tripId].guest == tx.origin,
-      'Only host or guest of the trip can reject it'
-    );
-    require(
-      idToTripInfo[tripId].status == TripStatus.Created ||
-        idToTripInfo[tripId].status == TripStatus.Approved ||
-        idToTripInfo[tripId].status == TripStatus.CheckedInByHost,
-      'The trip is not in status Created, Approved or CheckedInByHost'
-    );
-
-    idToTripInfo[tripId].status = TripStatus.Canceled;
-    idToTripInfo[tripId].rejectedDateTime = block.timestamp;
-    idToTripInfo[tripId].rejectedBy = tx.origin;
-
-    emit TripStatusChanged(tripId, TripStatus.Canceled);
-  }
-
-  /// @dev Searches for available cars for a user within a specified time range and search parameters.
-  /// @param user The address of the user for whom to search available cars.
-  /// @param startDateTime The start date and time of the search period.
-  /// @param endDateTime The end date and time of the search period.
-  /// @param searchParams The search parameters for filtering available cars.
-  /// @return An array of available car information matching the search criteria.
-  function searchAvailableCarsForUser(
-    address user,
-    uint64 startDateTime,
-    uint64 endDateTime,
-    RentalityCarToken.SearchCarParams memory searchParams
-  ) public view returns (AvailableCarResponse[] memory) {
-    // if (startDateTime < block.timestamp){
-    //     return new RentalityCarToken.CarInfo[](0);
-    // }
-    RentalityCarToken.CarInfo[] memory availableCars = carService.fetchAvailableCarsForUser(user, searchParams);
-    if (availableCars.length == 0) return new AvailableCarResponse[](0);
-
-    Trip[] memory trips = RentalityUtils.getTripsThatIntersect(this, startDateTime, endDateTime);
-    RentalityCarToken.CarInfo[] memory temp;
-    uint256 resultCount;
-
-    if (trips.length == 0) {
-      temp = availableCars;
-      resultCount = availableCars.length;
-    } else {
-      temp = new RentalityCarToken.CarInfo[](availableCars.length);
-      resultCount = 0;
-
-      for (uint i = 0; i < availableCars.length; i++) {
-        bool hasIntersectTrip = false;
-
-        for (uint j = 0; j < trips.length; j++) {
-          if (
-            trips[j].status == TripStatus.Created ||
-            trips[j].status == TripStatus.Finished ||
-            trips[j].status == TripStatus.Canceled
-          ) {
-            continue;
-          }
-
-          if (trips[j].carId == availableCars[i].carId) {
-            hasIntersectTrip = true;
-            break;
-          }
+    using Counters for Counters.Counter;
+    Counters.Counter private _tripIdCounter;
+
+    /// @dev Enumeration representing verious states of a trip.
+    enum TripStatus {
+        Created,
+        Approved,
+        CheckedInByHost,
+        CheckedInByGuest,
+        CheckedOutByGuest,
+        CheckedOutByHost,
+        Finished,
+        Canceled
+    }
+
+    /// @dev Enumeration representing the currency type used for payments.
+    enum CurrencyType {
+        ETH
+    }
+
+    /// @dev Struct containing payment information for a trip.
+    struct PaymentInfo {
+        uint256 tripId;
+        address from;
+        address to;
+        uint64 totalDayPriceInUsdCents;
+        uint64 taxPriceInUsdCents;
+        uint64 depositInUsdCents;
+        uint64 resolveAmountInUsdCents;
+        CurrencyType currencyType;
+        int256 ethToCurrencyRate;
+        uint8 ethToCurrencyDecimals;
+        uint64 resolveFuelAmountInUsdCents;
+        uint64 resolveMilesAmountInUsdCents;
+    }
+
+    /// @dev Struct containing information about a trip.
+    struct Trip {
+        uint256 tripId;
+        uint256 carId;
+        TripStatus status;
+        address guest;
+        address host;
+        string guestName;
+        string hostName;
+        uint64 pricePerDayInUsdCents;
+        uint64 startDateTime;
+        uint64 endDateTime;
+        string startLocation;
+        string endLocation;
+        uint64 milesIncludedPerDay;
+        uint64[] fuelPrices;
+        PaymentInfo paymentInfo;
+        uint approvedDateTime;
+        uint rejectedDateTime;
+        address rejectedBy;
+        uint checkedInByHostDateTime;
+        uint64[] startParamLevels;
+        uint checkedInByGuestDateTime;
+        uint checkedOutByGuestDateTime;
+        uint64[] endParamLevels;
+        uint checkedOutByHostDateTime;
+    }
+
+    struct AvailableCarResponse {
+        RentalityCarToken.CarInfo car;
+        string hostPhotoUrl;
+        string hostName;
+    }
+
+    mapping(uint256 => Trip) private idToTripInfo;
+
+    /// @dev Event emitted when a new trip is created.
+    /// @param tripId The ID of the newly created trip.
+    event TripCreated(uint256 tripId);
+
+    /// @dev Event emitted when the status of a trip is changed.
+    /// @param tripId The ID of the trip whose status changed.
+    /// @param newStatus The new status of the trip.
+    event TripStatusChanged(uint256 tripId, TripStatus newStatus);
+
+    RentalityCurrencyConverter private currencyConverterService;
+    RentalityCarToken private carService;
+    RentalityPaymentService private paymentService;
+    RentalityUserService private userService;
+    RentalityEnginesService private engineService;
+
+    /// @dev Get the total number of trips created.
+    /// @return The total number of trips.
+    function totalTripCount() public view returns (uint) {
+        return _tripIdCounter.current();
+    }
+
+    /// @dev Create a new trip with the provided details.
+    /// @param carId The ID of the car for the trip.
+    /// @param guest The address of the guest initiating the trip.
+    /// @param host The address of the host for the trip.
+    /// @param pricePerDayInUsdCents The daily rental price in USD cents.
+    /// @param startDateTime The start date and time of the trip.
+    /// @param endDateTime The end date and time of the trip.
+    /// @param startLocation The starting location of the trip.
+    /// @param endLocation The ending location of the trip.
+    /// @param milesIncludedPerDay The number of miles included per day.
+    /// @param fuelPricesPerUnits The fuel prices per units depends on engine.
+    /// @param paymentInfo The payment information for the trip.
+    function createNewTrip(
+        uint256 carId,
+        address guest,
+        address host,
+        uint64 pricePerDayInUsdCents,
+        uint64 startDateTime,
+        uint64 endDateTime,
+        string memory startLocation,
+        string memory endLocation,
+        uint64 milesIncludedPerDay,
+        uint64[] memory fuelPricesPerUnits,
+        PaymentInfo memory paymentInfo
+    ) public {
+        require(userService.isManager(msg.sender), 'Only from manager contract.');
+        _tripIdCounter.increment();
+        uint256 newTripId = _tripIdCounter.current();
+        if (milesIncludedPerDay == 0) {
+            milesIncludedPerDay = 2 ** 32 - 1;
         }
-
-<<<<<<< HEAD
+        paymentInfo.tripId = newTripId;
+
+        RentalityCarToken.CarInfo memory carInfo = carService.getCarInfoById(carId);
+        engineService.verifyResourcePrice(fuelPricesPerUnits, carInfo.engineType);
+
+        uint256 panelParamsAmount = engineService.getPanelParamsAmount(carInfo.engineType);
+
+        idToTripInfo[newTripId] = Trip(
+            newTripId,
+            carId,
+            TripStatus.Created,
+            guest,
+            host,
+            userService.getKYCInfo(tx.origin).name,
+            userService.getKYCInfo(host).name,
+            pricePerDayInUsdCents,
+            startDateTime,
+            endDateTime,
+            startLocation,
+            endLocation,
+            milesIncludedPerDay,
+            fuelPricesPerUnits,
+            paymentInfo,
+            0,
+            0,
+            address(0),
+            0,
+            new uint64[](panelParamsAmount),
+            0,
+            0,
+            new uint64[](panelParamsAmount),
+            0
+        );
+
+        emit TripCreated(newTripId);
+    }
+
+    /// @notice Approves a trip by changing its status to Approved.
+    ///  Requirements:
+    ///   - Only the host of the trip can approve it.
+    ///   - The trip must be in status Created.
+    ///  @param tripId The ID of the trip to be approved.
+    function approveTrip(uint256 tripId) public {
+        require(userService.isManager(msg.sender), 'Only from manager contract.');
+        require(idToTripInfo[tripId].host == tx.origin, 'Only host of the trip can approve it');
+        require(idToTripInfo[tripId].status == TripStatus.Created, 'The trip is not in status Created');
+
+        idToTripInfo[tripId].status = TripStatus.Approved;
+        idToTripInfo[tripId].approvedDateTime = block.timestamp;
+
+        emit TripStatusChanged(tripId, TripStatus.Approved);
+    }
+
+    /// @notice Reject a trip by changing its status to Canceled.
+    ///  Requirements:
+    ///   - Only the host or guest of the trip can reject it.
+    ///   - The trip must be in status Created, Approved, or CheckedInByHost.
+    ///  @param tripId The ID of the trip to be Rejected
+    function rejectTrip(uint256 tripId) public {
+        require(userService.isManager(msg.sender), 'Only from manager contract.');
+        require(
+            idToTripInfo[tripId].host == tx.origin || idToTripInfo[tripId].guest == tx.origin,
+            'Only host or guest of the trip can reject it'
+        );
+        require(
+            idToTripInfo[tripId].status == TripStatus.Created ||
+            idToTripInfo[tripId].status == TripStatus.Approved ||
+            idToTripInfo[tripId].status == TripStatus.CheckedInByHost,
+            'The trip is not in status Created, Approved or CheckedInByHost'
+        );
+
+        idToTripInfo[tripId].status = TripStatus.Canceled;
+        idToTripInfo[tripId].rejectedDateTime = block.timestamp;
+        idToTripInfo[tripId].rejectedBy = tx.origin;
+
+        emit TripStatusChanged(tripId, TripStatus.Canceled);
+    }
+
     /// @dev Searches for available cars for a user within a specified time range and search parameters.
     /// @param user The address of the user for whom to search available cars.
     /// @param startDateTime The start date and time of the search period.
@@ -292,196 +244,215 @@
         RentalityCarToken.CarInfo[] memory temp;
         uint256 resultCount;
 
-        if (trips.length == 0)
-        {
+        if (trips.length == 0) {
             temp = availableCars;
             resultCount = availableCars.length;
-=======
-        if (!hasIntersectTrip) {
-          temp[resultCount] = availableCars[i];
-          resultCount++;
->>>>>>> 0ffca4e1
+        } else {
+            temp = new RentalityCarToken.CarInfo[](availableCars.length);
+            resultCount = 0;
+
+            for (uint i = 0; i < availableCars.length; i++) {
+                bool hasIntersectTrip = false;
+
+                for (uint j = 0; j < trips.length; j++) {
+                    if (
+                        trips[j].status == TripStatus.Created ||
+                        trips[j].status == TripStatus.Finished ||
+                        trips[j].status == TripStatus.Canceled
+                    ) {
+                        continue;
+                    }
+
+                    if (trips[j].carId == availableCars[i].carId) {
+                        hasIntersectTrip = true;
+                        break;
+                    }
+                }
+
+                if (!hasIntersectTrip) {
+                    temp[resultCount] = availableCars[i];
+                    resultCount++;
+                }
+            }
         }
-      }
-    }
-    AvailableCarResponse[] memory result = new AvailableCarResponse[](resultCount);
-
-    for (uint i = 0; i < resultCount; i++) {
-      string memory hostPhotoUrl = userService.getKYCInfo(temp[i].createdBy).profilePhoto;
-      string memory hostName = userService.getKYCInfo(temp[i].createdBy).name;
-      result[i] = AvailableCarResponse(temp[i], hostPhotoUrl, hostName);
-    }
-    return result;
-  }
-
-  /// @notice Performs the check-in process by the host, updating the trip status and details.
-  /// Requirements:
-  /// - The caller must be the host of the trip.
-  /// - The trip must be in status Approved.
-  /// @param tripId The ID of the trip to be checked in by the host.
-  /// @param panelParams An array representing parameters related to fuel, odometer,
-  /// and other relevant details depends on engine.
-  function checkInByHost(uint256 tripId, uint64[] memory panelParams) public {
-    Trip memory trip = getTrip(tripId);
-    require(trip.host == tx.origin, 'For host only');
-
-    for (uint i = 1; i <= totalTripCount(); i++) {
-      Trip memory check_trip = getTrip(i);
-
-      if (
-        check_trip.carId == trip.carId &&
-        (check_trip.status == TripStatus.CheckedInByGuest ||
-          check_trip.status == TripStatus.CheckedInByHost ||
-          check_trip.status == TripStatus.CheckedOutByGuest)
-      ) {
-        revert('Car on the trip.');
-      }
-    }
-
-    RentalityCarToken.CarInfo memory carInfo = carService.getCarInfoById(trip.carId);
-
-    engineService.verifyStartParams(panelParams, carInfo.engineType);
-
-    require(idToTripInfo[tripId].status == TripStatus.Approved, 'The trip is not in status Approved');
-
-    idToTripInfo[tripId].status = TripStatus.CheckedInByHost;
-    idToTripInfo[tripId].checkedInByHostDateTime = block.timestamp;
-    idToTripInfo[tripId].startParamLevels = panelParams;
-    emit TripStatusChanged(tripId, TripStatus.CheckedInByHost);
-  }
-
-  /// @notice Performs the check-in process by the guest, updating the trip status and details.
-  /// Requirements:
-  /// - The caller must be the guest of the trip.
-  /// - The trip must be in status CheckedInByHost.
-  /// - The trip params must match.
-  /// @param tripId The ID of the trip to be checked in by the guest.
-  /// @param panelParams An array representing parameters related to fuel, odometer,
-  /// and other relevant details depends on engine.
-  function checkInByGuest(uint256 tripId, uint64[] memory panelParams) public {
-    Trip memory trip = getTrip(tripId);
-    require(trip.guest == tx.origin, 'Only for guest');
-
-    RentalityCarToken.CarInfo memory carInfo = carService.getCarInfoById(trip.carId);
-    engineService.compareParams(panelParams, trip.startParamLevels, carInfo.engineType);
-
-    require(idToTripInfo[tripId].status == TripStatus.CheckedInByHost, 'The trip is not in status CheckedInByHost');
-
-    idToTripInfo[tripId].status = TripStatus.CheckedInByGuest;
-    idToTripInfo[tripId].checkedInByGuestDateTime = block.timestamp;
-
-    emit TripStatusChanged(tripId, TripStatus.CheckedInByGuest);
-  }
-
-  ///  @dev Initiates the check-out process by the guest, updating trip status, and recording end details.
-  ///    Requirements:
-  ///  - Only the guest of the trip can check out.
-  ///  - The trip must be in status CheckedInByGuest.
-  ///  - The end odometer reading must be greater than or equal to the start odometer reading.
-  ///  @param tripId The ID of the trip to be checked out by the guest.
-  /// @param panelParams An array representing parameters related to fuel, odometer,
-  /// and other relevant details depends on engine.
-  function checkOutByGuest(uint256 tripId, uint64[] memory panelParams) public {
-    Trip memory trip = getTrip(tripId);
-    require(trip.guest == tx.origin, 'For trip guest only');
-    RentalityCarToken.CarInfo memory carInfo = carService.getCarInfoById(trip.carId);
-
-    engineService.verifyEndParams(trip.startParamLevels, panelParams, carInfo.engineType);
-
-    require(idToTripInfo[tripId].status == TripStatus.CheckedInByGuest, 'The trip is not in status CheckedInByGuest');
-
-    idToTripInfo[tripId].status = TripStatus.CheckedOutByGuest;
-    idToTripInfo[tripId].checkedOutByGuestDateTime = block.timestamp;
-    idToTripInfo[tripId].endParamLevels = panelParams;
-
-    emit TripStatusChanged(tripId, TripStatus.CheckedOutByGuest);
-  }
-
-  ///  @dev Initiates the check-out process by the host, updating trip status, and validating end details.
-  ///      Requirements:
-  ///      - Only the host of the trip can check out.
-  ///      - The trip must be in status CheckedOutByGuest.
-  ///      - End fuel level and odometer readings must match the recorded values at guest check-out.
-  ///  @param tripId The ID of the trip to be checked out by the host.
-  /// @param panelParams An array representing parameters related to fuel, odometer,
-  /// and other relevant details depends on engine.
-  function checkOutByHost(uint256 tripId, uint64[] memory panelParams) public {
-    Trip memory trip = getTrip(tripId);
-    require(trip.host == tx.origin, 'For trip host only');
-    RentalityCarToken.CarInfo memory carInfo = carService.getCarInfoById(trip.carId);
-
-    engineService.compareParams(trip.endParamLevels, panelParams, carInfo.engineType);
-
-    require(idToTripInfo[tripId].status == TripStatus.CheckedOutByGuest, 'The trip is not in status CheckedOutByGuest');
-
-    idToTripInfo[tripId].status = TripStatus.CheckedOutByHost;
-    idToTripInfo[tripId].checkedOutByHostDateTime = block.timestamp;
-
-    emit TripStatusChanged(tripId, TripStatus.CheckedOutByHost);
-  }
-
-  /// @dev Finalizes a trip, updating its status to Finished and calculating resolution amounts.
-  ///    Requirements:
-  ///    - The trip must be in status CheckedOutByHost.
-  /// @param tripId The ID of the trip to be finished.
-  /// Emits a `TripStatusChanged` event with the new status Finished.
-  function finishTrip(uint256 tripId) public {
-    //require(idToTripInfo[tripId].status != TripStatus.CheckedOutByHost,"The trip is not in status CheckedOutByHost");
-    require(userService.isManager(msg.sender), 'Only from manager contract.');
-    require(idToTripInfo[tripId].status == TripStatus.CheckedOutByHost, 'The trip is not in status CheckedOutByHost');
-    idToTripInfo[tripId].status = TripStatus.Finished;
-
-    RentalityCarToken.CarInfo memory car = carService.getCarInfoById(idToTripInfo[tripId].carId);
-
-    (uint64 resolveMilesAmountInUsdCents, uint64 resolveFuelAmountInUsdCents) = RentalityUtils
-      .getResolveAmountInUsdCents(car.engineType, idToTripInfo[tripId], car.engineParams, engineService);
-    idToTripInfo[tripId].paymentInfo.resolveMilesAmountInUsdCents = resolveMilesAmountInUsdCents;
-    idToTripInfo[tripId].paymentInfo.resolveFuelAmountInUsdCents = resolveFuelAmountInUsdCents;
-
-    uint64 resolveAmountInUsdCents = resolveMilesAmountInUsdCents + resolveFuelAmountInUsdCents;
-
-    if (resolveAmountInUsdCents > idToTripInfo[tripId].paymentInfo.depositInUsdCents) {
-      resolveAmountInUsdCents = idToTripInfo[tripId].paymentInfo.depositInUsdCents;
-    }
-    idToTripInfo[tripId].paymentInfo.resolveAmountInUsdCents = resolveAmountInUsdCents;
-
-    emit TripStatusChanged(tripId, TripStatus.Finished);
-  }
-
-  /// @dev Retrieves the details of a specific trip by its ID.
-  /// @param tripId The ID of the trip to retrieve.
-  /// @return trip The details of the requested trip.
-  function getTrip(uint256 tripId) public view returns (Trip memory) {
-    return idToTripInfo[tripId];
-  }
-
-  ///  @dev Retrieves the addresses of the host and guest associated with a specific trip ID.
-  ///  @param tripId The ID of the trip.
-  ///  @return hostAddress The address of the host.
-  ///  @return guestAddress The address of the guest.
-  function getAddressesByTripId(uint256 tripId) external view returns (address hostAddress, address guestAddress) {
-    return (idToTripInfo[tripId].host, idToTripInfo[tripId].guest);
-  }
-
-  /// @param currencyConverterServiceAddress The address of the currency converter service.
-  /// @param carServiceAddress The address of the car service.
-  /// @param paymentServiceAddress The address of the payment service.
-  /// @param userServiceAddress The address of the user service.
-  function initialize(
-    address currencyConverterServiceAddress,
-    address carServiceAddress,
-    address paymentServiceAddress,
-    address userServiceAddress,
-    address engineServiceAddress
-  ) public virtual initializer {
-    currencyConverterService = RentalityCurrencyConverter(currencyConverterServiceAddress);
-    carService = RentalityCarToken(carServiceAddress);
-    paymentService = RentalityPaymentService(paymentServiceAddress);
-    userService = RentalityUserService(userServiceAddress);
-    engineService = RentalityEnginesService(engineServiceAddress);
-  }
-
-  function _authorizeUpgrade(address newImplementation) internal view override {
-    require(userService.isAdmin(msg.sender), 'Only for Admin.');
-  }
+        AvailableCarResponse[] memory result = new AvailableCarResponse[](resultCount);
+
+        for (uint i = 0; i < resultCount; i++) {
+            string memory hostPhotoUrl = userService.getKYCInfo(temp[i].createdBy).profilePhoto;
+            string memory hostName = userService.getKYCInfo(temp[i].createdBy).name;
+            result[i] = AvailableCarResponse(temp[i], hostPhotoUrl, hostName);
+        }
+        return result;
+    }
+
+    /// @notice Performs the check-in process by the host, updating the trip status and details.
+    /// Requirements:
+    /// - The caller must be the host of the trip.
+    /// - The trip must be in status Approved.
+    /// @param tripId The ID of the trip to be checked in by the host.
+    /// @param panelParams An array representing parameters related to fuel, odometer,
+    /// and other relevant details depends on engine.
+    function checkInByHost(uint256 tripId, uint64[] memory panelParams) public {
+        Trip memory trip = getTrip(tripId);
+        require(trip.host == tx.origin, 'For host only');
+
+        for (uint i = 1; i <= totalTripCount(); i++) {
+            Trip memory check_trip = getTrip(i);
+
+            if (
+                check_trip.carId == trip.carId &&
+                (check_trip.status == TripStatus.CheckedInByGuest ||
+                check_trip.status == TripStatus.CheckedInByHost ||
+                    check_trip.status == TripStatus.CheckedOutByGuest)
+            ) {
+                revert('Car on the trip.');
+            }
+        }
+
+        RentalityCarToken.CarInfo memory carInfo = carService.getCarInfoById(trip.carId);
+
+        engineService.verifyStartParams(panelParams, carInfo.engineType);
+
+        require(idToTripInfo[tripId].status == TripStatus.Approved, 'The trip is not in status Approved');
+
+        idToTripInfo[tripId].status = TripStatus.CheckedInByHost;
+        idToTripInfo[tripId].checkedInByHostDateTime = block.timestamp;
+        idToTripInfo[tripId].startParamLevels = panelParams;
+        emit TripStatusChanged(tripId, TripStatus.CheckedInByHost);
+    }
+
+    /// @notice Performs the check-in process by the guest, updating the trip status and details.
+    /// Requirements:
+    /// - The caller must be the guest of the trip.
+    /// - The trip must be in status CheckedInByHost.
+    /// - The trip params must match.
+    /// @param tripId The ID of the trip to be checked in by the guest.
+    /// @param panelParams An array representing parameters related to fuel, odometer,
+    /// and other relevant details depends on engine.
+    function checkInByGuest(uint256 tripId, uint64[] memory panelParams) public {
+        Trip memory trip = getTrip(tripId);
+        require(trip.guest == tx.origin, 'Only for guest');
+
+        RentalityCarToken.CarInfo memory carInfo = carService.getCarInfoById(trip.carId);
+        engineService.compareParams(panelParams, trip.startParamLevels, carInfo.engineType);
+
+        require(idToTripInfo[tripId].status == TripStatus.CheckedInByHost, 'The trip is not in status CheckedInByHost');
+
+        idToTripInfo[tripId].status = TripStatus.CheckedInByGuest;
+        idToTripInfo[tripId].checkedInByGuestDateTime = block.timestamp;
+
+        emit TripStatusChanged(tripId, TripStatus.CheckedInByGuest);
+    }
+
+    ///  @dev Initiates the check-out process by the guest, updating trip status, and recording end details.
+    ///    Requirements:
+    ///  - Only the guest of the trip can check out.
+    ///  - The trip must be in status CheckedInByGuest.
+    ///  - The end odometer reading must be greater than or equal to the start odometer reading.
+    ///  @param tripId The ID of the trip to be checked out by the guest.
+    /// @param panelParams An array representing parameters related to fuel, odometer,
+    /// and other relevant details depends on engine.
+    function checkOutByGuest(uint256 tripId, uint64[] memory panelParams) public {
+        Trip memory trip = getTrip(tripId);
+        require(trip.guest == tx.origin, 'For trip guest only');
+        RentalityCarToken.CarInfo memory carInfo = carService.getCarInfoById(trip.carId);
+
+        engineService.verifyEndParams(trip.startParamLevels, panelParams, carInfo.engineType);
+
+        require(idToTripInfo[tripId].status == TripStatus.CheckedInByGuest, 'The trip is not in status CheckedInByGuest');
+
+        idToTripInfo[tripId].status = TripStatus.CheckedOutByGuest;
+        idToTripInfo[tripId].checkedOutByGuestDateTime = block.timestamp;
+        idToTripInfo[tripId].endParamLevels = panelParams;
+
+        emit TripStatusChanged(tripId, TripStatus.CheckedOutByGuest);
+    }
+
+    ///  @dev Initiates the check-out process by the host, updating trip status, and validating end details.
+    ///      Requirements:
+    ///      - Only the host of the trip can check out.
+    ///      - The trip must be in status CheckedOutByGuest.
+    ///      - End fuel level and odometer readings must match the recorded values at guest check-out.
+    ///  @param tripId The ID of the trip to be checked out by the host.
+    /// @param panelParams An array representing parameters related to fuel, odometer,
+    /// and other relevant details depends on engine.
+    function checkOutByHost(uint256 tripId, uint64[] memory panelParams) public {
+        Trip memory trip = getTrip(tripId);
+        require(trip.host == tx.origin, 'For trip host only');
+        RentalityCarToken.CarInfo memory carInfo = carService.getCarInfoById(trip.carId);
+
+        engineService.compareParams(trip.endParamLevels, panelParams, carInfo.engineType);
+
+        require(idToTripInfo[tripId].status == TripStatus.CheckedOutByGuest, 'The trip is not in status CheckedOutByGuest');
+
+        idToTripInfo[tripId].status = TripStatus.CheckedOutByHost;
+        idToTripInfo[tripId].checkedOutByHostDateTime = block.timestamp;
+
+        emit TripStatusChanged(tripId, TripStatus.CheckedOutByHost);
+    }
+
+    /// @dev Finalizes a trip, updating its status to Finished and calculating resolution amounts.
+    ///    Requirements:
+    ///    - The trip must be in status CheckedOutByHost.
+    /// @param tripId The ID of the trip to be finished.
+    /// Emits a `TripStatusChanged` event with the new status Finished.
+    function finishTrip(uint256 tripId) public {
+        //require(idToTripInfo[tripId].status != TripStatus.CheckedOutByHost,"The trip is not in status CheckedOutByHost");
+        require(userService.isManager(msg.sender), 'Only from manager contract.');
+        require(idToTripInfo[tripId].status == TripStatus.CheckedOutByHost, 'The trip is not in status CheckedOutByHost');
+        idToTripInfo[tripId].status = TripStatus.Finished;
+
+        RentalityCarToken.CarInfo memory car = carService.getCarInfoById(idToTripInfo[tripId].carId);
+
+        (uint64 resolveMilesAmountInUsdCents, uint64 resolveFuelAmountInUsdCents) = RentalityUtils
+            .getResolveAmountInUsdCents(car.engineType, idToTripInfo[tripId], car.engineParams, engineService);
+        idToTripInfo[tripId].paymentInfo.resolveMilesAmountInUsdCents = resolveMilesAmountInUsdCents;
+        idToTripInfo[tripId].paymentInfo.resolveFuelAmountInUsdCents = resolveFuelAmountInUsdCents;
+
+        uint64 resolveAmountInUsdCents = resolveMilesAmountInUsdCents + resolveFuelAmountInUsdCents;
+
+        if (resolveAmountInUsdCents > idToTripInfo[tripId].paymentInfo.depositInUsdCents) {
+            resolveAmountInUsdCents = idToTripInfo[tripId].paymentInfo.depositInUsdCents;
+        }
+        idToTripInfo[tripId].paymentInfo.resolveAmountInUsdCents = resolveAmountInUsdCents;
+
+        emit TripStatusChanged(tripId, TripStatus.Finished);
+    }
+
+    /// @dev Retrieves the details of a specific trip by its ID.
+    /// @param tripId The ID of the trip to retrieve.
+    /// @return trip The details of the requested trip.
+    function getTrip(uint256 tripId) public view returns (Trip memory) {
+        return idToTripInfo[tripId];
+    }
+
+    ///  @dev Retrieves the addresses of the host and guest associated with a specific trip ID.
+    ///  @param tripId The ID of the trip.
+    ///  @return hostAddress The address of the host.
+    ///  @return guestAddress The address of the guest.
+    function getAddressesByTripId(uint256 tripId) external view returns (address hostAddress, address guestAddress) {
+        return (idToTripInfo[tripId].host, idToTripInfo[tripId].guest);
+    }
+
+    /// @param currencyConverterServiceAddress The address of the currency converter service.
+    /// @param carServiceAddress The address of the car service.
+    /// @param paymentServiceAddress The address of the payment service.
+    /// @param userServiceAddress The address of the user service.
+    function initialize(
+        address currencyConverterServiceAddress,
+        address carServiceAddress,
+        address paymentServiceAddress,
+        address userServiceAddress,
+        address engineServiceAddress
+    ) public virtual initializer {
+        currencyConverterService = RentalityCurrencyConverter(currencyConverterServiceAddress);
+        carService = RentalityCarToken(carServiceAddress);
+        paymentService = RentalityPaymentService(paymentServiceAddress);
+        userService = RentalityUserService(userServiceAddress);
+        engineService = RentalityEnginesService(engineServiceAddress);
+    }
+
+    function _authorizeUpgrade(address newImplementation) internal view override {
+        require(userService.isAdmin(msg.sender), 'Only for Admin.');
+    }
 }