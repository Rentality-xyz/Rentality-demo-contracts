--- conflicted
+++ resolved
@@ -265,13 +265,7 @@
     string memory nickName,
     string memory mobilePhoneNumber,
     string memory profilePhoto,
-<<<<<<< HEAD
-    Schemas.CivicKYCInfo memory kycInfo,
-    bytes memory TCSignature,
-    bytes memory KYCSignature
-=======
     bytes memory TCSignature
->>>>>>> d490bad2
   ) external;
 
   function setCivicKYCInfo(address user, Schemas.CivicKYCInfo memory civicKycInfo) external;
