// SPDX-License-Identifier: MIT
pragma solidity ^0.8.9;

import '../RentalityCarToken.sol';
import '../RentalityTripService.sol';
import '../Schemas.sol';

/// @title RentalityGateway
/// @notice This contract defines the interface for the Rentality Gateway, which facilitates interactions between various services in the Rentality platform.
/// @dev All functions in this interface are meant to be implemented by the Rentality Gateway contract.
interface IRentalityGateway {
  /// @admin functions

  /// @notice This function retrieves the actual service addresses
  function updateServiceAddresses() external;

  /// @host functions

  /// @notice Add a new car to the platform.
  /// @param request The request parameters for creating a new car.
  /// @return The ID of the newly added car.
  function addCar(Schemas.CreateCarRequest memory request) external returns (uint);

  /// @notice Update information for an existing car, without location.
  /// @param request the Update car parameters
  function updateCarInfo(Schemas.UpdateCarInfoRequest memory request) external;

  /// @notice Update information for an existing car with location
  /// @notice This sets geo verification status to false.
  /// @param request the Update car parameters
  /// @param location Single string that contains the car location
  /// @param geoApiKey the key to verify location by google geo api
  function updateCarInfoWithLocation(
    Schemas.UpdateCarInfoRequest memory request,
    Schemas.SignedLocationInfo memory location,
    string memory geoApiKey
  ) external;

  /// @notice Updates the token URI of a car. Only callable by hosts.
  /// @param carId The ID of the car to update.
  /// @param tokenUri The new token URI.
  //  function updateCarTokenUri(uint256 carId, string memory tokenUri) external;

  /// @notice Get the metadata URI for a specific car.
  /// @param carId The ID of the car.
  /// @return The metadata URI for the specified car.
  function getCarMetadataURI(uint256 carId) external view returns (string memory);

  /// @notice Get information about a specific car by ID.
  /// @param carId The ID of the car.
  /// @return CarInfo structure containing details about the specified car.
  function getCarInfoById(uint256 carId) external view returns (Schemas.CarInfo memory);

  /// @notice Get information about all cars owned by the caller.
  /// @return An array of CarInfo structures containing details about the caller's cars.
  function getMyCars() external view returns (Schemas.CarInfoDTO[] memory);

  /// @notice Burns (disables) a car. Only callable by hosts.
  /// @param carId The ID of the car to burn.
  //  function burnCar(uint256 carId) external;

  /// @notice Get information about all trips where the caller is the host.
  /// @return An array of Trip structures containing details about trips where the caller is the host.
  function getTripsAsHost() external view returns (Schemas.TripDTO[] memory);

  /// @notice This function provides a detailed receipt of the trip, including payment information and trip details.
  /// @param tripId The ID of the trip for which the receipt is requested.
  /// @return tripReceipt An instance of `Schemas.TripReceiptDTO` containing the trip receipt details.
  function getTripReceipt(uint tripId) external view returns (Schemas.TripReceiptDTO memory);

  /// @notice Approve a trip request by its ID.
  /// @param tripId The ID of the trip to approve.
  function approveTripRequest(uint256 tripId) external;

  /// @notice Reject a trip request by its ID.
  /// @param tripId The ID of the trip to reject.
  function rejectTripRequest(uint256 tripId) external;

  /// @notice Allows the host to perform a check-in for a specific trip.
  /// This action typically occurs at the start of the trip and records key information
  /// such as fuel level, odometer reading, insurance details, and any other relevant data.
  /// @param tripId The unique identifier for the trip being checked in.
  /// @param panelParams An array of numeric parameters representing important vehicle details.
  ///   - panelParams[0]: Fuel level (e.g., as a percentage)
  ///   - panelParams[1]: Odometer reading (e.g., in kilometers or miles)
  ///   - Additional parameters can be added based on the engine and vehicle characteristics.
  /// @param insuranceCompany The name of the insurance company covering the vehicle.
  /// @param insuranceNumber The insurance policy number.
  function checkInByHost(
    uint256 tripId,
    uint64[] memory panelParams,
    string memory insuranceCompany,
    string memory insuranceNumber
  ) external;

  /// @notice Performs check-out by the host for a trip.
  /// @param tripId The ID of the trip.
  /// @param panelParams An array representing parameters related to fuel, odometer,
  /// and other relevant details depends on engine.
  function checkOutByHost(uint256 tripId, uint64[] memory panelParams) external;

  /// @notice Confirms check-out for a trip.
  /// @param tripId The ID of the trip.
  function confirmCheckOut(uint256 tripId) external;

  /// @notice Finish a trip as the host.
  /// @param tripId The ID of the trip to finish.
  function finishTrip(uint256 tripId) external;

  /// @guest functions

  /// @notice Get information about all available cars.
  /// @return An array of CarInfo structures containing details about available cars.
  function getAvailableCars() external view returns (Schemas.CarInfo[] memory);

  /// @notice Retrieves information about all cars.
  /// @return An array of car information.
  function getAllCars() external view returns (Schemas.CarInfo[] memory);

  /// @notice Retrieves information about available cars for a specific user.
  /// @param user The address of the user.
  /// @return An array of available car information for the specified user.
  function getAvailableCarsForUser(address user) external view returns (Schemas.CarInfo[] memory);

  /// @notice Search for available cars based on specified criteria.
  /// @param startDateTime The start date and time of the trip.
  /// @param endDateTime The end date and time of the trip.
  /// @param searchParams Additional parameters for searching available cars.
  /// @return An array of CarInfo structures containing details about available cars matching the criteria.
  function searchAvailableCars(
    uint64 startDateTime,
    uint64 endDateTime,
    Schemas.SearchCarParams memory searchParams
  ) external view returns (Schemas.SearchCarWithDistance[] memory);

  /// @notice Searches for available cars for a specific user based on specified criteria.
  /// @param user The address of the user.
  /// @param startDateTime The start date and time of the search.
  /// @param endDateTime The end date and time of the search.
  /// @param searchParams Additional search parameters.
  /// @return An array of available car information meeting the search criteria for the specified user.
  //  function searchAvailableCarsForUser(
  //    address user,
  //    uint64 startDateTime,
  //    uint64 endDateTime,
  //    Schemas.SearchCarParams memory searchParams
  //  ) external view returns (Schemas.SearchCar[] memory);

  /// @notice Retrieves detailed information about a car.
  /// @param carId The ID of the car for which details are requested.
  /// @return details An instance of `Schemas.CarDetails` containing the details of the specified car.
  function getCarDetails(uint carId) external view returns (Schemas.CarDetails memory);

  /// @notice Create a trip request.
  /// @param request The request parameters for creating a new trip.
  function createTripRequest(Schemas.CreateTripRequest memory request) external payable;

  function createTripRequestWithDelivery(Schemas.CreateTripRequestWithDelivery memory request) external payable;

  /// @dev Retrieves delivery data for a given car.
  /// @param carId The ID of the car for which delivery data is requested.
  /// @return deliveryData The delivery data including location details and delivery prices.
  function getDeliveryData(uint carId) external view returns (Schemas.DeliveryData memory);

  /// @dev Retrieves delivery data for a given user.
  /// @param user The user address for which delivery data is requested.
  /// @return deliveryPrices The user prices for delivery.
  function getUserDeliveryPrices(address user) external view returns (Schemas.DeliveryPrices memory);

  /// @notice Adds user delivery prices.
  /// @param underTwentyFiveMilesInUsdCents The delivery price in USD cents for distances under 25 miles.
  /// @param aboveTwentyFiveMilesInUsdCents The delivery price in USD cents for distances above 25 miles.
  function addUserDeliveryPrices(uint64 underTwentyFiveMilesInUsdCents, uint64 aboveTwentyFiveMilesInUsdCents) external;

  /// @notice Get information about all trips where the caller is the guest.
  /// @return An array of Trip structures containing details about trips where the caller is the guest.
  function getTripsAsGuest() external view returns (Schemas.TripDTO[] memory);

  /// @notice Performs check-in by the guest for a trip.
  /// @param tripId The ID of the trip.
  /// @param panelParams An array representing parameters related to fuel, odometer,
  /// and other relevant details depends on engine.
  function checkInByGuest(uint256 tripId, uint64[] memory panelParams) external;

  /// @notice Performs check-out by the guest for a trip.
  /// @param tripId The ID of the trip.
  /// @param panelParams An array representing parameters related to fuel, odometer,
  /// and other relevant details depends on engine.
  function checkOutByGuest(uint256 tripId, uint64[] memory panelParams) external;

  /// @notice Get information about a specific trip.
  /// @param tripId The ID of the trip.
  /// @return Trip structure containing details about the specified trip.
  function getTrip(uint256 tripId) external view returns (Schemas.TripDTO memory);

  /// @notice Retrieves information about trips where the specified user is the guest.
  /// @param guest The address of the guest.
  /// @return An array of trip information for the specified guest.
  //  function getTripsByGuest(address guest) external view returns (Schemas.TripDTO[] memory);

  /// @notice Retrieves information about trips where the specified user is the host.
  /// @param host The address of the host.
  /// @return An array of trip information for the specified host.
  //  function getTripsByHost(address host) external view returns (Schemas.TripDTO[] memory);

  /// @notice Retrieves information about trips for a specific car.
  /// @param carId The ID of the car.
  /// @return An array of trip information for the specified car.
  //  function getTripsByCar(uint256 carId) external view returns (Schemas.Trip[] memory);

  /// @notice Creates a new claim through the Rentality platform.
  /// @dev This function delegates the claim creation to the Rentality platform contract.
  /// @param request Details of the claim to be created.
  function createClaim(Schemas.CreateClaimRequest memory request) external;

  /// @notice Rejects a specific claim through the Rentality platform.
  /// @dev This function delegates the claim rejection to the Rentality platform contract.
  /// @param claimId ID of the claim to be rejected.
  function rejectClaim(uint256 claimId) external;

  /// @notice Pays a specific claim through the Rentality platform, transferring funds and handling excess.
  /// @dev This function delegates the claim payment to the Rentality platform contract.
  /// @param claimId ID of the claim to be paid.
  function payClaim(uint256 claimId) external payable;

  /// @notice Updates the status of a specific claim through the Rentality platform.
  /// @dev This function delegates the claim update to the Rentality platform contract.
  /// @param claimId ID of the claim to be updated.
  //  function updateClaim(uint256 claimId) external;

  /// @notice Gets detailed information about a specific claim through the Rentality platform.
  /// @dev This function retrieves the claim information using the Rentality platform contract.
  /// @param claimId ID of the claim.
  /// @return Full information about the claim.
  //  function getClaim(uint256 claimId) external view returns (Schemas.FullClaimInfo memory);

  /// @notice Gets an array of claims associated with a specific trip through the Rentality platform.
  /// @dev This function retrieves an array of detailed claim information for the given trip using the Rentality platform contract.
  /// @param tripId ID of the trip.
  /// @return Array of detailed claim information.
  //  function getClaimsByTrip(uint256 tripId) external view returns (Schemas.FullClaimInfo[] memory);

  /// @notice Retrieves all claims where the caller is the host.
  /// @dev The caller is assumed to be the host of the claims.
  /// @return An array of FullClaimInfo containing information about each claim.
  function getMyClaimsAsHost() external view returns (Schemas.FullClaimInfo[] memory);

  ///  @notice Retrieves all claims where the caller is the guest.
  ///  @dev The caller is assumed to be the guest of the claims.
  ///  @return An array of FullClaimInfo containing information about each claim.
  function getMyClaimsAsGuest() external view returns (Schemas.FullClaimInfo[] memory);

  /// @notice Get contact information for a trip.
  /// @param tripId The ID of the trip.
  /// @return guestPhoneNumber The phone number of the guest associated with the trip.
  /// @return hostPhoneNumber The phone number of the host associated with the trip.
  function getTripContactInfo(
    uint256 tripId
  ) external view returns (string memory guestPhoneNumber, string memory hostPhoneNumber);

  /// @notice Set KYC (Know Your Customer) information for the caller.
  function setKYCInfo(
    string memory nickName,
    string memory mobilePhoneNumber,
    string memory profilePhoto,
    bytes memory TCSignature
  ) external;

  function setCivicKYCInfo(address user, Schemas.CivicKYCInfo memory civicKycInfo) external;

  /// @notice Get KYC (Know Your Customer) information for a specific user.
  /// @param user The address of the user.
  /// @return KYCInfo structure containing details about the KYC information of the specified user.
  //  function getKYCInfo(address user) external view returns (Schemas.KYCInfo memory);

  /// @notice Get KYC (Know Your Customer) information for the caller.
  /// @return KYCInfo structure containing details about the KYC information of the caller.
  function getMyKYCInfo() external view returns (Schemas.KYCInfo memory);

  /// @notice Retrieves chat information for the caller acting as a host.
  /// @return An array of chat information.
  function getChatInfoForHost() external view returns (Schemas.ChatInfo[] memory);

  /// @notice Retrieves chat information for the caller acting as a guest.
  /// @return An array of chat information.
  function getChatInfoForGuest() external view returns (Schemas.ChatInfo[] memory);

  /// @notice Retrieves the cars owned by a specific host.
  /// @dev This function returns an array of PublicHostCarDTO structs representing the cars owned by the host.
  /// @param host The address of the host for whom to retrieve the cars.
  /// @return An array of PublicHostCarDTO structs representing the cars owned by the host.
  function getCarsOfHost(address host) external view returns (Schemas.PublicHostCarDTO[] memory);

  /// @dev Returns the owner of the contract.
  /// @return The address of the contract owner.
  function owner() external view returns (address);

  /// @dev Calculates the payments for a trip.
  /// @param carId The ID of the car.
  /// @param daysOfTrip The duration of the trip in days.
  /// @param currency The currency to use for payment calculation.
  /// @return calculatePaymentsDTO An object containing payment details.
  function calculatePayments(
    uint carId,
    uint64 daysOfTrip,
    address currency
  ) external view returns (Schemas.CalculatePaymentsDTO memory calculatePaymentsDTO);

  /// @dev Calculates the payments for a trip.
  /// @param carId The ID of the car.
  /// @param daysOfTrip The duration of the trip in days.
  /// @param currency The currency to use for payment calculation.
  /// @return calculatePaymentsDTO An object containing payment details.
  function calculatePaymentsWithDelivery(
    uint carId,
    uint64 daysOfTrip,
    address currency,
    Schemas.LocationInfo memory pickUpLocation,
    Schemas.LocationInfo memory returnLocation
  ) external view returns (Schemas.CalculatePaymentsDTO memory);

  /// @notice Gets the discount for a specific user.
  /// @param user The address of the user.
  /// @return The discount information for the user.
  function getDiscount(address user) external view returns (Schemas.BaseDiscount memory);

  /// @notice Adds a user discount.
  /// @param data The discount data.
  function addUserDiscount(Schemas.BaseDiscount memory data) external;

  /// @notice Searches for available cars based on specified criteria.
  /// @param startDateTime The start date and time of the search.
  /// @param endDateTime The end date and time of the search.
  /// @param searchParams Additional search parameters.
  /// @return An array of available car information meeting the search criteria.
  function searchAvailableCarsWithDelivery(
    uint64 startDateTime,
    uint64 endDateTime,
    Schemas.SearchCarParams memory searchParams,
    Schemas.LocationInfo memory pickUpInfo,
    Schemas.LocationInfo memory returnInfo
  ) external view returns (Schemas.SearchCarWithDistance[] memory);

  ///  @notice Calculates the KYC commission for a given currency.
  ///  @param currency The address of the currency to calculate the KYC commission for.
  ///  @return The calculated KYC commission amount.
  function calculateKycCommission(address currency) external view returns (uint);

  /// @notice Retrieves the KYC commission amount.
  /// @dev Calls the `getKycCommission` function from the `userService` contract.
  /// @return The current KYC commission amount.
  function getKycCommission() external view returns (uint);

  /// @notice Checks if the KYC commission has been paid by a user.
  /// @dev Calls the `isCommissionPaidForUser` function from the `userService` contract.
  /// @param user The address of the user to check.
  /// @return True if the KYC commission has been paid by the user, false otherwise.
  function isKycCommissionPaid(address user) external view returns (bool);

  /// @notice Pays the KYC commission.
  /// @dev This function should be called with the appropriate amount of Ether to cover the KYC commission.
  function payKycCommission(address currency) external payable;

  ///  @notice Uses the KYC commission for a specific user.
  ///  @param user The address of the user whose KYC commission will be used.
  ///  @dev This function is typically called after the user has paid the KYC commission to apply it to their account.
  function useKycCommission(address user) external;

  function getMyFullKYCInfo() external view returns (Schemas.FullKYCInfoDTO memory);

<<<<<<< HEAD
  function getInsurancesBy(bool host) external view returns (Schemas.InsuranceDTO[] memory);

  function saveTripInsuranceInfo(uint tripId, Schemas.SaveInsuranceRequest memory insuranceInfo) external;

  function saveGuestInsurance(Schemas.SaveInsuranceRequest memory insuranceInfo) external;
=======
  function calculateClaimValue(uint) external view returns (uint);

    function updateCarTokenUri(uint256 carId, string memory tokenUri) external;
>>>>>>> 808dce74
}<|MERGE_RESOLUTION|>--- conflicted
+++ resolved
@@ -368,15 +368,13 @@
 
   function getMyFullKYCInfo() external view returns (Schemas.FullKYCInfoDTO memory);
 
-<<<<<<< HEAD
   function getInsurancesBy(bool host) external view returns (Schemas.InsuranceDTO[] memory);
 
   function saveTripInsuranceInfo(uint tripId, Schemas.SaveInsuranceRequest memory insuranceInfo) external;
 
   function saveGuestInsurance(Schemas.SaveInsuranceRequest memory insuranceInfo) external;
-=======
+
   function calculateClaimValue(uint) external view returns (uint);
 
     function updateCarTokenUri(uint256 carId, string memory tokenUri) external;
->>>>>>> 808dce74
 }