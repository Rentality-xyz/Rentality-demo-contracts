--- conflicted
+++ resolved
@@ -29,9 +29,8 @@
     string memory email,
     bytes memory TCSignature,
     bytes4 hash
- ) external;
-
- 
+  ) external;
+
   /// @notice Set KYC information for a specific user based on Civic identity
   /// @param user The address of the user whose Civic KYC information is being set
   /// @param civicKycInfo The Civic KYC information structure containing the user's data
@@ -382,13 +381,17 @@
   /// @return An array of available car information for the specified user.
   function getAvailableCarsForUser(address user) external view returns (Schemas.CarInfo[] memory);
 
-<<<<<<< HEAD
- function checkPromo(string memory promo, uint startDateTime, uint endDateTime) external view returns (Schemas.CheckPromoDTO memory);
-
-=======
-
-  function getDimoVihicles() external view returns(uint[] memory);
+  function checkPromo(
+    string memory promo,
+    uint startDateTime,
+    uint endDateTime
+  ) external view returns (Schemas.CheckPromoDTO memory);
+
+  function getDimoVihicles() external view returns (uint[] memory);
   function saveDimoTokenIds(uint[] memory, uint[] memory) external;
-  function checkPromo(string memory promo, uint startDateTime, uint endDateTime) external view returns (Schemas.CheckPromoDTO memory);
->>>>>>> cad530aa
+  function checkPromo(
+    string memory promo,
+    uint startDateTime,
+    uint endDateTime
+  ) external view returns (Schemas.CheckPromoDTO memory);
 }