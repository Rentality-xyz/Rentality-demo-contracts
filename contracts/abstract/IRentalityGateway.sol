--- conflicted
+++ resolved
@@ -419,9 +419,6 @@
 
   function setPushToken(address user, string memory pushToken) external;
 
-<<<<<<< HEAD
   function getAvailableCurrency() external view returns(Schemas.AllowedCurrencyDTO[] memory);
-=======
    function getHostInsuranceBalance() external view returns(uint);
->>>>>>> 3bb5d941
 }