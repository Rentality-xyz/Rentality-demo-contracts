// SPDX-License-Identifier: MIT
pragma solidity ^0.8.9;

import '../RentalityCarToken.sol';
import '../RentalityTripService.sol';
import '../Schemas.sol';

/// @title RentalityGateway
/// @notice This contract defines the interface for the Rentality Gateway, which facilitates interactions between various services in the Rentality platform.
/// @dev All functions in this interface are meant to be implemented by the Rentality Gateway contract.
interface IRentalityGateway {
  /// ------------------------------
  /// USER PROFILE functions
  /// ------------------------------

  /// @notice fullKYCInfo returns KYC(Know Your Customer) with additional info
  function getMyFullKYCInfo() external view returns (Schemas.FullKYCInfoDTO memory fullKYCInfo);

  /// @notice Set KYC (Know Your Customer) information for the caller
  /// @param nickName The nickname of the user
  /// @param mobilePhoneNumber The mobile phone number of the user
  /// @param profilePhoto The profile photo URL of the user
  /// @param TCSignature The signature of the Terms and Conditions
  /// @dev This function allows the caller to set their own KYC information
  function setKYCInfo(
    string memory nickName,
    string memory mobilePhoneNumber,
    string memory profilePhoto,
    string memory email,
    bytes memory TCSignature,
    bytes4 hash
  ) external;

  function setPhoneNumber(address user, string memory phone, bool isVerified) external;

  /// @notice Set KYC information for a specific user based on Civic identity
  /// @param user The address of the user whose Civic KYC information is being set
  /// @param civicKycInfo The Civic KYC information structure containing the user's data
  /// @dev This function is used to set verified KYC information from the Civic platform
  function setCivicKYCInfo(address user, Schemas.CivicKYCInfo memory civicKycInfo) external;

  /// @param civicKycInfo The Civic KYC information structure containing the user's data
  /// @dev This function is used to set verified KYC information from the Civic platform
  function setMyCivicKYCInfo(Schemas.CivicKYCInfo memory civicKycInfo) external;

  /// @notice Retrieves the KYC commission amount.
  /// @dev Calls the `getKycCommission` function from the `userService` contract.
  /// @return kycCommision The current KYC commission amount.
  function getKycCommission() external view returns (uint kycCommision);

  ///  @notice Calculates the KYC commission for a given currency.
  ///  @param currency The address of the currency to calculate the KYC commission for.
  ///  @return kycCommision The calculated KYC commission amount.
  function calculateKycCommission(address currency) external view returns (uint kycCommision);

  /// @notice Pays the KYC commission.
  /// @dev This function should be called with the appropriate amount of Ether to cover the KYC commission.
  function payKycCommission(address currency) external payable;

  /// @notice Checks if the KYC commission has been paid by a user.
  /// @dev Calls the `isCommissionPaidForUser` function from the `userService` contract.
  /// @param user The address of the user to check.
  /// @return isPaid True if the KYC commission has been paid by the user, false otherwise.
  function isKycCommissionPaid(address user) external view returns (bool isPaid);

  ///  @notice Uses the KYC commission for a specific user.
  ///  @param user The address of the user whose KYC commission will be used.
  ///  @dev This function is typically called after the user has paid the KYC commission to apply it to their account.
  function useKycCommission(address user) external;

  /// ------------------------------
  /// HOST CARS functions
  /// ------------------------------

  /// @notice Add a new car to the platform.
  /// @param request The request parameters for creating a new car.
  /// @return newTokenId The ID of the newly added car.
  function addCar(Schemas.CreateCarRequest memory request) external returns (uint newTokenId);

  /// @notice Update information for an existing car with location
  /// @notice This sets geo verification status to false.
  /// @param request the Update car parameters
  /// @param location Single string that contains the car location
  function updateCarInfoWithLocation(
    Schemas.UpdateCarInfoRequest memory request,
    Schemas.SignedLocationInfo memory location
  ) external;

  /// @notice Updates the token URI for a specific car
  /// @param carId The ID of the car whose token URI is being updated
  /// @param tokenUri The new token URI to be associated with the car
  /// @dev This function allows updating the metadata URI of a car token
  function updateCarTokenUri(uint256 carId, string memory tokenUri) external;

  /// @notice Get information about all cars owned by the caller
  /// @return myCars An array of CarInfo structures containing details about the caller's cars
  function getMyCars() external view returns (Schemas.CarInfoDTO[] memory myCars);

  /// @notice Retrieves the cars owned by a specific host.
  /// @dev This function returns an array of PublicHostCarDTO structs representing the cars owned by the host.
  /// @param host The address of the host for whom to retrieve the cars.
  /// @return publicHostCarDTO An array of PublicHostCarDTO structs representing the cars owned by the host.
  function getCarsOfHost(address host) external view returns (Schemas.PublicHostCarDTO[] memory publicHostCarDTO);

  /// @notice Get the metadata URI for a specific car.
  /// @param carId The ID of the car.
  /// @return metadataURI The metadata URI for the specified car.
  function getCarMetadataURI(uint256 carId) external view returns (string memory metadataURI);

  /// @notice Get information about a specific car by ID.
  /// @param carId The ID of the car.
  /// @return carInfoWithInsurance structure containing details about the specified car.
  function getCarInfoById(
    uint256 carId
  ) external view returns (Schemas.CarInfoWithInsurance memory carInfoWithInsurance);

  /// @notice Retrieves detailed information about a car.
  /// @param carId The ID of the car for which details are requested.
  /// @return carDetails An instance of `Schemas.CarDetails` containing the details of the specified car.
  function getCarDetails(uint carId) external view returns (Schemas.CarDetails memory carDetails);

  /// @notice Gets the discount for a specific user.
  /// @param user The address of the user.
  /// @return baseDiscount The discount information for the user.
  function getDiscount(address user) external view returns (Schemas.BaseDiscount memory baseDiscount);

  /// @notice Adds a user discount.
  /// @param data The discount data.
  function addUserDiscount(Schemas.BaseDiscount memory data) external;

  /// @notice Adds user delivery prices.
  /// @param underTwentyFiveMilesInUsdCents The delivery price in USD cents for distances under 25 miles.
  /// @param aboveTwentyFiveMilesInUsdCents The delivery price in USD cents for distances above 25 miles.
  function addUserDeliveryPrices(uint64 underTwentyFiveMilesInUsdCents, uint64 aboveTwentyFiveMilesInUsdCents) external;

  /// @dev Retrieves delivery data for a given user.
  /// @param user The user address for which delivery data is requested.
  /// @return deliveryPrices The user prices for delivery.
  function getUserDeliveryPrices(address user) external view returns (Schemas.DeliveryPrices memory deliveryPrices);

  /// @dev Retrieves delivery data for a given car.
  /// @param carId The ID of the car for which delivery data is requested.
  /// @return deliveryData The delivery data including location details and delivery prices.
  function getDeliveryData(uint carId) external view returns (Schemas.DeliveryData memory deliveryData);

  function getUniqCarsBrand() external view returns (string[] memory brandsArray);

  function getUniqModelsByBrand(string memory brand) external view returns (string[] memory modelsArray);

  /// ------------------------------
  /// TRIPS functions
  /// ------------------------------
  ///     GENERAL
  /// ------------------------------

  /// @notice Get information about all trips where the caller is the host.
  /// @return tripDTO An array of Trip structures containing details about trips where the caller is the host.
  function getTripsAs(bool host) external view returns (Schemas.TripDTO[] memory tripDTO);

  /// @notice Get information about a specific trip.
  /// @param tripId The ID of the trip.
  /// @return tripDTO structure containing details about the specified trip.
  function getTrip(uint256 tripId) external view returns (Schemas.TripDTO memory tripDTO);

  /// @notice Get contact information for a trip.
  /// @param tripId The ID of the trip.
  /// @return guestPhoneNumber The phone number of the guest associated with the trip.
  /// @return hostPhoneNumber The phone number of the host associated with the trip.
  function getTripContactInfo(
    uint256 tripId
  ) external view returns (string memory guestPhoneNumber, string memory hostPhoneNumber);

  /// ------------------------------
  ///     HOST
  /// ------------------------------

  /// @notice Approve a trip request by its ID.
  /// @param tripId The ID of the trip to approve.
  function approveTripRequest(uint256 tripId) external;

  /// @notice Reject a trip request by its ID.
  /// @param tripId The ID of the trip to reject.
  function rejectTripRequest(uint256 tripId) external;

  /// @notice Allows the host to perform a check-in for a specific trip.
  /// This action typically occurs at the start of the trip and records key information
  /// such as fuel level, odometer reading, insurance details, and any other relevant data.
  /// @param tripId The unique identifier for the trip being checked in.
  /// @param panelParams An array of numeric parameters representing important vehicle details.
  ///   - panelParams[0]: Fuel level (e.g., as a percentage)
  ///   - panelParams[1]: Odometer reading (e.g., in kilometers or miles)
  ///   - Additional parameters can be added based on the engine and vehicle characteristics.
  /// @param insuranceCompany The name of the insurance company covering the vehicle.
  /// @param insuranceNumber The insurance policy number.
  function checkInByHost(
    uint256 tripId,
    uint64[] memory panelParams,
    string memory insuranceCompany,
    string memory insuranceNumber
  ) external;

  /// @notice Performs check-out by the host for a trip.
  /// @param tripId The ID of the trip.
  /// @param panelParams An array representing parameters related to fuel, odometer,
  /// and other relevant details depends on engine.
  function checkOutByHost(uint256 tripId, uint64[] memory panelParams) external;

  /// @notice Confirms check-out for a trip.
  /// @param tripId The ID of the trip.
  function confirmCheckOut(uint256 tripId) external;

  /// @notice Finish a trip as the host.
  /// @param tripId The ID of the trip to finish.
  function finishTrip(uint256 tripId) external;

  /// ------------------------------
  ///     GUEST
  /// ------------------------------

  /// @notice Searches for available cars with delivery based on specified criteria
  /// @dev use an empty fields for latitude and longitude to skip location part
  /// @param startDateTime The start date and time for the car rental
  /// @param endDateTime The end date and time for the car rental
  /// @param searchParams Additional parameters used to filter the search (e.g., brand, model).
  /// @param pickUpInfo The location information for picking up the car
  /// @param returnInfo The location information for returning the car
  /// @return foundCarsWithDistance An array of car information, including distance from the specified location, that meets the search criteria
  function searchAvailableCarsWithDelivery(
    uint64 startDateTime,
    uint64 endDateTime,
    Schemas.SearchCarParams memory searchParams,
    Schemas.LocationInfo memory pickUpInfo,
    Schemas.LocationInfo memory returnInfo
  ) external view returns (Schemas.SearchCarWithDistance[] memory foundCarsWithDistance);

  /// @notice Calculates the total payment for a car rental with delivery service
  /// @dev use an empty fields for latitude and longitude to skip location part
  /// @param carId The ID of the car being rented
  /// @param daysOfTrip The number of days for the rental period
  /// @param currency The address of the currency used for payment (e.g., Ether or ERC20)
  /// @param calculatePaymentsDTO pickUpLocation The location where the car will be picked up
  function calculatePaymentsWithDelivery(
    uint carId,
    uint64 daysOfTrip,
    address currency,
    Schemas.LocationInfo memory pickUpLocation,
    Schemas.LocationInfo memory returnLocation,
    string memory promoCode
  ) external view returns (Schemas.CalculatePaymentsDTO memory calculatePaymentsDTO);

  /// @notice Create a trip request.
  /// @param request The request parameters for creating a new trip.
  function createTripRequestWithDelivery(
    Schemas.CreateTripRequestWithDelivery memory request,
    string memory promoCode
  ) external payable;

  /// @notice Performs check-in by the guest for a trip.
  /// @param tripId The ID of the trip.
  /// @param panelParams An array representing parameters related to fuel, odometer,
  /// and other relevant details depends on engine.
  function checkInByGuest(uint256 tripId, uint64[] memory panelParams) external;

  /// @notice Performs check-out by the guest for a trip.
  /// @param tripId The ID of the trip.
  /// @param panelParams An array representing parameters related to fuel, odometer,
  /// and other relevant details depends on engine.
  function checkOutByGuest(uint256 tripId, uint64[] memory panelParams) external;

  /// ------------------------------
  /// CLAIMS functions
  /// ------------------------------

  /// @notice Retrieves all claims where the caller is the host.
  /// @dev The caller is assumed to be the host of the claims.
  /// @return fullClaimInfos An array of FullClaimInfo containing information about each claim.
  function getMyClaimsAs(bool host) external view returns (Schemas.FullClaimInfo[] memory fullClaimInfos);

  /// @notice Gets detailed information about a specific claim through the Rentality platform.
  /// @dev This function retrieves the claim information using the Rentality platform contract.
  /// @param claimId ID of the claim.
  /// @return fullClaimInfo Full information about the claim.
  function getClaim(uint256 claimId) external view returns (Schemas.FullClaimInfo memory fullClaimInfo);

  /// @notice Creates a new claim through the Rentality platform.
  /// @dev This function delegates the claim creation to the Rentality platform contract.
  /// @param request Details of the claim to be created.
  function createClaim(Schemas.CreateClaimRequest memory request) external;

  /// @notice Rejects a specific claim through the Rentality platform.
  /// @dev This function delegates the claim rejection to the Rentality platform contract.
  /// @param claimId ID of the claim to be rejected.
  function rejectClaim(uint256 claimId) external;

  /// @notice Calculates the claim value for a specified insurance claim
  /// @param claimId The ID of the insurance claim for which the value is being calculated
  /// @return calculatedClaimValue The calculated claim value in the specified currency
  function calculateClaimValue(uint claimId) external view returns (uint calculatedClaimValue);

  /// @notice Pays a specific claim through the Rentality platform, transferring funds and handling excess.
  /// @dev This function delegates the claim payment to the Rentality platform contract.
  /// @param claimId ID of the claim to be paid.
  function payClaim(uint256 claimId) external payable;

  /// @notice Updates the status of a specific claim through the Rentality platform.
  /// @dev This function delegates the claim update to the Rentality platform contract.
  /// @param claimId ID of the claim to be updated.
  //  function updateClaim(uint256 claimId) external;

  /// @notice Gets detailed information about a specific claim through the Rentality platform.
  /// @dev This function retrieves the claim information using the Rentality platform contract.
  /// @param claimId ID of the claim.
  /// @return Full information about the claim.
  //  function getClaim(uint256 claimId) external view returns (Schemas.FullClaimInfo memory);

  /// ------------------------------
  /// CHAT functions
  /// ------------------------------

  /// @notice Retrieves chat information for the caller acting as a host/guest.
  /// @param host A boolean indicating whether to retrieve insurance for hosts (true) or guests (false)
  /// @return chatInfo An array of chat information.
  function getChatInfoFor(bool host) external view returns (Schemas.ChatInfo[] memory chatInfo);

  /// ------------------------------
  /// GENERAL functions
  /// ------------------------------

  /// @notice Retrieves insurance info
  /// @param host A boolean indicating whether to retrieve insurance for hosts (true) or guests (false)
  /// @return insuranceDTO An array of insurance options available for the specified host status
  function getInsurancesBy(bool host) external view returns (Schemas.InsuranceDTO[] memory insuranceDTO);

  /// @notice Retrieves insurance information for the guest
  /// @return insuranceInfo An array of insurance information specific to the guest
  function getMyInsurancesAsGuest() external view returns (Schemas.InsuranceInfo[] memory insuranceInfo);

  /// @notice Saves insurance information related to a specific trip
  /// @param tripId The ID of the trip for which the insurance information is being saved
  /// @param insuranceInfo A struct containing the details of the insurance to be saved
  function saveTripInsuranceInfo(uint tripId, Schemas.SaveInsuranceRequest memory insuranceInfo) external;

  /// @notice Saves insurance information for a guest
  /// @param insuranceInfo A struct containing the details of the insurance requested by the guest
  function saveGuestInsurance(Schemas.SaveInsuranceRequest memory insuranceInfo) external;

  /// ------------------------------
  /// GENERAL functions
  /// ------------------------------

  /// @dev Returns the owner of the contract.
  /// @return owner The address of the contract owner.
  function owner() external view returns (address owner);

  /// @notice This function retrieves the actual service addresses
  function updateServiceAddresses() external;

  /// ------------------------------
  /// NOT USED ON FRONT
  /// ------------------------------

  /// @notice This function provides a detailed receipt of the trip, including payment information and trip details.
  /// @param tripId The ID of the trip for which the receipt is requested.
  /// @return tripReceiptDTO tripReceipt An instance of `Schemas.TripReceiptDTO` containing the trip receipt details.
  function getTripReceipt(uint tripId) external view returns (Schemas.TripReceiptDTO memory tripReceiptDTO);

  /// @notice Get information about all available cars.
  /// @return carInfo An array of CarInfo structures containing details about available cars.
  function getAvailableCars() external view returns (Schemas.CarInfo[] memory carInfo);

  /// @notice Retrieves information about all cars.
  /// @return carInfos An array of car information.
  function getAllCars() external view returns (Schemas.CarInfo[] memory carInfos);

  function checkCarAvailabilityWithDelivery(
    uint carId,
    uint64 startDateTime,
    uint64 endDateTime,
    Schemas.SearchCarParams memory searchParams,
    Schemas.LocationInfo memory pickUpInfo,
    Schemas.LocationInfo memory returnInfo
  ) external view returns (Schemas.AvailableCarDTO memory availableCarDTO);

  // function updateCarTokenUri(uint256 carId, string memory tokenUri) external;
  /// @notice Retrieves additional filter information based on the duration of the trip
  /// @param duration The total number of days for the car rental
  /// @return filterInfoDTO Schemas.FilterInfoDTO A data structure containing additional filter information, optimized for the specified rental duration
  function getFilterInfo(uint64 duration) external view returns (Schemas.FilterInfoDTO memory filterInfoDTO);
  /// @return carInfo An array of available car information for the specified user.
  function getAvailableCarsForUser(address user) external view returns (Schemas.CarInfo[] memory carInfo);

  function checkPromo(
    string memory promo,
    uint startDateTime,
    uint endDateTime
  ) external view returns (Schemas.CheckPromoDTO memory checkPromoDTO);

  function getDimoVihicles() external view returns (uint[] memory dimoVihicles);
  function saveDimoTokenIds(uint[] memory, uint[] memory) external;

<<<<<<< HEAD
  function getAvaibleCurrencies() external view returns (Schemas.Currency[] memory avaibleCurrencies);
=======
   function getAvaibleCurrencies() external view returns(Schemas.Currency[] memory avaibleCurrencies);


   function getAiDamageAnalyzeCaseData(uint) external view returns(Schemas.AiDamageAnalyzeCaseDataDTO memory aiDamageAnalyzeCaseData);
>>>>>>> be463afb
}<|MERGE_RESOLUTION|>--- conflicted
+++ resolved
@@ -398,12 +398,8 @@
   function getDimoVihicles() external view returns (uint[] memory dimoVihicles);
   function saveDimoTokenIds(uint[] memory, uint[] memory) external;
 
-<<<<<<< HEAD
-  function getAvaibleCurrencies() external view returns (Schemas.Currency[] memory avaibleCurrencies);
-=======
    function getAvaibleCurrencies() external view returns(Schemas.Currency[] memory avaibleCurrencies);
 
 
    function getAiDamageAnalyzeCaseData(uint) external view returns(Schemas.AiDamageAnalyzeCaseDataDTO memory aiDamageAnalyzeCaseData);
->>>>>>> be463afb
 }