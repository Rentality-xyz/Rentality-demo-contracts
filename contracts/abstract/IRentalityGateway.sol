--- conflicted
+++ resolved
@@ -380,12 +380,8 @@
   /// @return An array of available car information for the specified user.
   function getAvailableCarsForUser(address user) external view returns (Schemas.CarInfo[] memory);
 
-<<<<<<< HEAD
-  function checkPromo(string memory promo) external view returns (Schemas.CheckPromoDTO memory);
 
   function getDimoVihicles() external view returns(uint[] memory);
   function saveDimoTokenIds(uint[] memory, uint[] memory) external;
-=======
   function checkPromo(string memory promo, uint startDateTime, uint endDateTime) external view returns (Schemas.CheckPromoDTO memory);
->>>>>>> fca30ad3
 }