// SPDX-License-Identifier: MIT
pragma solidity ^0.8.9;

import '../RentalityCarToken.sol';
import '../RentalityTripService.sol';
import '../Schemas.sol';

/// @title RentalityGateway
/// @notice This contract defines the interface for the Rentality Gateway, which facilitates interactions between various services in the Rentality platform.
/// @dev All functions in this interface are meant to be implemented by the Rentality Gateway contract.
interface IRentalityGateway {
  /// @admin functions

  /// @notice This function retrieves the actual service addresses
  function updateServiceAddresses() external;

  /// @host functions

  /// @notice Add a new car to the platform.
  /// @param request The request parameters for creating a new car.
  /// @return The ID of the newly added car.
  function addCar(Schemas.CreateCarRequest memory request) external returns (uint);

  /// @notice Update information for an existing car, without location.
  /// @param request the Update car parameters
  function updateCarInfo(Schemas.UpdateCarInfoRequest memory request) external;

  /// @notice Update information for an existing car with location
  /// @notice This sets geo verification status to false.
  /// @param request the Update car parameters
  /// @param location Single string that contains the car location
  /// @param geoApiKey the key to verify location by google geo api
  function updateCarInfoWithLocation(
    Schemas.UpdateCarInfoRequest memory request,
    Schemas.SignedLocationInfo memory location,
    string memory geoApiKey
  ) external;

  /// @notice Updates the token URI of a car. Only callable by hosts.
  /// @param carId The ID of the car to update.
  /// @param tokenUri The new token URI.
  //  function updateCarTokenUri(uint256 carId, string memory tokenUri) external;

  /// @notice Get the metadata URI for a specific car.
  /// @param carId The ID of the car.
  /// @return The metadata URI for the specified car.
  function getCarMetadataURI(uint256 carId) external view returns (string memory);

  /// @notice Get information about a specific car by ID.
  /// @param carId The ID of the car.
  /// @return CarInfo structure containing details about the specified car.
  function getCarInfoById(uint256 carId) external view returns (Schemas.CarInfo memory);

  /// @notice Get information about all cars owned by the caller.
  /// @return An array of CarInfo structures containing details about the caller's cars.
  function getMyCars() external view returns (Schemas.CarInfoDTO[] memory);

  /// @notice Burns (disables) a car. Only callable by hosts.
  /// @param carId The ID of the car to burn.
  //  function burnCar(uint256 carId) external;

  /// @notice Get information about all trips where the caller is the host.
  /// @return An array of Trip structures containing details about trips where the caller is the host.
  function getTripsAsHost() external view returns (Schemas.TripDTO[] memory);

  /// @notice This function provides a detailed receipt of the trip, including payment information and trip details.
  /// @param tripId The ID of the trip for which the receipt is requested.
  /// @return tripReceipt An instance of `Schemas.TripReceiptDTO` containing the trip receipt details.
  function getTripReceipt(uint tripId) external view returns (Schemas.TripReceiptDTO memory);

  /// @notice Approve a trip request by its ID.
  /// @param tripId The ID of the trip to approve.
  function approveTripRequest(uint256 tripId) external;

  /// @notice Reject a trip request by its ID.
  /// @param tripId The ID of the trip to reject.
  function rejectTripRequest(uint256 tripId) external;

  /// @notice Allows the host to perform a check-in for a specific trip.
  /// This action typically occurs at the start of the trip and records key information
  /// such as fuel level, odometer reading, insurance details, and any other relevant data.
  /// @param tripId The unique identifier for the trip being checked in.
  /// @param panelParams An array of numeric parameters representing important vehicle details.
  ///   - panelParams[0]: Fuel level (e.g., as a percentage)
  ///   - panelParams[1]: Odometer reading (e.g., in kilometers or miles)
  ///   - Additional parameters can be added based on the engine and vehicle characteristics.
  /// @param insuranceCompany The name of the insurance company covering the vehicle.
  /// @param insuranceNumber The insurance policy number.
  function checkInByHost(
    uint256 tripId,
    uint64[] memory panelParams,
    string memory insuranceCompany,
    string memory insuranceNumber
  ) external;

  /// @notice Performs check-out by the host for a trip.
  /// @param tripId The ID of the trip.
  /// @param panelParams An array representing parameters related to fuel, odometer,
  /// and other relevant details depends on engine.
  function checkOutByHost(uint256 tripId, uint64[] memory panelParams) external;

  /// @notice Confirms check-out for a trip.
  /// @param tripId The ID of the trip.
  function confirmCheckOut(uint256 tripId) external;

  /// @notice Finish a trip as the host.
  /// @param tripId The ID of the trip to finish.
  function finishTrip(uint256 tripId) external;

  /// @guest functions

  /// @notice Get information about all available cars.
  /// @return An array of CarInfo structures containing details about available cars.
  function getAvailableCars() external view returns (Schemas.CarInfo[] memory);

  /// @notice Retrieves information about all cars.
  /// @return An array of car information.
  function getAllCars() external view returns (Schemas.CarInfo[] memory);

  /// @notice Retrieves information about available cars for a specific user.
  /// @param user The address of the user.
  /// @return An array of available car information for the specified user.
  function getAvailableCarsForUser(address user) external view returns (Schemas.CarInfo[] memory);

  /// @notice Search for available cars based on specified criteria.
  /// @param startDateTime The start date and time of the trip.
  /// @param endDateTime The end date and time of the trip.
  /// @param searchParams Additional parameters for searching available cars.
  /// @return An array of CarInfo structures containing details about available cars matching the criteria.
  function searchAvailableCars(
    uint64 startDateTime,
    uint64 endDateTime,
    Schemas.SearchCarParams memory searchParams
  ) external view returns (Schemas.SearchCarWithDistance[] memory);

  /// @notice Searches for available cars for a specific user based on specified criteria.
  /// @param user The address of the user.
  /// @param startDateTime The start date and time of the search.
  /// @param endDateTime The end date and time of the search.
  /// @param searchParams Additional search parameters.
  /// @return An array of available car information meeting the search criteria for the specified user.
  //  function searchAvailableCarsForUser(
  //    address user,
  //    uint64 startDateTime,
  //    uint64 endDateTime,
  //    Schemas.SearchCarParams memory searchParams
  //  ) external view returns (Schemas.SearchCar[] memory);

  /// @notice Retrieves detailed information about a car.
  /// @param carId The ID of the car for which details are requested.
  /// @return details An instance of `Schemas.CarDetails` containing the details of the specified car.
  function getCarDetails(uint carId) external view returns (Schemas.CarDetails memory);

  /// @notice Create a trip request.
  /// @param request The request parameters for creating a new trip.
  function createTripRequest(Schemas.CreateTripRequest memory request) external payable;

  function createTripRequestWithDelivery(Schemas.CreateTripRequestWithDelivery memory request) external payable;

  /// @dev Retrieves delivery data for a given car.
  /// @param carId The ID of the car for which delivery data is requested.
  /// @return deliveryData The delivery data including location details and delivery prices.
  function getDeliveryData(uint carId) external view returns (Schemas.DeliveryData memory);

  /// @dev Retrieves delivery data for a given user.
  /// @param user The user address for which delivery data is requested.
  /// @return deliveryPrices The user prices for delivery.
  function getUserDeliveryPrices(address user) external view returns (Schemas.DeliveryPrices memory);

  /// @notice Adds user delivery prices.
  /// @param underTwentyFiveMilesInUsdCents The delivery price in USD cents for distances under 25 miles.
  /// @param aboveTwentyFiveMilesInUsdCents The delivery price in USD cents for distances above 25 miles.
  function addUserDeliveryPrices(uint64 underTwentyFiveMilesInUsdCents, uint64 aboveTwentyFiveMilesInUsdCents) external;

  /// @notice Get information about all trips where the caller is the guest.
  /// @return An array of Trip structures containing details about trips where the caller is the guest.
  function getTripsAsGuest() external view returns (Schemas.TripDTO[] memory);

  /// @notice Performs check-in by the guest for a trip.
  /// @param tripId The ID of the trip.
  /// @param panelParams An array representing parameters related to fuel, odometer,
  /// and other relevant details depends on engine.
  function checkInByGuest(uint256 tripId, uint64[] memory panelParams) external;

  /// @notice Performs check-out by the guest for a trip.
  /// @param tripId The ID of the trip.
  /// @param panelParams An array representing parameters related to fuel, odometer,
  /// and other relevant details depends on engine.
  function checkOutByGuest(uint256 tripId, uint64[] memory panelParams) external;

  /// @notice Get information about a specific trip.
  /// @param tripId The ID of the trip.
  /// @return Trip structure containing details about the specified trip.
  function getTrip(uint256 tripId) external view returns (Schemas.TripDTO memory);

  /// @notice Retrieves information about trips where the specified user is the guest.
  /// @param guest The address of the guest.
  /// @return An array of trip information for the specified guest.
  //  function getTripsByGuest(address guest) external view returns (Schemas.TripDTO[] memory);

  /// @notice Retrieves information about trips where the specified user is the host.
  /// @param host The address of the host.
  /// @return An array of trip information for the specified host.
  //  function getTripsByHost(address host) external view returns (Schemas.TripDTO[] memory);

  /// @notice Retrieves information about trips for a specific car.
  /// @param carId The ID of the car.
  /// @return An array of trip information for the specified car.
  //  function getTripsByCar(uint256 carId) external view returns (Schemas.Trip[] memory);

  /// @notice Creates a new claim through the Rentality platform.
  /// @dev This function delegates the claim creation to the Rentality platform contract.
  /// @param request Details of the claim to be created.
  function createClaim(Schemas.CreateClaimRequest memory request) external;

  /// @notice Rejects a specific claim through the Rentality platform.
  /// @dev This function delegates the claim rejection to the Rentality platform contract.
  /// @param claimId ID of the claim to be rejected.
  function rejectClaim(uint256 claimId) external;

  /// @notice Pays a specific claim through the Rentality platform, transferring funds and handling excess.
  /// @dev This function delegates the claim payment to the Rentality platform contract.
  /// @param claimId ID of the claim to be paid.
  function payClaim(uint256 claimId) external payable;

  /// @notice Updates the status of a specific claim through the Rentality platform.
  /// @dev This function delegates the claim update to the Rentality platform contract.
  /// @param claimId ID of the claim to be updated.
  //  function updateClaim(uint256 claimId) external;

  /// @notice Gets detailed information about a specific claim through the Rentality platform.
  /// @dev This function retrieves the claim information using the Rentality platform contract.
  /// @param claimId ID of the claim.
  /// @return Full information about the claim.
  //  function getClaim(uint256 claimId) external view returns (Schemas.FullClaimInfo memory);

  /// @notice Gets an array of claims associated with a specific trip through the Rentality platform.
  /// @dev This function retrieves an array of detailed claim information for the given trip using the Rentality platform contract.
  /// @param tripId ID of the trip.
  /// @return Array of detailed claim information.
  //  function getClaimsByTrip(uint256 tripId) external view returns (Schemas.FullClaimInfo[] memory);

  /// @notice Retrieves all claims where the caller is the host.
  /// @dev The caller is assumed to be the host of the claims.
  /// @return An array of FullClaimInfo containing information about each claim.
  function getMyClaimsAsHost() external view returns (Schemas.FullClaimInfo[] memory);

  ///  @notice Retrieves all claims where the caller is the guest.
  ///  @dev The caller is assumed to be the guest of the claims.
  ///  @return An array of FullClaimInfo containing information about each claim.
  function getMyClaimsAsGuest() external view returns (Schemas.FullClaimInfo[] memory);

  /// @notice Get contact information for a trip.
  /// @param tripId The ID of the trip.
  /// @return guestPhoneNumber The phone number of the guest associated with the trip.
  /// @return hostPhoneNumber The phone number of the host associated with the trip.
  function getTripContactInfo(
    uint256 tripId
  ) external view returns (string memory guestPhoneNumber, string memory hostPhoneNumber);

  /// @notice Set KYC (Know Your Customer) information for the caller.
  function setKYCInfo(
    string memory nickName,
    string memory mobilePhoneNumber,
    string memory profilePhoto,
<<<<<<< HEAD
    Schemas.CivicKYCInfo memory kycInfo,
    bytes memory TCSignature,
    bytes memory KYCSignature
=======
    bytes memory TCSignature
>>>>>>> 3618b724
  ) external;

  function setCivicKYCInfo(address user, Schemas.CivicKYCInfo memory civicKycInfo) external;

  /// @notice Get KYC (Know Your Customer) information for a specific user.
  /// @param user The address of the user.
  /// @return KYCInfo structure containing details about the KYC information of the specified user.
  //  function getKYCInfo(address user) external view returns (Schemas.KYCInfo memory);

  /// @notice Get KYC (Know Your Customer) information for the caller.
  /// @return KYCInfo structure containing details about the KYC information of the caller.
  function getMyKYCInfo() external view returns (Schemas.KYCInfo memory);

  /// @notice Retrieves chat information for the caller acting as a host.
  /// @return An array of chat information.
  function getChatInfoForHost() external view returns (Schemas.ChatInfo[] memory);

  /// @notice Retrieves chat information for the caller acting as a guest.
  /// @return An array of chat information.
  function getChatInfoForGuest() external view returns (Schemas.ChatInfo[] memory);

  /// @notice Retrieves the cars owned by a specific host.
  /// @dev This function returns an array of PublicHostCarDTO structs representing the cars owned by the host.
  /// @param host The address of the host for whom to retrieve the cars.
  /// @return An array of PublicHostCarDTO structs representing the cars owned by the host.
  function getCarsOfHost(address host) external view returns (Schemas.PublicHostCarDTO[] memory);

  /// @dev Returns the owner of the contract.
  /// @return The address of the contract owner.
  function owner() external view returns (address);

  /// @dev Calculates the payments for a trip.
  /// @param carId The ID of the car.
  /// @param daysOfTrip The duration of the trip in days.
  /// @param currency The currency to use for payment calculation.
  /// @return calculatePaymentsDTO An object containing payment details.
  function calculatePayments(
    uint carId,
    uint64 daysOfTrip,
    address currency
  ) external view returns (Schemas.CalculatePaymentsDTO memory calculatePaymentsDTO);

  /// @dev Calculates the payments for a trip.
  /// @param carId The ID of the car.
  /// @param daysOfTrip The duration of the trip in days.
  /// @param currency The currency to use for payment calculation.
  /// @return calculatePaymentsDTO An object containing payment details.
  function calculatePaymentsWithDelivery(
    uint carId,
    uint64 daysOfTrip,
    address currency,
    Schemas.LocationInfo memory pickUpLocation,
    Schemas.LocationInfo memory returnLocation
  ) external view returns (Schemas.CalculatePaymentsDTO memory);

  /// @notice Gets the discount for a specific user.
  /// @param user The address of the user.
  /// @return The discount information for the user.
  function getDiscount(address user) external view returns (Schemas.BaseDiscount memory);

  /// @notice Adds a user discount.
  /// @param data The discount data.
  function addUserDiscount(Schemas.BaseDiscount memory data) external;

  /// @notice Searches for available cars based on specified criteria.
  /// @param startDateTime The start date and time of the search.
  /// @param endDateTime The end date and time of the search.
  /// @param searchParams Additional search parameters.
  /// @return An array of available car information meeting the search criteria.
  function searchAvailableCarsWithDelivery(
    uint64 startDateTime,
    uint64 endDateTime,
    Schemas.SearchCarParams memory searchParams,
    Schemas.LocationInfo memory pickUpInfo,
    Schemas.LocationInfo memory returnInfo
  ) external view returns (Schemas.SearchCarWithDistance[] memory);

  ///  @notice Calculates the KYC commission for a given currency.
  ///  @param currency The address of the currency to calculate the KYC commission for.
  ///  @return The calculated KYC commission amount.
  function calculateKycCommission(address currency) external view returns (uint);

  /// @notice Retrieves the KYC commission amount.
  /// @dev Calls the `getKycCommission` function from the `userService` contract.
  /// @return The current KYC commission amount.
  function getKycCommission() external view returns (uint);

  /// @notice Checks if the KYC commission has been paid by a user.
  /// @dev Calls the `isCommissionPaidForUser` function from the `userService` contract.
  /// @param user The address of the user to check.
  /// @return True if the KYC commission has been paid by the user, false otherwise.
  function isKycCommissionPaid(address user) external view returns (bool);

  /// @notice Pays the KYC commission.
  /// @dev This function should be called with the appropriate amount of Ether to cover the KYC commission.
  function payKycCommission(address currency) external payable;

  ///  @notice Uses the KYC commission for a specific user.
  ///  @param user The address of the user whose KYC commission will be used.
  ///  @dev This function is typically called after the user has paid the KYC commission to apply it to their account.
  function useKycCommission(address user) external;

  function getMyFullKYCInfo() external view returns (Schemas.FullKYCInfoDTO memory);
<<<<<<< HEAD

  function getInsurancesBy(bool host) external view returns (Schemas.InsuranceDTO[] memory);

  function saveTripInsuranceInfo(uint tripId, Schemas.SaveInsuranceRequest memory insuranceInfo) external;

  function saveGuestInsurance(Schemas.SaveInsuranceRequest memory insuranceInfo) external;
=======
>>>>>>> 3618b724
}<|MERGE_RESOLUTION|>--- conflicted
+++ resolved
@@ -263,13 +263,7 @@
     string memory nickName,
     string memory mobilePhoneNumber,
     string memory profilePhoto,
-<<<<<<< HEAD
-    Schemas.CivicKYCInfo memory kycInfo,
-    bytes memory TCSignature,
-    bytes memory KYCSignature
-=======
     bytes memory TCSignature
->>>>>>> 3618b724
   ) external;
 
   function setCivicKYCInfo(address user, Schemas.CivicKYCInfo memory civicKycInfo) external;
@@ -373,13 +367,10 @@
   function useKycCommission(address user) external;
 
   function getMyFullKYCInfo() external view returns (Schemas.FullKYCInfoDTO memory);
-<<<<<<< HEAD
 
   function getInsurancesBy(bool host) external view returns (Schemas.InsuranceDTO[] memory);
 
   function saveTripInsuranceInfo(uint tripId, Schemas.SaveInsuranceRequest memory insuranceInfo) external;
 
   function saveGuestInsurance(Schemas.SaveInsuranceRequest memory insuranceInfo) external;
-=======
->>>>>>> 3618b724
 }