--- conflicted
+++ resolved
@@ -9,391 +9,6 @@
 /// @notice This contract defines the interface for the Rentality Gateway, which facilitates interactions between various services in the Rentality platform.
 /// @dev All functions in this interface are meant to be implemented by the Rentality Gateway contract.
 interface IRentalityGateway {
-<<<<<<< HEAD
-    /// @admin functions
-
-    /// @notice This function retrieves the actual service addresses
-    function updateServiceAddresses() external;
-
-    /// @host functions
-
-    /// @notice Add a new car to the platform.
-    /// @param request The request parameters for creating a new car.
-    /// @return The ID of the newly added car.
-    function addCar(Schemas.CreateCarRequest memory request, bytes32 hash) external returns (uint);
-
-    /// @notice Update information for an existing car, without location.
-    /// @param request the Update car parameters
-    function updateCarInfo(Schemas.UpdateCarInfoRequest memory request) external;
-
-    /// @notice Update information for an existing car with location
-    /// @notice This sets geo verification status to false.
-    /// @param request the Update car parameters
-    /// @param location Single string that contains the car location
-    /// @param geoApiKey the key to verify location by google geo api
-    function updateCarInfoWithLocation(
-        Schemas.UpdateCarInfoRequest memory request,
-        Schemas.SignedLocationInfo memory location,
-        string memory geoApiKey
-    ) external;
-
-    /// @notice Updates the token URI of a car. Only callable by hosts.
-    /// @param carId The ID of the car to update.
-    /// @param tokenUri The new token URI.
-    //  function updateCarTokenUri(uint256 carId, string memory tokenUri) external;
-
-    /// @notice Get the metadata URI for a specific car.
-    /// @param carId The ID of the car.
-    /// @return The metadata URI for the specified car.
-    function getCarMetadataURI(uint256 carId) external view returns (string memory);
-
-    /// @notice Get information about a specific car by ID.
-    /// @param carId The ID of the car.
-    /// @return CarInfo structure containing details about the specified car.
-    function getCarInfoById(uint256 carId) external view returns (Schemas.CarInfo memory);
-
-    /// @notice Get information about all cars owned by the caller.
-    /// @return An array of CarInfo structures containing details about the caller's cars.
-    function getMyCars() external view returns (Schemas.CarInfoDTO[] memory);
-
-    /// @notice Burns (disables) a car. Only callable by hosts.
-    /// @param carId The ID of the car to burn.
-    //  function burnCar(uint256 carId) external;
-
-    /// @notice Get information about all trips where the caller is the host.
-    /// @return An array of Trip structures containing details about trips where the caller is the host.
-    function getTripsAsHost() external view returns (Schemas.TripDTO[] memory);
-
-    /// @notice This function provides a detailed receipt of the trip, including payment information and trip details.
-    /// @param tripId The ID of the trip for which the receipt is requested.
-    /// @return tripReceipt An instance of `Schemas.TripReceiptDTO` containing the trip receipt details.
-    function getTripReceipt(uint tripId) external view returns (Schemas.TripReceiptDTO memory);
-
-    /// @notice Approve a trip request by its ID.
-    /// @param tripId The ID of the trip to approve.
-    function approveTripRequest(uint256 tripId) external;
-
-    /// @notice Reject a trip request by its ID.
-    /// @param tripId The ID of the trip to reject.
-    function rejectTripRequest(uint256 tripId) external;
-
-    /// @notice Allows the host to perform a check-in for a specific trip.
-    /// This action typically occurs at the start of the trip and records key information
-    /// such as fuel level, odometer reading, insurance details, and any other relevant data.
-    /// @param tripId The unique identifier for the trip being checked in.
-    /// @param panelParams An array of numeric parameters representing important vehicle details.
-    ///   - panelParams[0]: Fuel level (e.g., as a percentage)
-    ///   - panelParams[1]: Odometer reading (e.g., in kilometers or miles)
-    ///   - Additional parameters can be added based on the engine and vehicle characteristics.
-    /// @param insuranceCompany The name of the insurance company covering the vehicle.
-    /// @param insuranceNumber The insurance policy number.
-    function checkInByHost(
-        uint256 tripId,
-        uint64[] memory panelParams,
-        string memory insuranceCompany,
-        string memory insuranceNumber
-    ) external;
-
-    /// @notice Performs check-out by the host for a trip.
-    /// @param tripId The ID of the trip.
-    /// @param panelParams An array representing parameters related to fuel, odometer,
-    /// and other relevant details depends on engine.
-    function checkOutByHost(uint256 tripId, uint64[] memory panelParams) external;
-
-    /// @notice Confirms check-out for a trip.
-    /// @param tripId The ID of the trip.
-    function confirmCheckOut(uint256 tripId) external;
-
-    /// @notice Finish a trip as the host.
-    /// @param tripId The ID of the trip to finish.
-    function finishTrip(uint256 tripId) external;
-
-    /// @guest functions
-
-    /// @notice Get information about all available cars.
-    /// @return An array of CarInfo structures containing details about available cars.
-    function getAvailableCars() external view returns (Schemas.CarInfo[] memory);
-
-    /// @notice Retrieves information about all cars.
-    /// @return An array of car information.
-    function getAllCars() external view returns (Schemas.CarInfo[] memory);
-
-    /// @notice Retrieves information about available cars for a specific user.
-    /// @param user The address of the user.
-    /// @return An array of available car information for the specified user.
-    function getAvailableCarsForUser(address user) external view returns (Schemas.CarInfo[] memory);
-
-    /// @notice Search for available cars based on specified criteria.
-    /// @param startDateTime The start date and time of the trip.
-    /// @param endDateTime The end date and time of the trip.
-    /// @param searchParams Additional parameters for searching available cars.
-    /// @return An array of CarInfo structures containing details about available cars matching the criteria.
-    function searchAvailableCars(
-        uint64 startDateTime,
-        uint64 endDateTime,
-        Schemas.SearchCarParams memory searchParams
-    ) external view returns (Schemas.SearchCarWithDistance[] memory);
-
-    /// @notice Searches for available cars for a specific user based on specified criteria.
-    /// @param user The address of the user.
-    /// @param startDateTime The start date and time of the search.
-    /// @param endDateTime The end date and time of the search.
-    /// @param searchParams Additional search parameters.
-    /// @return An array of available car information meeting the search criteria for the specified user.
-    //  function searchAvailableCarsForUser(
-    //    address user,
-    //    uint64 startDateTime,
-    //    uint64 endDateTime,
-    //    Schemas.SearchCarParams memory searchParams
-    //  ) external view returns (Schemas.SearchCar[] memory);
-
-    /// @notice Retrieves detailed information about a car.
-    /// @param carId The ID of the car for which details are requested.
-    /// @return details An instance of `Schemas.CarDetails` containing the details of the specified car.
-    function getCarDetails(uint carId) external view returns (Schemas.CarDetails memory);
-
-    /// @notice Create a trip request.
-    /// @param request The request parameters for creating a new trip.
-    function createTripRequest(Schemas.CreateTripRequest memory request) external payable;
-
-    /// @notice Creates a trip request with delivery.
-    /// @param request The trip request with delivery details.
-    function createTripRequestWithDelivery(Schemas.CreateTripRequestWithDelivery memory request) external payable;
-
-    /// @dev Retrieves delivery data for a given car.
-    /// @param carId The ID of the car for which delivery data is requested.
-    /// @return deliveryData The delivery data including location details and delivery prices.
-    function getDeliveryData(uint carId) external view returns (Schemas.DeliveryData memory);
-
-    /// @dev Retrieves delivery data for a given user.
-    /// @param user The user address for which delivery data is requested.
-    /// @return deliveryPrices The user prices for delivery.
-    function getUserDeliveryPrices(address user) external view returns (Schemas.DeliveryPrices memory);
-
-    /// @notice Adds user delivery prices.
-    /// @param underTwentyFiveMilesInUsdCents The delivery price in USD cents for distances under 25 miles.
-    /// @param aboveTwentyFiveMilesInUsdCents The delivery price in USD cents for distances above 25 miles.
-    function addUserDeliveryPrices(uint64 underTwentyFiveMilesInUsdCents, uint64 aboveTwentyFiveMilesInUsdCents) external;
-
-    /// @notice Get information about all trips where the caller is the guest.
-    /// @return An array of Trip structures containing details about trips where the caller is the guest.
-    function getTripsAsGuest() external view returns (Schemas.TripDTO[] memory);
-
-    /// @notice Performs check-in by the guest for a trip.
-    /// @param tripId The ID of the trip.
-    /// @param panelParams An array representing parameters related to fuel, odometer,
-    /// and other relevant details depends on engine.
-    function checkInByGuest(uint256 tripId, uint64[] memory panelParams) external;
-
-    /// @notice Performs check-out by the guest for a trip.
-    /// @param tripId The ID of the trip.
-    /// @param panelParams An array representing parameters related to fuel, odometer,
-    /// and other relevant details depends on engine.
-    function checkOutByGuest(uint256 tripId, uint64[] memory panelParams) external;
-
-    /// @notice Get information about a specific trip.
-    /// @param tripId The ID of the trip.
-    /// @return Trip structure containing details about the specified trip.
-    function getTrip(uint256 tripId) external view returns (Schemas.TripDTO memory);
-
-    /// @notice Retrieves information about trips where the specified user is the guest.
-    /// @param guest The address of the guest.
-    /// @return An array of trip information for the specified guest.
-    //  function getTripsByGuest(address guest) external view returns (Schemas.TripDTO[] memory);
-
-    /// @notice Retrieves information about trips where the specified user is the host.
-    /// @param host The address of the host.
-    /// @return An array of trip information for the specified host.
-    //  function getTripsByHost(address host) external view returns (Schemas.TripDTO[] memory);
-
-    /// @notice Retrieves information about trips for a specific car.
-    /// @param carId The ID of the car.
-    /// @return An array of trip information for the specified car.
-    //  function getTripsByCar(uint256 carId) external view returns (Schemas.Trip[] memory);
-
-    /// @notice Creates a new claim through the Rentality platform.
-    /// @dev This function delegates the claim creation to the Rentality platform contract.
-    /// @param request Details of the claim to be created.
-    function createClaim(Schemas.CreateClaimRequest memory request) external;
-
-    /// @notice Rejects a specific claim through the Rentality platform.
-    /// @dev This function delegates the claim rejection to the Rentality platform contract.
-    /// @param claimId ID of the claim to be rejected.
-    function rejectClaim(uint256 claimId) external;
-
-    /// @notice Pays a specific claim through the Rentality platform, transferring funds and handling excess.
-    /// @dev This function delegates the claim payment to the Rentality platform contract.
-    /// @param claimId ID of the claim to be paid.
-    function payClaim(uint256 claimId) external payable;
-
-    /// @notice Updates the status of a specific claim through the Rentality platform.
-    /// @dev This function delegates the claim update to the Rentality platform contract.
-    /// @param claimId ID of the claim to be updated.
-    //  function updateClaim(uint256 claimId) external;
-
-    /// @notice Gets detailed information about a specific claim through the Rentality platform.
-    /// @dev This function retrieves the claim information using the Rentality platform contract.
-    /// @param claimId ID of the claim.
-    /// @return Full information about the claim.
-    //  function getClaim(uint256 claimId) external view returns (Schemas.FullClaimInfo memory);
-
-    /// @notice Gets an array of claims associated with a specific trip through the Rentality platform.
-    /// @dev This function retrieves an array of detailed claim information for the given trip using the Rentality platform contract.
-    /// @param tripId ID of the trip.
-    /// @return Array of detailed claim information.
-    //  function getClaimsByTrip(uint256 tripId) external view returns (Schemas.FullClaimInfo[] memory);
-
-    /// @notice Retrieves all claims where the caller is the host.
-    /// @dev The caller is assumed to be the host of the claims.
-    /// @return An array of FullClaimInfo containing information about each claim.
-    function getMyClaimsAsHost() external view returns (Schemas.FullClaimInfo[] memory);
-
-    ///  @notice Retrieves all claims where the caller is the guest.
-    ///  @dev The caller is assumed to be the guest of the claims.
-    ///  @return An array of FullClaimInfo containing information about each claim.
-    function getMyClaimsAsGuest() external view returns (Schemas.FullClaimInfo[] memory);
-
-    /// @notice Get contact information for a trip.
-    /// @param tripId The ID of the trip.
-    /// @return guestPhoneNumber The phone number of the guest associated with the trip.
-    /// @return hostPhoneNumber The phone number of the host associated with the trip.
-    function getTripContactInfo(
-        uint256 tripId
-    ) external view returns (string memory guestPhoneNumber, string memory hostPhoneNumber);
-
-    /// @notice Set KYC (Know Your Customer) information for the caller.
-    /// @param name The name of the caller.
-    /// @param surname The surname of the caller.
-    /// @param mobilePhoneNumber The mobile phone number of the caller.
-    /// @param profilePhoto The URL of the caller's profile photo.
-    /// @param licenseNumber The driver's license number of the caller.
-    /// @param expirationDate The expiration date of the caller's driver's license.
-    /// @param TCSignature The signature of the user indicating acceptance of Terms and Conditions (TC).
-    function setKYCInfo(
-        string memory name,
-        string memory surname,
-        string memory mobilePhoneNumber,
-        string memory profilePhoto,
-        string memory licenseNumber,
-        uint64 expirationDate,
-        bytes memory TCSignature,
-        bytes32 hash
-    ) external;
-
-    /// @notice Get KYC (Know Your Customer) information for a specific user.
-    /// @param user The address of the user.
-    /// @return KYCInfo structure containing details about the KYC information of the specified user.
-    //  function getKYCInfo(address user) external view returns (Schemas.KYCInfo memory);
-
-    /// @notice Get KYC (Know Your Customer) information for the caller.
-    /// @return KYCInfo structure containing details about the KYC information of the caller.
-    function getMyKYCInfo() external view returns (Schemas.KYCInfo memory);
-
-    /// @notice Retrieves chat information for the caller acting as a host.
-    /// @return An array of chat information.
-    function getChatInfoForHost() external view returns (Schemas.ChatInfo[] memory);
-
-    /// @notice Retrieves chat information for the caller acting as a guest.
-    /// @return An array of chat information.
-    function getChatInfoForGuest() external view returns (Schemas.ChatInfo[] memory);
-
-    /// @notice Retrieves the cars owned by a specific host.
-    /// @dev This function returns an array of externalHostCarDTO structs representing the cars owned by the host.
-    /// @param host The address of the host for whom to retrieve the cars.
-    /// @return An array of externalHostCarDTO structs representing the cars owned by the host.
-    function getCarsOfHost(address host) external view returns (Schemas.PublicHostCarDTO[] memory);
-
-    /// @notice Parses the geolocation response and stores parsed data.
-    /// @param carId The ID of the car for which geolocation is parsed.
-    function parseGeoResponse(uint carId) external;
-
-    /// @dev Returns the owner of the contract.
-    /// @return The address of the contract owner.
-    function owner() external view returns (address);
-
-    /// @dev Calculates the payments for a trip.
-    /// @param carId The ID of the car.
-    /// @param daysOfTrip The duration of the trip in days.
-    /// @param currency The currency to use for payment calculation.
-    /// @return calculatePaymentsDTO An object containing payment details.
-    function calculatePayments(
-        uint carId,
-        uint64 daysOfTrip,
-        address currency
-    ) external view returns (Schemas.CalculatePaymentsDTO memory calculatePaymentsDTO);
-
-    /// @dev Calculates the payments for a trip.
-    /// @param carId The ID of the car.
-    /// @param daysOfTrip The duration of the trip in days.
-    /// @param currency The currency to use for payment calculation.
-    /// @return calculatePaymentsDTO An object containing payment details.
-    function calculatePaymentsWithDelivery(
-        uint carId,
-        uint64 daysOfTrip,
-        address currency,
-        Schemas.LocationInfo memory pickUpLocation,
-        Schemas.LocationInfo memory returnLocation
-    ) external view returns (Schemas.CalculatePaymentsDTO memory);
-
-    /// @notice Gets the discount for a specific user.
-    /// @param user The address of the user.
-    /// @return The discount information for the user.
-    function getDiscount(address user) external view returns (Schemas.BaseDiscount memory);
-
-    /// @notice Adds a user discount.
-    /// @param data The discount data.
-    function addUserDiscount(Schemas.BaseDiscount memory data) external;
-
-    /// @notice Searches for available cars based on specified criteria.
-    /// @param startDateTime The start date and time of the search.
-    /// @param endDateTime The end date and time of the search.
-    /// @param searchParams Additional search parameters.
-    /// @return An array of available car information meeting the search criteria.
-    function searchAvailableCarsWithDelivery(
-        uint64 startDateTime,
-        uint64 endDateTime,
-        Schemas.SearchCarParams memory searchParams,
-        Schemas.LocationInfo memory pickUpInfo,
-        Schemas.LocationInfo memory returnInfo
-    ) external view returns (Schemas.SearchCarWithDistance[] memory);
-
-    ///  @notice Calculates the KYC commission for a given currency.
-    ///  @param currency The address of the currency to calculate the KYC commission for.
-    ///  @return The calculated KYC commission amount.
-    function calculateKycCommission(address currency) external view returns (uint);
-
-    /// @notice Retrieves the KYC commission amount.
-    /// @dev Calls the `getKycCommission` function from the `userService` contract.
-    /// @return The current KYC commission amount.
-    function getKycCommission() external view returns (uint);
-
-    /// @notice Checks if the KYC commission has been paid by a user.
-    /// @dev Calls the `isCommissionPaidForUser` function from the `userService` contract.
-    /// @param user The address of the user to check.
-    /// @return True if the KYC commission has been paid by the user, false otherwise.
-    function isKycCommissionPaid(address user) external view returns (bool);
-
-    /// @notice Pays the KYC commission.
-    /// @dev This function should be called with the appropriate amount of Ether to cover the KYC commission.
-    function payKycCommission(address currency) external payable;
-
-    ///  @notice Uses the KYC commission for a specific user.
-    ///  @param user The address of the user whose KYC commission will be used.
-    ///  @dev This function is typically called after the user has paid the KYC commission to apply it to their account.
-    function useKycCommission(address user) external;
-
-    function getAllInvestments() external view returns (Schemas.InvestmentDTO[] memory);
-
-    function getMyInvestmentsToClaim() external view returns (Schemas.ClaimInvestmentDTO[] memory);
-
-    function createCarInvestment(Schemas.CarInvestment memory car, string memory name_, string memory symbol_) external;
-
-    function invest(uint investId) external payable;
-
-    function claimAndCreatePool(uint investId) external;
-
-    function claimAllMy(uint investId) external;
-=======
   /// @admin functions
 
   /// @notice This function retrieves the actual service addresses
@@ -756,5 +371,4 @@
   function calculateClaimValue(uint) external view returns (uint);
 
   function updateCarTokenUri(uint256 carId, string memory tokenUri) external;
->>>>>>> cabe8745
 }