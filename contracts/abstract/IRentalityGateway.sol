--- conflicted
+++ resolved
@@ -382,11 +382,7 @@
   function getAvailableCarsForUser(address user) external view returns (Schemas.CarInfo[] memory);
 
 
-<<<<<<< HEAD
-  function updateCarTokenUri(uint256 carId, string memory tokenUri) external;
-=======
   function getDimoVihicles() external view returns(uint[] memory);
   function saveDimoTokenIds(uint[] memory, uint[] memory) external;
   function checkPromo(string memory promo, uint startDateTime, uint endDateTime) external view returns (Schemas.CheckPromoDTO memory);
->>>>>>> 6d57d789
 }