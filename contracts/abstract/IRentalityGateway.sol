--- conflicted
+++ resolved
@@ -361,44 +361,11 @@
     Schemas.SearchCarParams memory searchParams,
     Schemas.LocationInfo memory pickUpInfo,
     Schemas.LocationInfo memory returnInfo
-<<<<<<< HEAD
   ) external view returns (Schemas.AvailableCarDTO memory);
-=======
-  ) external view returns (Schemas.SearchCarWithDistance[] memory);
-
-  ///  @notice Calculates the KYC commission for a given currency.
-  ///  @param currency The address of the currency to calculate the KYC commission for.
-  ///  @return The calculated KYC commission amount.
-  function calculateKycCommission(address currency) external view returns (uint);
-
-  /// @notice Retrieves the KYC commission amount.
-  /// @dev Calls the `getKycCommission` function from the `userService` contract.
-  /// @return The current KYC commission amount.
-  function getKycCommission() external view returns (uint);
-
-  /// @notice Checks if the KYC commission has been paid by a user.
-  /// @dev Calls the `isCommissionPaidForUser` function from the `userService` contract.
-  /// @param user The address of the user to check.
-  /// @return True if the KYC commission has been paid by the user, false otherwise.
-  function isKycCommissionPaid(address user) external view returns (bool);
-
-  /// @notice Pays the KYC commission.
-  /// @dev This function should be called with the appropriate amount of Ether to cover the KYC commission.
-  function payKycCommission(address currency) external payable;
-
-  ///  @notice Uses the KYC commission for a specific user.
-  ///  @param user The address of the user whose KYC commission will be used.
-  ///  @dev This function is typically called after the user has paid the KYC commission to apply it to their account.
-  function useKycCommission(address user) external;
-
-  function getMyFullKYCInfo() external view returns (Schemas.FullKYCInfoDTO memory);
-
-  function calculateClaimValue(uint) external view returns (uint);
 
   // function updateCarTokenUri(uint256 carId, string memory tokenUri) external;
   /// @notice Retrieves additional filter information based on the duration of the trip
   /// @param duration The total number of days for the car rental
   /// @return Schemas.FilterInfoDTO A data structure containing additional filter information, optimized for the specified rental duration
   function getFilterInfo(uint64 duration) external view returns (Schemas.FilterInfoDTO memory);
->>>>>>> 7142de6e
 }