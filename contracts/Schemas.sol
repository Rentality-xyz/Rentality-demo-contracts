--- conflicted
+++ resolved
@@ -89,35 +89,6 @@
     uint8 ethToCurrencyDecimals;
   }
 
-  /// @dev Struct containing information about a trip.
-  struct Trip {
-    uint256 tripId;
-    uint256 carId;
-    TripStatus status;
-    address guest;
-    address host;
-    string guestName;
-    string hostName;
-    uint64 pricePerDayInUsdCents;
-    uint64 startDateTime;
-    uint64 endDateTime;
-    string startLocation;
-    string endLocation;
-    uint64 milesIncludedPerDay;
-    uint64[] fuelPrices;
-    PaymentInfo paymentInfo;
-    uint approvedDateTime;
-    uint rejectedDateTime;
-    address rejectedBy;
-    uint checkedInByHostDateTime;
-    uint64[] startParamLevels;
-    uint checkedInByGuestDateTime;
-    uint checkedOutByGuestDateTime;
-    uint64[] endParamLevels;
-    uint checkedOutByHostDateTime;
-    TransactionInfo transactionInfo;
-  }
-
   /// @dev Enumeration representing verious states of a trip.
   enum TripStatus {
     Created,
@@ -130,134 +101,6 @@
     Canceled
   }
 
-  /// CHAT LOGIC
-
-  /// @dev Struct representing information about a chat related to a trip.
-  struct ChatInfo {
-    uint256 tripId;
-    address guestAddress;
-    string guestName;
-    string guestPhotoUrl;
-    address hostAddress;
-    string hostName;
-    string hostPhotoUrl;
-    uint256 tripStatus;
-    string carBrand;
-    string carModel;
-    uint32 carYearOfProduction;
-    string carMetadataUrl;
-    uint64 startDateTime;
-    uint64 endDateTime;
-  }
-
-  /// @dev Struct to represent a pair of private and public chat keys
-  struct ChatKeyPair {
-    string privateKey;
-    string publicKey;
-  }
-
-  /// @dev Struct to associate an Ethereum address with a public chat key
-  struct AddressPublicKey {
-    address userAddress;
-    string publicKey;
-  }
-
-  /// Claims
-
-  // Struct to represent additional information about a claim
-  struct FullClaimInfo {
-    Claim claim;
-    address host;
-    address guest;
-    string guestPhoneNumber;
-    string hostPhoneNumber;
-    CarInfo carInfo;
-  }
-
-  // Struct to represent a claim
-  struct Claim {
-    uint256 tripId;
-    uint256 claimId;
-    uint256 deadlineDateInSec;
-    ClaimType claimType;
-    ClaimStatus status;
-    string description;
-    uint64 amountInUsdCents;
-    uint256 payDateInSec;
-    address rejectedBy; // if so
-    uint256 rejectedDateInSec; // if so
-  }
-
-  // Struct to represent a request to create a new claim
-  struct CreateClaimRequest {
-    uint256 tripId;
-    ClaimType claimType;
-    string description;
-    uint64 amountInUsdCents;
-  }
-
-  // Enumeration for types of claims
-  enum ClaimType {
-    Tolls,
-    Tickets,
-    LateReturn,
-    Cleanliness,
-    Smoking,
-    ExteriorDamage,
-    InteriorDamage,
-    Other
-  }
-
-  // Enumeration for claim statuses
-  enum ClaimStatus {
-    NotPaid,
-    Paid,
-    Cancel,
-    Overdue
-  }
-
-  /// GEO
-
-  /// @dev Struct to store parsed geolocation data.
-  struct ParsedGeolocationData {
-    string status;
-    bool validCoordinates;
-    string locationLat;
-    string locationLng;
-    string northeastLat;
-    string northeastLng;
-    string southwestLat;
-    string southwestLng;
-    string city;
-    string state;
-    string country;
-    string timeZoneId;
-  }
-
-  /// Payments
-
-  /// @dev Enumeration representing the currency type used for payments.
-  enum CurrencyType {
-    ETH
-  }
-
-  /// @dev Struct containing payment information for a trip.
-  struct PaymentInfo {
-    uint256 tripId;
-    address from;
-    address to;
-    uint64 totalDayPriceInUsdCents;
-    uint64 taxPriceInUsdCents;
-    uint64 depositInUsdCents;
-    uint64 resolveAmountInUsdCents;
-    CurrencyType currencyType;
-    int256 ethToCurrencyRate;
-    uint8 ethToCurrencyDecimals;
-    uint64 resolveFuelAmountInUsdCents;
-    uint64 resolveMilesAmountInUsdCents;
-  }
-
-<<<<<<< HEAD
   // Struct to store transaction history details for a trip
   struct TransactionInfo {
     uint256 rentalityFee;
@@ -268,7 +111,7 @@
     uint256 dateTime;
     // Status before trip cancellation, will be 'Finished' in case of completed trip.
     Schemas.TripStatus statusBeforeCancellation;
-=======
+  }
   /// @dev Struct containing information about a trip.
   struct Trip {
     uint256 tripId;
@@ -297,13 +140,134 @@
     address tripFinishedBy;
     uint64[] endParamLevels;
     uint checkedOutByHostDateTime;
-  }
-
-  struct AvailableCarResponse {
-    CarInfo car;
+    TransactionInfo transactionInfo;
+  }
+
+  /// CHAT LOGIC
+
+  /// @dev Struct representing information about a chat related to a trip.
+  struct ChatInfo {
+    uint256 tripId;
+    address guestAddress;
+    string guestName;
+    string guestPhotoUrl;
+    address hostAddress;
+    string hostName;
     string hostPhotoUrl;
-    string hostName;
->>>>>>> 6b11adee
+    uint256 tripStatus;
+    string carBrand;
+    string carModel;
+    uint32 carYearOfProduction;
+    string carMetadataUrl;
+    uint64 startDateTime;
+    uint64 endDateTime;
+  }
+
+  /// @dev Struct to represent a pair of private and public chat keys
+  struct ChatKeyPair {
+    string privateKey;
+    string publicKey;
+  }
+
+  /// @dev Struct to associate an Ethereum address with a public chat key
+  struct AddressPublicKey {
+    address userAddress;
+    string publicKey;
+  }
+
+  /// Claims
+
+  // Struct to represent additional information about a claim
+  struct FullClaimInfo {
+    Claim claim;
+    address host;
+    address guest;
+    string guestPhoneNumber;
+    string hostPhoneNumber;
+    CarInfo carInfo;
+  }
+
+  // Struct to represent a claim
+  struct Claim {
+    uint256 tripId;
+    uint256 claimId;
+    uint256 deadlineDateInSec;
+    ClaimType claimType;
+    ClaimStatus status;
+    string description;
+    uint64 amountInUsdCents;
+    uint256 payDateInSec;
+    address rejectedBy; // if so
+    uint256 rejectedDateInSec; // if so
+  }
+
+  // Struct to represent a request to create a new claim
+  struct CreateClaimRequest {
+    uint256 tripId;
+    ClaimType claimType;
+    string description;
+    uint64 amountInUsdCents;
+  }
+
+  // Enumeration for types of claims
+  enum ClaimType {
+    Tolls,
+    Tickets,
+    LateReturn,
+    Cleanliness,
+    Smoking,
+    ExteriorDamage,
+    InteriorDamage,
+    Other
+  }
+
+  // Enumeration for claim statuses
+  enum ClaimStatus {
+    NotPaid,
+    Paid,
+    Cancel,
+    Overdue
+  }
+
+  /// GEO
+
+  /// @dev Struct to store parsed geolocation data.
+  struct ParsedGeolocationData {
+    string status;
+    bool validCoordinates;
+    string locationLat;
+    string locationLng;
+    string northeastLat;
+    string northeastLng;
+    string southwestLat;
+    string southwestLng;
+    string city;
+    string state;
+    string country;
+    string timeZoneId;
+  }
+
+  /// Payments
+
+  /// @dev Enumeration representing the currency type used for payments.
+  enum CurrencyType {
+    ETH
+  }
+
+  /// @dev Struct containing payment information for a trip.
+  struct PaymentInfo {
+    uint256 tripId;
+    address from;
+    address to;
+    uint64 totalDayPriceInUsdCents;
+    uint64 taxPriceInUsdCents;
+    uint64 depositInUsdCents;
+    uint64 resolveAmountInUsdCents;
+    CurrencyType currencyType;
+    int256 ethToCurrencyRate;
+    uint8 ethToCurrencyDecimals;
+    uint64 resolveFuelAmountInUsdCents;
+    uint64 resolveMilesAmountInUsdCents;
   }
 
   /// User service
