--- conflicted
+++ resolved
@@ -490,11 +490,8 @@
     bool currentlyListed;
     LocationInfo locationInfo;
     string carVinNumber;
-<<<<<<< HEAD
+    string carMetadataURI;
     uint dimoTokenId;
-=======
-    string carMetadataURI;
->>>>>>> 667f9106
   }
 
   // Taxes
