// SPDX-License-Identifier: MIT
pragma solidity ^0.8.9;
pragma experimental ABIEncoderV2;

interface Schemas {
  /// Car Service

  /// @notice Struct to store information about a listed car.
  struct CarInfo {
    uint256 carId;
    string carVinNumber;
    bytes32 carVinNumberHash;
    address createdBy;
    string brand;
    string model;
    uint32 yearOfProduction;
    uint64 pricePerDayInUsdCents;
    uint64 securityDepositPerTripInUsdCents;
    uint8 engineType;
    uint64[] engineParams;
    uint64 milesIncludedPerDay;
    uint32 timeBufferBetweenTripsInSec;
    bool currentlyListed;
    bool geoVerified; // unused
    string timeZoneId;
    bool insuranceIncluded; // unused
    bytes32 locationHash;
  }

  struct PublicHostCarDTO {
    uint carId;
    string metadataURI;
    string brand;
    string model;
    uint32 yearOfProduction;
    uint64 pricePerDayInUsdCents;
    uint64 securityDepositPerTripInUsdCents;
    uint64 milesIncludedPerDay;
    bool currentlyListed;
  }

  /// @notice Holds the car information with current ability to update.
  struct CarInfoDTO {
    CarInfo carInfo;
    string metadataURI;
    bool isEditable;
  }

  /// @notice Struct to store input parameters for creating a new car.
  struct CreateCarRequest {
    string tokenUri;
    string carVinNumber;
    string brand;
    string model;
    uint32 yearOfProduction;
    uint64 pricePerDayInUsdCents;
    uint64 securityDepositPerTripInUsdCents;
    uint64[] engineParams;
    uint8 engineType;
    uint64 milesIncludedPerDay;
    uint32 timeBufferBetweenTripsInSec;
    string geoApiKey;
    SignedLocationInfo locationInfo;
    bool currentlyListed;
    bool insuranceRequired;
    uint insurancePriceInUsdCents;
  }

  /// @notice Struct to store input parameters for updating car information.
  struct UpdateCarInfoRequest {
    uint256 carId;
    uint64 pricePerDayInUsdCents;
    uint64 securityDepositPerTripInUsdCents;
    uint64[] engineParams;
    uint64 milesIncludedPerDay;
    uint32 timeBufferBetweenTripsInSec;
    bool currentlyListed;
<<<<<<< HEAD
    bool insuranceRequired;
    uint insurancePriceInUsdCents;
=======
    bool insuranceIncluded;
    uint8 engineType;
    string tokenUri;
>>>>>>> 7142de6e
  }

  /// @notice Struct to store search parameters for querying cars.
  struct SearchCarParams {
    string country;
    string state;
    string city;
    string brand;
    string model;
    uint32 yearOfProductionFrom;
    uint32 yearOfProductionTo;
    uint64 pricePerDayInUsdCentsFrom;
    uint64 pricePerDayInUsdCentsTo;
    LocationInfo userLocation;
  }

  /// Trip Service

  /// @dev Struct representing the parameters for creating a trip request.
  struct CreateTripRequest {
    uint256 carId;
    uint64 startDateTime;
    uint64 endDateTime;
    address currencyType;
  }

  struct CreateTripRequestWithDelivery {
    uint256 carId;
    uint64 startDateTime;
    uint64 endDateTime;
    address currencyType;
    SignedLocationInfo pickUpInfo;
    SignedLocationInfo returnInfo;
  }

  /// @dev Enumeration representing verious states of a trip.
  enum TripStatus {
    Created,
    Approved,
    CheckedInByHost,
    CheckedInByGuest,
    CheckedOutByGuest,
    CheckedOutByHost,
    Finished,
    Canceled
  }

  // Struct to store transaction history details for a trip
  // Earnings from the trip (cancellation or completion)
  // datetime: Timestamp of the transaction
  // Status before trip cancellation, will be 'Finished' in case of completed trip.
  struct TransactionInfo {
    uint256 rentalityFee;
    uint256 depositRefund;
    uint256 tripEarnings;
    uint256 dateTime;
    TripStatus statusBeforeCancellation;
  }
  /// @dev Struct containing information about a trip.
  struct Trip {
    uint256 tripId;
    uint256 carId;
    TripStatus status;
    address guest;
    address host;
    string guestName;
    string hostName;
    uint64 pricePerDayInUsdCents;
    uint64 startDateTime;
    uint64 endDateTime;
    uint8 engineType;
    uint64 milesIncludedPerDay;
    uint64 fuelPrice;
    PaymentInfo paymentInfo;
    uint createdDateTime;
    uint approvedDateTime;
    uint rejectedDateTime;
    string guestInsuranceCompanyName;
    string guestInsurancePolicyNumber;
    address rejectedBy;
    uint checkedInByHostDateTime;
    uint64[] startParamLevels;
    uint checkedInByGuestDateTime;
    address tripStartedBy;
    uint checkedOutByGuestDateTime;
    address tripFinishedBy;
    uint64[] endParamLevels;
    uint checkedOutByHostDateTime;
    TransactionInfo transactionInfo;
    uint finishDateTime;
    bytes32 pickUpHash;
    bytes32 returnHash;
  }

  struct TripDTO {
    Trip trip;
    string guestPhotoUrl;
    string hostPhotoUrl;
    string metadataURI;
    string timeZoneId;
    string hostDrivingLicenseNumber;
    uint64 hostDrivingLicenseExpirationDate;
    string guestDrivingLicenseNumber;
    uint64 guestDrivingLicenseExpirationDate;
    string model;
    string brand;
    uint32 yearOfProduction;
    LocationInfo pickUpLocation;
    LocationInfo returnLocation;
    string guestPhoneNumber;
    string hostPhoneNumber;
    InsuranceInfo[] insurancesInfo;
    uint paidForInsuranceInUsdCents;
  }

  /// CHAT LOGIC

  /// @dev Struct representing information about a chat related to a trip.
  struct ChatInfo {
    uint256 tripId;
    address guestAddress;
    string guestName;
    string guestPhotoUrl;
    address hostAddress;
    string hostName;
    string hostPhotoUrl;
    uint256 tripStatus;
    string carBrand;
    string carModel;
    uint32 carYearOfProduction;
    string carMetadataUrl;
    uint64 startDateTime;
    uint64 endDateTime;
    string timeZoneId;
  }

  /// @dev Struct to represent a pair of private and public chat keys
  struct ChatKeyPair {
    string privateKey;
    string publicKey;
  }

  /// @dev Struct to associate an Ethereum address with a public chat key
  struct AddressPublicKey {
    address userAddress;
    string publicKey;
  }

  /// Claims

  // Struct to represent additional information about a claim
  struct FullClaimInfo {
    Claim claim;
    address host;
    address guest;
    string guestPhoneNumber;
    string hostPhoneNumber;
    CarInfo carInfo;
    uint amountInEth;
    string timeZoneId;
  }

  // Struct to represent a claim
  struct Claim {
    uint256 tripId;
    uint256 claimId;
    uint256 deadlineDateInSec;
    ClaimType claimType;
    ClaimStatus status;
    string description;
    uint64 amountInUsdCents;
    uint256 payDateInSec;
    address rejectedBy;
    uint256 rejectedDateInSec;
    string photosUrl;
    bool isHostClaims;
  }

  // Struct to represent a request to create a new claim
  struct CreateClaimRequest {
    uint256 tripId;
    ClaimType claimType;
    string description;
    uint64 amountInUsdCents;
    string photosUrl;
  }

  // Enumeration for types of claims
  enum ClaimType {
    Tolls,
    Tickets,
    LateReturn,
    Smoking,
    Cleanliness,
    ExteriorDamage,
    InteriorDamage,
    Other,
    FaultyVehicle,
    ListingMismatch
  }

  // Enumeration for claim statuses
  enum ClaimStatus {
    NotPaid,
    Paid,
    Cancel,
    Overdue
  }

  /// GEO

  /// @dev Struct to store parsed geolocation data.
  struct ParsedGeolocationData {
    string status;
    bool validCoordinates;
    string locationLat;
    string locationLng;
    string northeastLat;
    string northeastLng;
    string southwestLat;
    string southwestLng;
    string city;
    string state;
    string country;
    string timeZoneId;
  }

  /// Payments

  /// @dev Enumeration representing the currency type used for payments.
  enum CurrencyType {
    ETH
  }

  /// @dev Struct containing payment information for a trip.

  /// @dev Struct containing payment information for a trip.
  struct PaymentInfo {
    uint256 tripId;
    address from;
    address to;
    uint64 totalDayPriceInUsdCents;
    uint64 salesTax;
    uint64 governmentTax;
    uint64 priceWithDiscount;
    uint64 depositInUsdCents;
    uint64 resolveAmountInUsdCents;
    address currencyType; // tokenAddress, address(0) if eth
    int256 currencyRate;
    uint8 currencyDecimals;
    uint64 resolveFuelAmountInUsdCents;
    uint64 resolveMilesAmountInUsdCents;
    uint128 pickUpFee;
    uint128 dropOfFee;
  }

  struct TripReceiptDTO {
    uint64 totalDayPriceInUsdCents;
    uint64 totalTripDays;
    uint64 tripPrice;
    uint64 discountAmount;
    uint64 salesTax;
    uint64 governmentTax;
    uint64 depositReceived;
    uint64 reimbursement;
    uint64 depositReturned;
    uint64 refuel;
    uint64 refuelPricePerUnit;
    uint64 refuelOrRechargeTotalPrice;
    uint64 milesIncluded;
    uint64 overmiles;
    uint64 pricePerOvermileInCents;
    uint64 overmileCharge;
    uint64 startFuelLevel;
    uint64 endFuelLevel;
    uint64 startOdometer;
    uint64 endOdometer;
    uint insuranceFee;
  }

  struct CalculatePaymentsDTO {
    uint totalPrice;
    int currencyRate;
    uint8 currencyDecimals;
  }

  /// User service

  // Struct to store KYC (Know Your Customer) information for each user
  struct KYCInfo {
    string name; //nickName
    string surname; //fullName
    string mobilePhoneNumber;
    string profilePhoto;
    string licenseNumber;
    uint64 expirationDate;
    uint createDate;
    bool isTCPassed;
    bytes TCSignature;
  }

  struct CivicKYCInfo {
    string fullName;
    string licenseNumber;
    uint64 expirationDate;
    string issueCountry;
    string email;
  }
  struct AdditionalKYCInfo {
    string issueCountry;
    string email;
  }
  struct FullKYCInfoDTO {
    KYCInfo kyc;
    AdditionalKYCInfo additionalKYC;
  }

  /// Query
  struct SearchCarWithDistance {
    SearchCar car;
    int distance;
  }

  struct SearchCar {
    uint carId;
    string brand;
    string model;
    uint32 yearOfProduction;
    uint64 pricePerDayInUsdCents;
    uint64 pricePerDayWithDiscount;
    uint64 tripDays;
    uint64 totalPriceWithDiscount;
    uint64 taxes;
    uint64 securityDepositPerTripInUsdCents;
    uint8 engineType;
    uint64 milesIncludedPerDay;
    address host;
    string hostName;
    string hostPhotoUrl;
    string metadataURI;
    uint64 underTwentyFiveMilesInUsdCents;
    uint64 aboveTwentyFiveMilesInUsdCents;
    uint64 pickUp;
    uint64 dropOf;
    bool insuranceIncluded;
    LocationInfo locationInfo;
    InsuranceCarInfo insuranceInfo;
  }
  struct AvailableCarDTO {
    uint carId;
    string brand;
    string model;
    uint32 yearOfProduction;
    uint64 pricePerDayInUsdCents;
    uint64 pricePerDayWithDiscount;
    uint64 tripDays;
    uint64 totalPriceWithDiscount;
    uint64 taxes;
    uint64 securityDepositPerTripInUsdCents;
    uint8 engineType;
    uint64 milesIncludedPerDay;
    address host;
    string hostName;
    string hostPhotoUrl;
    string metadataURI;
    uint64 underTwentyFiveMilesInUsdCents;
    uint64 aboveTwentyFiveMilesInUsdCents;
    uint64 pickUp;
    uint64 dropOf;
    bool insuranceIncluded;
    LocationInfo locationInfo;
    InsuranceCarInfo insuranceInfo;
    uint fuelPrice;
    BaseDiscount carDiscounts;
    uint64 salesTax;
    uint64 governmentTax;
    int128 distance;
    bool isGuestHasInsurance;
  }

  struct GeoData {
    string city;
    string country;
    string state;
    string locationLatitude;
    string locationLongitude;
    string timeZoneId;
    string metadataURI;
  }

  struct CarDetails {
    uint carId;
    string hostName;
    string hostPhotoUrl;
    address host;
    string brand;
    string model;
    uint32 yearOfProduction;
    uint64 pricePerDayInUsdCents;
    uint64 securityDepositPerTripInUsdCents;
    uint64 milesIncludedPerDay;
    uint8 engineType;
    uint64[] engineParams;
    bool geoVerified;
    bool currentlyListed;
    LocationInfo locationInfo;
    string carVinNumber;
  }

  // Taxes
  struct FloridaTaxes {
    uint32 salesTaxPPM;
    uint32 governmentTaxPerDayInUsdCents;
  }

  // Discounts
  struct BaseDiscount {
    uint32 threeDaysDiscount;
    uint32 sevenDaysDiscount;
    uint32 thirtyDaysDiscount;
    bool initialized;
  }

  enum TaxesLocationType {
    City,
    State,
    Country
  }

  // Delivery
  struct DeliveryPrices {
    uint64 underTwentyFiveMilesInUsdCents;
    uint64 aboveTwentyFiveMilesInUsdCents;
    bool initialized;
  }

  struct DeliveryLocations {
    string pickUpLat;
    string pickUpLon;
    string returnLat;
    string returnLon;
  }

  struct DeliveryData {
    LocationInfo locationInfo;
    uint64 underTwentyFiveMilesInUsdCents;
    uint64 aboveTwentyFiveMilesInUsdCents;
    bool insuranceIncluded;
  }

  struct LocationInfo {
    string userAddress;
    string country;
    string state;
    string city;
    string latitude;
    string longitude;
    string timeZoneId;
  }

  struct SignedLocationInfo {
    LocationInfo locationInfo;
    bytes signature;
  }

  struct KycCommissionData {
    uint paidTime;
    bool commissionPaid;
  }

  struct TripFilter {
    PaymentStatus paymentStatus;
    AdminTripStatus status;
    LocationInfo location;
    uint startDateTime;
    uint endDateTime;
  }
  enum PaymentStatus {
    Any,
    PaidToHost,
    Unpaid,
    RefundToGuest,
    Prepayment
  }
  enum AdminTripStatus {
    Any,
    Created,
    Approved,
    CheckedInByHost,
    CheckedInByGuest,
    CheckedOutByGuest,
    CheckedOutByHost,
    Finished,
    GuestCanceledBeforeApprove,
    HostCanceledBeforeApprove,
    GuestCanceledAfterApprove,
    HostCanceledAfterApprove,
    CompletedWithoutGuestConfirmation,
    CompletedByGuest,
    CompletedByAdmin
  }
  struct AdminTripDTO {
    Trip trip;
    string carMetadataURI;
    LocationInfo carLocation;
  }

  struct AllTripsDTO {
    AdminTripDTO[] trips;
    uint totalPageCount;
  }

  struct AdminCarDTO {
    CarDetails car;
    string carMetadataURI;
  }

  struct AllCarsDTO {
    AdminCarDTO[] cars;
    uint totalPageCount;
  }

  enum Role {
    Guest,
    Host,
    Manager,
    Admin,
    KYCManager
  }
<<<<<<< HEAD

  /// Insurance Info
  struct InsuranceCarInfo {
    bool required;
    uint priceInUsdCents;
  }

  struct SaveInsuranceRequest {
    string companyName;
    string policyNumber;
    string photo;
    string comment;
    InsuranceType insuranceType;
  }

  struct InsuranceInfo {
    string companyName;
    string policyNumber;
    string photo;
    string comment;
    InsuranceType insuranceType;
    uint createdTime;
    address createdBy;
  }
  enum InsuranceType {
    None,
    General,
    OneTime
  }
  struct InsuranceDTO {
    uint tripId;
    string carBrand;
    string carModel;
    uint32 carYear;
    InsuranceInfo insuranceInfo;
    bool createdByHost;
    string creatorPhoneNumber;
    string creatorFullName;
    uint64 startDateTime;
    uint64 endDateTime;
  }
  struct CarInfoWithInsurance {
    CarInfo carInfo;
    InsuranceCarInfo insuranceInfo;
=======
  enum CarUpdateStatus {
    Add,
    Update,
    Burn
  }
  enum EventType {
    Car,
    Claim,
    Trip
  }
   struct FilterInfoDTO {
    uint64 maxCarPrice;
    uint minCarYearOfProduction;
>>>>>>> 7142de6e
  }
}<|MERGE_RESOLUTION|>--- conflicted
+++ resolved
@@ -75,14 +75,10 @@
     uint64 milesIncludedPerDay;
     uint32 timeBufferBetweenTripsInSec;
     bool currentlyListed;
-<<<<<<< HEAD
     bool insuranceRequired;
     uint insurancePriceInUsdCents;
-=======
-    bool insuranceIncluded;
     uint8 engineType;
     string tokenUri;
->>>>>>> 7142de6e
   }
 
   /// @notice Struct to store search parameters for querying cars.
@@ -612,7 +608,20 @@
     Admin,
     KYCManager
   }
-<<<<<<< HEAD
+  enum CarUpdateStatus {
+    Add,
+    Update,
+    Burn
+  }
+  enum EventType {
+    Car,
+    Claim,
+    Trip
+  }
+  struct FilterInfoDTO {
+    uint64 maxCarPrice;
+    uint minCarYearOfProduction;
+  }
 
   /// Insurance Info
   struct InsuranceCarInfo {
@@ -657,20 +666,5 @@
   struct CarInfoWithInsurance {
     CarInfo carInfo;
     InsuranceCarInfo insuranceInfo;
-=======
-  enum CarUpdateStatus {
-    Add,
-    Update,
-    Burn
-  }
-  enum EventType {
-    Car,
-    Claim,
-    Trip
-  }
-   struct FilterInfoDTO {
-    uint64 maxCarPrice;
-    uint minCarYearOfProduction;
->>>>>>> 7142de6e
   }
 }