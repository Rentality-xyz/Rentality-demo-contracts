--- conflicted
+++ resolved
@@ -828,16 +828,14 @@
     uint value;
   }
 
-<<<<<<< HEAD
   struct DimoTokensData {
     uint dimoTokenId;
     uint rentalityTokenId;
 }
-=======
+
   struct PromoDTO {
     string promoCode;
     uint promoCodeValueInPercents;
     uint promoCodeEnterDate;
   }
->>>>>>> d4b0c8fc
 }