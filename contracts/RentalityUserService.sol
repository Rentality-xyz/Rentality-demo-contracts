// SPDX-License-Identifier: MIT
pragma solidity ^0.8.9;

import {IGatewayTokenVerifier} from '@identity.com/gateway-protocol-eth/contracts/interfaces/IGatewayTokenVerifier.sol';
import '@openzeppelin/contracts/proxy/utils/UUPSUpgradeable.sol';
import {AccessControlUpgradeable} from '@openzeppelin/contracts-upgradeable/access/AccessControlUpgradeable.sol';
import './Schemas.sol';
import '@openzeppelin/contracts/utils/cryptography/ECDSA.sol';

/// @title RentalityUserService Contract
/// @notice
/// This contract manages user roles and KYC (Know Your Customer) information.
/// Users can have roles such as Manager, Host, and Guest. KYC information includes
/// personal details, mobile phone number, profile photo, license number, and expiration date.
/// The contract utilizes the AccessControl library for role-based access control.
///
/// The contract includes functions to set and retrieve KYC information, check for valid KYC,
/// grant and revoke roles, and check user roles
contract RentalityUserService is AccessControlUpgradeable, UUPSUpgradeable {
  // Role identifiers for access control
  bytes32 public constant MANAGER_ROLE = keccak256('MANAGER_ROLE');
  bytes32 public constant HOST_ROLE = keccak256('HOST_ROLE');
  bytes32 public constant GUEST_ROLE = keccak256('GUEST_ROLE');
  bytes32 public constant KYC_COMMISSION_MANAGER_ROLE = keccak256('KYC_MANAGER_ROLE');

  // Mapping to store KYC information for each user address
  mapping(address => Schemas.KYCInfo) private kycInfos;
  address private civicVerifier;
  uint private civicGatekeeperNetwork;
  bytes32 private TCMessageHash;
  uint private kycCommission;
  mapping(address => Schemas.KycCommissionData[]) private userToKYCCommission;
  mapping(address => Schemas.AdditionalKYCInfo) private additionalKycInfo;

  /// @notice Sets KYC information for the caller (host or guest).
  /// Requirements:
  /// - Caller must be a host or guest.
  function setKYCInfo(
    string memory nickName,
    string memory mobilePhoneNumber,
    string memory profilePhoto,
    bytes memory TCSignature,
    address user
  ) public {
<<<<<<< HEAD
    if (isGuest(tx.origin)) {
      _grantRole(GUEST_ROLE, tx.origin);
    }
=======
    require(isManager(msg.sender), 'only Manager');
    if (!isGuest(user)) {
      _grantRole(GUEST_ROLE, user);
    }
    bool isTCPassed = ECDSA.recover(TCMessageHash, TCSignature) == user;
>>>>>>> cabe8745

    require(isTCPassed, 'Wrong signature.');
    Schemas.KYCInfo storage kycInfo = kycInfos[user];

    kycInfo.name = nickName;
    kycInfo.mobilePhoneNumber = mobilePhoneNumber;
    kycInfo.profilePhoto = profilePhoto;
    kycInfo.createDate = block.timestamp;
    kycInfo.isTCPassed = isTCPassed;
    kycInfo.TCSignature = TCSignature;
  }

  function setCivicKYCInfo(address user, Schemas.CivicKYCInfo memory civicKycInfo) public {
    require(hasRole(KYC_COMMISSION_MANAGER_ROLE, tx.origin), 'Only KYC manager');
    Schemas.KYCInfo storage kycInfo = kycInfos[user];

    kycInfo.surname = civicKycInfo.fullName;
    kycInfo.licenseNumber = civicKycInfo.licenseNumber;
    kycInfo.expirationDate = civicKycInfo.expirationDate;
    additionalKycInfo[user].email = civicKycInfo.email;
    additionalKycInfo[user].issueCountry = civicKycInfo.issueCountry;
  }
  /// @notice Retrieves KYC information for a specified user.
  /// @param user The address of the user for whom to retrieve KYC information.
  /// @return kycInfo KYCInfo structure containing user's KYC information.
  /// Requirements:
  /// - Caller must be a manager.
  function getKYCInfo(address user) external view returns (Schemas.KYCInfo memory kycInfo) {
    require(isManager(msg.sender), 'Only the manager can get other users KYC info');
    return kycInfos[user];
  }
  /// @notice Retrieves KYC information for the caller.
  /// @return kycInfo KYCInfo structure containing caller's KYC information.
  function getMyKYCInfo(address user) external view returns (Schemas.KYCInfo memory kycInfo) {
    return kycInfos[user];
  }

  function getMyFullKYCInfo(address user) public view returns (Schemas.FullKYCInfoDTO memory) {
    return Schemas.FullKYCInfoDTO(kycInfos[user], additionalKycInfo[user]);
  }
  /// @notice Checks if the KYC information for a specified user is valid.
  /// @param user The address of the user to check for valid KYC.
  /// @return isValid A boolean indicating whether the user has valid KYC information.
  function hasValidKYC(address user) public view returns (bool isValid) {
    Schemas.KYCInfo memory kycInfo = kycInfos[user];
    return kycInfo.createDate > 0 && kycInfo.expirationDate > block.timestamp;
  }
  /// @notice Grants admin role to a specified user.
  /// Requirements:
  /// - Caller must have DEFAULT_ADMIN_ROLE.
  /// @param user The address of the user to grant admin role.
  function grantAdminRole(address user) public onlyRole(DEFAULT_ADMIN_ROLE) {
    grantRole(DEFAULT_ADMIN_ROLE, user);
    grantRole(MANAGER_ROLE, user);
  }
  /// @notice Revokes admin role from a specified user.
  /// Requirements:
  /// - Caller must have DEFAULT_ADMIN_ROLE.
  /// @param user The address of the user to revoke admin role.
  function revokeAdminRole(address user) public onlyRole(DEFAULT_ADMIN_ROLE) {
    revokeRole(DEFAULT_ADMIN_ROLE, user);
    revokeRole(MANAGER_ROLE, user);
  }
  /// @notice Grants manager role to a specified user.
  /// Requirements:
  /// - Caller must have DEFAULT_ADMIN_ROLE.
  /// @param user The address of the user to grant manager role.
  function grantManagerRole(address user) public onlyRole(DEFAULT_ADMIN_ROLE) {
    grantRole(MANAGER_ROLE, user);
  }
  /// @notice Revokes manager role from a specified user.
  /// Requirements:
  /// - Caller must have DEFAULT_ADMIN_ROLE.
  /// @param user The address of the user to revoke manager role.
  function revokeManagerRole(address user) public onlyRole(DEFAULT_ADMIN_ROLE) {
    revokeRole(MANAGER_ROLE, user);
  }
  /// @notice Grants host role to a specified user.
  /// Requirements:
  /// - Caller must have MANAGER_ROLE.
  /// @param user The address of the user to grant host role.
  function grantHostRole(address user) public onlyRole(MANAGER_ROLE) {
    _grantRole(HOST_ROLE, user);
  }
  /// @notice Revokes host role from a specified user.
  /// Requirements:
  /// - Caller must have MANAGER_ROLE.
  /// @param user The address of the user to revoke host role.
  function revokeHostRole(address user) public onlyRole(MANAGER_ROLE) {
    revokeRole(HOST_ROLE, user);
  }
  /// @notice Grants guest role to a specified user.
  /// Requirements:
  /// - Caller must have MANAGER_ROLE.
  /// @param user The address of the user to grant guest role.
  function grantGuestRole(address user) public onlyRole(MANAGER_ROLE) {
    _grantRole(GUEST_ROLE, user);
  }
  /// @notice Revokes guest role from a specified user.
  /// Requirements:
  /// - Caller must have MANAGER_ROLE.
  /// @param user The address of the user to revoke guest role.
  function revokeGuestRole(address user) public onlyRole(MANAGER_ROLE) {
    revokeRole(GUEST_ROLE, user);
  }

  /// @notice Checks if a user has passed KYC.
  /// @param user The address of the user to check KYC status for.
  /// @return A boolean indicating whether the user has passed KYC.
  function hasPassedKYC(address user) public view returns (bool) {
    IGatewayTokenVerifier verifier = IGatewayTokenVerifier(civicVerifier);
    return verifier.verifyToken(user, civicGatekeeperNetwork);
  }

  /// @notice Checks if a user has passed both KYC (Know Your Customer) and TC (Terms and Conditions).
  /// @param user The address of the user whose KYC and TC status is being checked.
  /// @return A boolean indicating whether the user has passed both KYC and TC.
  function hasPassedKYCAndTC(address user) public view returns (bool) {
    return hasPassedKYC(user) && kycInfos[user].isTCPassed;
  }

  /// @notice Checks if a user has admin role.
  /// @param user The address of the user to check for admin role.
  /// @return isAdmin A boolean indicating whether the user has admin role.
  function isAdmin(address user) public view returns (bool) {
    return hasRole(DEFAULT_ADMIN_ROLE, user);
  }
  /// @notice Checks if a user has manager role.
  /// @param user The address of the user to check for manager role.
  /// @return isManager A boolean indicating whether the user has manager role.
  function isManager(address user) public view returns (bool) {
    return hasRole(MANAGER_ROLE, user);
  }
  /// @notice Checks if a user has host role.
  /// @param user The address of the user to check for host role.
  /// @return isHost A boolean indicating whether the user has host role.
  function isHost(address user) public view returns (bool) {
    return hasRole(HOST_ROLE, user);
  }
  /// @notice Checks if a user has guest role.
  /// @param user The address of the user to check for guest role.
  /// @return isGuest A boolean indicating whether the user has guest role.
  function isGuest(address user) public view returns (bool) {
    return hasRole(GUEST_ROLE, user);
  }
  /// @notice Checks if a user has host or guest role.
  /// @param user The address of the user to check for host or guest role.
  /// @return isHostOrGuest A boolean indicating whether the user has host or guest role.
  function isHostOrGuest(address user) public view returns (bool) {
    return isHost(user) || isGuest(user);
  }

  /// @dev Sets the Civic verifier and gatekeeper network for identity verification.
  /// @param _civicVerifier The address of the Civic verifier contract.
  /// @param _civicGatekeeperNetwork The identifier of the Civic gatekeeper network.
  function setCivicData(address _civicVerifier, uint _civicGatekeeperNetwork) public {
    require(isAdmin(msg.sender), 'Only admin.');

    civicVerifier = _civicVerifier;
    civicGatekeeperNetwork = _civicGatekeeperNetwork;
  }

  /// @notice Sets a new message for the Terms and Conditions (TC) and updates the corresponding hashed message.
  /// @dev This function can only be called by an admin.
  /// @param message The new message for the TC.
  function setNewTCMessage(string memory message) public {
    require(isAdmin(msg.sender), 'Only admin.');
    TCMessageHash = ECDSA.toEthSignedMessageHash(bytes(message));
  }

  function setKycCommission(uint newCommission) public {
    require(isAdmin(tx.origin), 'Only admin.');
    kycCommission = newCommission;
  }

  function getKycCommission() public view returns (uint) {
    return kycCommission;
  }

  function useKycCommission(address user) public {
    require(hasRole(KYC_COMMISSION_MANAGER_ROLE, tx.origin) || msg.sender == user, 'only Manager');

    Schemas.KycCommissionData[] memory commissions = userToKYCCommission[user];
    if (commissions.length == 0) {
      revert('not paid');
    }
    require(commissions[commissions.length - 1].commissionPaid, 'not paid');
    commissions[commissions.length - 1].commissionPaid = false;
    userToKYCCommission[user] = commissions;
  }

  function isCommissionPaidForUser(address user) public view returns (bool) {
    require(isManager(user) || tx.origin == user, 'Not allowed');
    Schemas.KycCommissionData[] memory commissions = userToKYCCommission[user];
    if (commissions.length == 0) return false;
    return commissions[commissions.length - 1].commissionPaid;
  }

  function payCommission(address user) public {
    require(isManager(msg.sender), 'only manager.');
    userToKYCCommission[user].push(Schemas.KycCommissionData(block.timestamp, true));
  }

  function manageRole(Schemas.Role newRole, address user, bool grant) public {
    require(isAdmin(tx.origin), 'only admin');
    bytes32 role;
    if (newRole == Schemas.Role.Guest) role = GUEST_ROLE;
    else if (newRole == Schemas.Role.Host) role = HOST_ROLE;
    else if (newRole == Schemas.Role.Manager) role = MANAGER_ROLE;
    else if (newRole == Schemas.Role.Admin) role = DEFAULT_ADMIN_ROLE;
    else if (newRole == Schemas.Role.KYCManager) role = KYC_COMMISSION_MANAGER_ROLE;
    if (grant) _grantRole(role, user);
    else {
      _revokeRole(role, user);
    }
  }

  /// @notice Initializes the contract with the specified Civic verifier address and gatekeeper network ID, and sets the default admin role.
  /// @dev This function is called during contract deployment.
  /// @param _civicVerifier The address of the Civic verifier contract.
  /// @param _civicGatekeeperNetwork The ID of the Civic gatekeeper network.
  function initialize(address _civicVerifier, uint _civicGatekeeperNetwork) public virtual initializer {
    __AccessControl_init();

    _grantRole(DEFAULT_ADMIN_ROLE, msg.sender);
    grantRole(MANAGER_ROLE, msg.sender);
    grantRole(HOST_ROLE, msg.sender);
    grantRole(GUEST_ROLE, msg.sender);
    _setRoleAdmin(HOST_ROLE, MANAGER_ROLE);
    _setRoleAdmin(GUEST_ROLE, MANAGER_ROLE);

    civicVerifier = _civicVerifier;
    civicGatekeeperNetwork = _civicGatekeeperNetwork;
    TCMessageHash = ECDSA.toEthSignedMessageHash(
      'I have read and I agree with Terms of service, Cancellation policy, Prohibited uses and Privacy policy of Rentality.'
    );
    kycCommission = 200;
  }

  function _authorizeUpgrade(address /*newImplementation*/) internal view override {
    require(isAdmin(msg.sender), 'Only for Admin.');
  }
}<|MERGE_RESOLUTION|>--- conflicted
+++ resolved
@@ -42,17 +42,11 @@
     bytes memory TCSignature,
     address user
   ) public {
-<<<<<<< HEAD
-    if (isGuest(tx.origin)) {
-      _grantRole(GUEST_ROLE, tx.origin);
-    }
-=======
     require(isManager(msg.sender), 'only Manager');
     if (!isGuest(user)) {
       _grantRole(GUEST_ROLE, user);
     }
     bool isTCPassed = ECDSA.recover(TCMessageHash, TCSignature) == user;
->>>>>>> cabe8745
 
     require(isTCPassed, 'Wrong signature.');
     Schemas.KYCInfo storage kycInfo = kycInfos[user];
