// SPDX-License-Identifier: MIT
pragma solidity ^0.8.9;
import '@openzeppelin/contracts/proxy/utils/UUPSUpgradeable.sol';
import {AccessControlUpgradeable} from '@openzeppelin/contracts-upgradeable/access/AccessControlUpgradeable.sol';

/// @title RentalityUserService Contract
/// @notice
/// This contract manages user roles and KYC (Know Your Customer) information.
/// Users can have roles such as Manager, Host, and Guest. KYC information includes
/// personal details, mobile phone number, profile photo, license number, and expiration date.
/// The contract utilizes the AccessControl library for role-based access control.
///
/// The contract includes functions to set and retrieve KYC information, check for valid KYC,
/// grant and revoke roles, and check user roles
contract RentalityUserService is AccessControlUpgradeable, UUPSUpgradeable {
  // Struct to store KYC (Know Your Customer) information for each user
  struct KYCInfo {
    string name;
    string surname;
    string mobilePhoneNumber;
    string profilePhoto;
    string licenseNumber;
    uint64 expirationDate;
    uint createDate;
  }

  // Role identifiers for access control
  bytes32 public constant MANAGER_ROLE = keccak256('MANAGER_ROLE');
  bytes32 public constant HOST_ROLE = keccak256('HOST_ROLE');
  bytes32 public constant GUEST_ROLE = keccak256('GUEST_ROLE');

  // Mapping to store KYC information for each user address
  mapping(address => KYCInfo) private kycInfos;

  /// @notice Sets KYC information for the caller (host or guest).
  /// @param name The user's name.
  /// @param surname The user's surname.
  /// @param mobilePhoneNumber The user's mobile phone number.
  /// @param profilePhoto The URL or identifier of the user's profile photo.
  /// @param licenseNumber The user's license number.
  /// @param expirationDate The expiration date of the user's license.
  /// Requirements:
  /// - Caller must be a host or guest.
  function setKYCInfo(
    string memory name,
    string memory surname,
    string memory mobilePhoneNumber,
    string memory profilePhoto,
    string memory licenseNumber,
    uint64 expirationDate
  ) public {
    require(isHostOrGuest(tx.origin), 'Only for hosts or guests');

    kycInfos[tx.origin] = KYCInfo(
      name,
      surname,
      mobilePhoneNumber,
      profilePhoto,
      licenseNumber,
      expirationDate,
      block.timestamp
    );
  }
  /// @notice Retrieves KYC information for a specified user.
  /// @param user The address of the user for whom to retrieve KYC information.
  /// @return kycInfo KYCInfo structure containing user's KYC information.
  /// Requirements:
  /// - Caller must be a manager.
  function getKYCInfo(address user) external view returns (KYCInfo memory kycInfo) {
    require(isManager(msg.sender), 'Only the manager can get other users KYC info');
    return kycInfos[user];
  }
  /// @notice Retrieves KYC information for the caller.
  /// @return kycInfo KYCInfo structure containing caller's KYC information.
  function getMyKYCInfo() external view returns (KYCInfo memory kycInfo) {
    return kycInfos[tx.origin];
  }
  /// @notice Checks if the KYC information for a specified user is valid.
  /// @param user The address of the user to check for valid KYC.
  /// @return isValid A boolean indicating whether the user has valid KYC information.
  function hasValidKYC(address user) public view returns (bool isValid) {
    KYCInfo memory kycInfo = kycInfos[user];
    return kycInfo.createDate > 0 && kycInfo.expirationDate > block.timestamp;
  }
  /// @notice Grants admin role to a specified user.
  /// Requirements:
  /// - Caller must have DEFAULT_ADMIN_ROLE.
  /// @param user The address of the user to grant admin role.
  function grantAdminRole(address user) public onlyRole(DEFAULT_ADMIN_ROLE) {
    grantRole(DEFAULT_ADMIN_ROLE, user);
    grantRole(MANAGER_ROLE, user);
  }
  /// @notice Revokes admin role from a specified user.
  /// Requirements:
  /// - Caller must have DEFAULT_ADMIN_ROLE.
  /// @param user The address of the user to revoke admin role.
  function revokeAdminRole(address user) public onlyRole(DEFAULT_ADMIN_ROLE) {
    revokeRole(DEFAULT_ADMIN_ROLE, user);
    revokeRole(MANAGER_ROLE, user);
  }
  /// @notice Grants manager role to a specified user.
  /// Requirements:
  /// - Caller must have DEFAULT_ADMIN_ROLE.
  /// @param user The address of the user to grant manager role.
  function grantManagerRole(address user) public onlyRole(DEFAULT_ADMIN_ROLE) {
    grantRole(MANAGER_ROLE, user);
  }
  /// @notice Revokes manager role from a specified user.
  /// Requirements:
  /// - Caller must have DEFAULT_ADMIN_ROLE.
  /// @param user The address of the user to revoke manager role.
  function revokeManagerRole(address user) public onlyRole(DEFAULT_ADMIN_ROLE) {
    revokeRole(MANAGER_ROLE, user);
  }
  /// @notice Grants host role to a specified user.
  /// Requirements:
  /// - Caller must have MANAGER_ROLE.
  /// @param user The address of the user to grant host role.
  function grantHostRole(address user) public onlyRole(MANAGER_ROLE) {
    _grantRole(HOST_ROLE, user);
  }
  /// @notice Revokes host role from a specified user.
  /// Requirements:
  /// - Caller must have MANAGER_ROLE.
  /// @param user The address of the user to revoke host role.
  function revokeHostRole(address user) public onlyRole(MANAGER_ROLE) {
    revokeRole(HOST_ROLE, user);
  }
  /// @notice Grants guest role to a specified user.
  /// Requirements:
  /// - Caller must have MANAGER_ROLE.
  /// @param user The address of the user to grant guest role.
  function grantGuestRole(address user) public onlyRole(MANAGER_ROLE) {
    _grantRole(GUEST_ROLE, user);
  }
  /// @notice Revokes guest role from a specified user.
  /// Requirements:
  /// - Caller must have MANAGER_ROLE.
  /// @param user The address of the user to revoke guest role.
  function revokeGuestRole(address user) public onlyRole(MANAGER_ROLE) {
    revokeRole(GUEST_ROLE, user);
  }
  /// @notice Checks if a user has admin role.
  /// @param user The address of the user to check for admin role.
  /// @return isAdmin A boolean indicating whether the user has admin role.
  function isAdmin(address user) public view returns (bool) {
    return hasRole(DEFAULT_ADMIN_ROLE, user);
  }
  /// @notice Checks if a user has manager role.
  /// @param user The address of the user to check for manager role.
  /// @return isManager A boolean indicating whether the user has manager role.
  function isManager(address user) public view returns (bool) {
    return hasRole(MANAGER_ROLE, user);
  }
  /// @notice Checks if a user has host role.
  /// @param user The address of the user to check for host role.
  /// @return isHost A boolean indicating whether the user has host role.
  function isHost(address user) public view returns (bool) {
    return hasRole(HOST_ROLE, user);
  }
  /// @notice Checks if a user has guest role.
  /// @param user The address of the user to check for guest role.
  /// @return isGuest A boolean indicating whether the user has guest role.
  function isGuest(address user) public view returns (bool) {
    return hasRole(GUEST_ROLE, user);
  }
  /// @notice Checks if a user has host or guest role.
  /// @param user The address of the user to check for host or guest role.
  /// @return isHostOrGuest A boolean indicating whether the user has host or guest role.
  function isHostOrGuest(address user) public view returns (bool) {
    return isHost(user) || isGuest(user);
  }

  function initialize() public virtual initializer {
    __AccessControl_init();

    _grantRole(DEFAULT_ADMIN_ROLE, msg.sender);
    grantRole(MANAGER_ROLE, msg.sender);
    grantRole(HOST_ROLE, msg.sender);
    grantRole(GUEST_ROLE, msg.sender);
    _setRoleAdmin(HOST_ROLE, MANAGER_ROLE);
    _setRoleAdmin(GUEST_ROLE, MANAGER_ROLE);
  }

<<<<<<< HEAD
        _grantRole(DEFAULT_ADMIN_ROLE, msg.sender);
        grantRole(MANAGER_ROLE, msg.sender);
        grantRole(HOST_ROLE, msg.sender);
        grantRole(GUEST_ROLE, msg.sender);
        _setRoleAdmin(HOST_ROLE, MANAGER_ROLE);
        _setRoleAdmin(GUEST_ROLE, MANAGER_ROLE);

    }

    function _authorizeUpgrade(address /*newImplementation*/) internal view override
    {
        require(isAdmin(msg.sender), "Only for Admin.");
    }

}
=======
  function _authorizeUpgrade(address newImplementation) internal view override {
    require(isAdmin(msg.sender), 'Only for Admin.');
  }
}
>>>>>>> 0ffca4e1
<|MERGE_RESOLUTION|>--- conflicted
+++ resolved
@@ -182,25 +182,7 @@
     _setRoleAdmin(GUEST_ROLE, MANAGER_ROLE);
   }
 
-<<<<<<< HEAD
-        _grantRole(DEFAULT_ADMIN_ROLE, msg.sender);
-        grantRole(MANAGER_ROLE, msg.sender);
-        grantRole(HOST_ROLE, msg.sender);
-        grantRole(GUEST_ROLE, msg.sender);
-        _setRoleAdmin(HOST_ROLE, MANAGER_ROLE);
-        _setRoleAdmin(GUEST_ROLE, MANAGER_ROLE);
-
-    }
-
-    function _authorizeUpgrade(address /*newImplementation*/) internal view override
-    {
-        require(isAdmin(msg.sender), "Only for Admin.");
-    }
-
-}
-=======
   function _authorizeUpgrade(address newImplementation) internal view override {
     require(isAdmin(msg.sender), 'Only for Admin.');
   }
-}
->>>>>>> 0ffca4e1
+}