// SPDX-License-Identifier: MIT
pragma solidity ^0.8.9;

import {IGatewayTokenVerifier} from '@identity.com/gateway-protocol-eth/contracts/interfaces/IGatewayTokenVerifier.sol';
import '@openzeppelin/contracts/proxy/utils/UUPSUpgradeable.sol';
import {AccessControlUpgradeable} from '@openzeppelin/contracts-upgradeable/access/AccessControlUpgradeable.sol';
import './Schemas.sol';
import '@openzeppelin/contracts/utils/cryptography/ECDSA.sol';
import {IRentalityAccessControl} from './abstract/IRentalityAccessControl.sol';

/// @title RentalityUserService Contract
/// @notice
/// This contract manages user roles and KYC (Know Your Customer) information.
/// Users can have roles such as Manager, Host, and Guest. KYC information includes
/// personal details, mobile phone number, profile photo, license number, and expiration date.
/// The contract utilizes the AccessControl library for role-based access control.
///
/// The contract includes functions to set and retrieve KYC information, check for valid KYC,
/// grant and revoke roles, and check user roles
contract RentalityUserService is AccessControlUpgradeable, UUPSUpgradeable, IRentalityAccessControl {
  // Role identifiers for access control
  bytes32 public constant MANAGER_ROLE = keccak256('MANAGER_ROLE');
  bytes32 public constant HOST_ROLE = keccak256('HOST_ROLE');
  bytes32 public constant GUEST_ROLE = keccak256('GUEST_ROLE');
  bytes32 public constant KYC_COMMISSION_MANAGER_ROLE = keccak256('KYC_MANAGER_ROLE');
  bytes32 public constant ADMIN_VIEW_ROLE = keccak256('ADMIN_VIEW_ROLE');

  // Mapping to store KYC information for each user address
  mapping(address => Schemas.KYCInfo) private kycInfos;
  address private civicVerifier;
  uint private civicGatekeeperNetwork;
  bytes32 private TCMessageHash;
  uint private kycCommission;
  mapping(address => Schemas.KycCommissionData[]) private userToKYCCommission;
  mapping(address => Schemas.AdditionalKYCInfo) private additionalKycInfo;
  address[] private platformUsers;

  /// @notice Sets KYC information for the caller (host or guest).
  /// Requirements:
  /// - Caller must be a host or guest.
  function setKYCInfo(
    string memory nickName,
    string memory mobilePhoneNumber,
    string memory profilePhoto,
    string memory email,
    bytes memory TCSignature,
    address user
  ) public {
    require(isManager(msg.sender),"only Manager");
    if (!isGuest(user)) {
      _grantRole(GUEST_ROLE, user);
    }
    // bool isTCPassed = ECDSA.recover(TCMessageHash, TCSignature) == user;
    bool isTCPassed = true;

    require(isTCPassed, 'Wrong signature.');
<<<<<<< HEAD
    Schemas.KYCInfo storage kycInfo = kycInfos[tx.origin];
    if (kycInfo.createDate == 0 || !_alreadyInPlatformUsersList(tx.origin)) platformUsers.push(tx.origin);

    string memory oldEmail = additionalKycInfo[tx.origin].email;
    if (bytes(oldEmail).length == 0 || !hasPassedKYC(tx.origin)) additionalKycInfo[tx.origin].email = email;
=======
    Schemas.KYCInfo storage kycInfo = kycInfos[user];
    if(kycInfo.createDate == 0 || !_alreadyInPlatformUsersList(user)) 
      platformUsers.push(user);

    string memory oldEmail = additionalKycInfo[user].email;
    if(bytes(oldEmail).length == 0 || !hasPassedKYC(user))
    additionalKycInfo[user].email = email;
>>>>>>> 7cbc27bb

    kycInfo.name = nickName;
    kycInfo.mobilePhoneNumber = mobilePhoneNumber;
    kycInfo.profilePhoto = profilePhoto;

    if (kycInfo.createDate == 0) kycInfo.createDate = block.timestamp;

    kycInfo.isTCPassed = isTCPassed;
    kycInfo.TCSignature = TCSignature;
  }

  function setMyCivicKYCInfo(address user, Schemas.CivicKYCInfo memory civicKycInfo) public {
    require(hasRole(MANAGER_ROLE, msg.sender), 'Only manager');
    Schemas.KYCInfo storage kycInfo = kycInfos[user];

    kycInfo.surname = civicKycInfo.fullName;
    kycInfo.licenseNumber = civicKycInfo.licenseNumber;
    kycInfo.expirationDate = civicKycInfo.expirationDate;
    additionalKycInfo[user].email = civicKycInfo.email;
    additionalKycInfo[user].issueCountry = civicKycInfo.issueCountry;
  }

  function setCivicKYCInfo(address user, Schemas.CivicKYCInfo memory civicKycInfo) public {
    require(hasRole(KYC_COMMISSION_MANAGER_ROLE, tx.origin), 'Only KYC manager');
    Schemas.KYCInfo storage kycInfo = kycInfos[user];

    kycInfo.surname = civicKycInfo.fullName;
    kycInfo.licenseNumber = civicKycInfo.licenseNumber;
    kycInfo.expirationDate = civicKycInfo.expirationDate;
    additionalKycInfo[user].email = civicKycInfo.email;
    additionalKycInfo[user].issueCountry = civicKycInfo.issueCountry;
  }
  /// @notice Retrieves KYC information for a specified user.
  /// @param user The address of the user for whom to retrieve KYC information.
  /// @return kycInfo KYCInfo structure containing user's KYC information.
  /// Requirements:
  /// - Caller must be a manager.
  function getKYCInfo(address user) external view returns (Schemas.KYCInfo memory kycInfo) {
    // require(isManager(msg.sender), 'Only the manager can get other users KYC info');
    return kycInfos[user];
  }
  /// @notice Retrieves KYC information for the caller.
  /// @return kycInfo KYCInfo structure containing caller's KYC information.
  function getMyKYCInfo(address user) external view returns (Schemas.KYCInfo memory kycInfo) {
    require(isManager(msg.sender),"only Manager");
    return kycInfos[user];
  }

  function getMyFullKYCInfo(address user) public view returns (Schemas.FullKYCInfoDTO memory) {
      require(isManager(msg.sender),"only Manager");
    return Schemas.FullKYCInfoDTO(kycInfos[user], additionalKycInfo[user]);
  }
  function getPlatformUsersKYCInfos() public view returns (Schemas.AdminKYCInfoDTO[] memory result) {
    require(hasRole(ADMIN_VIEW_ROLE, tx.origin), 'Only Admin');
    address[] memory users = platformUsers;
    result = new Schemas.AdminKYCInfoDTO[](platformUsers.length);
    for (uint i = 0; i < result.length; i++) {
      result[i] = Schemas.AdminKYCInfoDTO(kycInfos[users[i]], additionalKycInfo[users[i]], users[i]);
    }
  }
  /// @notice Checks if the KYC information for a specified user is valid.
  /// @param user The address of the user to check for valid KYC.
  /// @return isValid A boolean indicating whether the user has valid KYC information.
  function hasValidKYC(address user) public view returns (bool isValid) {
    Schemas.KYCInfo memory kycInfo = kycInfos[user];
    return kycInfo.createDate > 0 && kycInfo.expirationDate > block.timestamp;
  }
  /// @notice Grants admin role to a specified user.
  /// Requirements:
  /// - Caller must have DEFAULT_ADMIN_ROLE.
  /// @param user The address of the user to grant admin role.
  function grantAdminRole(address user) public onlyRole(DEFAULT_ADMIN_ROLE) {
    grantRole(DEFAULT_ADMIN_ROLE, user);
    grantRole(MANAGER_ROLE, user);
  }
  /// @notice Revokes admin role from a specified user.
  /// Requirements:
  /// - Caller must have DEFAULT_ADMIN_ROLE.
  /// @param user The address of the user to revoke admin role.
  function revokeAdminRole(address user) public onlyRole(DEFAULT_ADMIN_ROLE) {
    revokeRole(DEFAULT_ADMIN_ROLE, user);
    revokeRole(MANAGER_ROLE, user);
  }
  /// @notice Grants manager role to a specified user.
  /// Requirements:
  /// - Caller must have DEFAULT_ADMIN_ROLE.
  /// @param user The address of the user to grant manager role.
  function grantManagerRole(address user) public onlyRole(DEFAULT_ADMIN_ROLE) {
    grantRole(MANAGER_ROLE, user);
  }
  /// @notice Revokes manager role from a specified user.
  /// Requirements:
  /// - Caller must have DEFAULT_ADMIN_ROLE.
  /// @param user The address of the user to revoke manager role.
  function revokeManagerRole(address user) public onlyRole(DEFAULT_ADMIN_ROLE) {
    revokeRole(MANAGER_ROLE, user);
  }
  /// @notice Grants host role to a specified user.
  /// Requirements:
  /// - Caller must have MANAGER_ROLE.
  /// @param user The address of the user to grant host role.
  function grantHostRole(address user) public onlyRole(MANAGER_ROLE) {
    _grantRole(HOST_ROLE, user);
  }
  /// @notice Revokes host role from a specified user.
  /// Requirements:
  /// - Caller must have MANAGER_ROLE.
  /// @param user The address of the user to revoke host role.
  function revokeHostRole(address user) public onlyRole(MANAGER_ROLE) {
    revokeRole(HOST_ROLE, user);
  }
  /// @notice Grants guest role to a specified user.
  /// Requirements:
  /// - Caller must have MANAGER_ROLE.
  /// @param user The address of the user to grant guest role.
  function grantGuestRole(address user) public onlyRole(MANAGER_ROLE) {
    _grantRole(GUEST_ROLE, user);
  }
  /// @notice Revokes guest role from a specified user.
  /// Requirements:
  /// - Caller must have MANAGER_ROLE.
  /// @param user The address of the user to revoke guest role.
  function revokeGuestRole(address user) public onlyRole(MANAGER_ROLE) {
    revokeRole(GUEST_ROLE, user);
  }

  /// @notice Checks if a user has passed KYC.
  /// @param user The address of the user to check KYC status for.
  /// @return A boolean indicating whether the user has passed KYC.
  function hasPassedKYC(address user) public view returns (bool) {
    IGatewayTokenVerifier verifier = IGatewayTokenVerifier(civicVerifier);
    return verifier.verifyToken(user, civicGatekeeperNetwork);
  }

  /// @notice Checks if a user has passed both KYC (Know Your Customer) and TC (Terms and Conditions).
  /// @param user The address of the user whose KYC and TC status is being checked.
  /// @return A boolean indicating whether the user has passed both KYC and TC.
  function hasPassedKYCAndTC(address user) public view returns (bool) {
    return kycInfos[user].isTCPassed;
  }

  /// @notice Checks if a user has admin role.
  /// @param user The address of the user to check for admin role.
  /// @return isAdmin A boolean indicating whether the user has admin role.
  function isAdmin(address user) public view returns (bool) {
    return hasRole(DEFAULT_ADMIN_ROLE, user);
  }
  /// @notice Checks if a user has manager role.
  /// @param user The address of the user to check for manager role.
  /// @return isManager A boolean indicating whether the user has manager role.
  function isManager(address user) public view returns (bool) {
    return hasRole(MANAGER_ROLE, user);
  }
  /// @notice Checks if a user has host role.
  /// @param user The address of the user to check for host role.
  /// @return isHost A boolean indicating whether the user has host role.
  function isHost(address user) public view returns (bool) {
    return hasRole(HOST_ROLE, user);
  }
  /// @notice Checks if a user has guest role.
  /// @param user The address of the user to check for guest role.
  /// @return isGuest A boolean indicating whether the user has guest role.
  function isGuest(address user) public view returns (bool) {
    return hasRole(GUEST_ROLE, user);
  }
  /// @notice Checks if a user has host or guest role.
  /// @param user The address of the user to check for host or guest role.
  /// @return isHostOrGuest A boolean indicating whether the user has host or guest role.
  function isHostOrGuest(address user) public view returns (bool) {
    return isHost(user) || isGuest(user);
  }

  /// @dev Sets the Civic verifier and gatekeeper network for identity verification.
  /// @param _civicVerifier The address of the Civic verifier contract.
  /// @param _civicGatekeeperNetwork The identifier of the Civic gatekeeper network.
  function setCivicData(address _civicVerifier, uint _civicGatekeeperNetwork) public {
    require(isAdmin(msg.sender), 'Only admin.');

    civicVerifier = _civicVerifier;
    civicGatekeeperNetwork = _civicGatekeeperNetwork;
  }

  /// @notice Sets a new message for the Terms and Conditions (TC) and updates the corresponding hashed message.
  /// @dev This function can only be called by an admin.
  /// @param message The new message for the TC.
  function setNewTCMessage(string memory message) public {
    require(isAdmin(msg.sender), 'Only admin.');
    TCMessageHash = ECDSA.toEthSignedMessageHash(bytes(message));
  }

  function setKycCommission(uint newCommission) public {
    require(isAdmin(tx.origin), 'Only admin.');
    kycCommission = newCommission;
  }

  function getKycCommission() public view returns (uint) {
    return kycCommission;
  }

  function useKycCommission(address user) public {
    require(hasRole(KYC_COMMISSION_MANAGER_ROLE, tx.origin) || msg.sender == user, 'only Manager');

    Schemas.KycCommissionData[] memory commissions = userToKYCCommission[user];
    if (commissions.length == 0) {
      revert('not paid');
    }
    require(commissions[commissions.length - 1].commissionPaid, 'not paid');
    commissions[commissions.length - 1].commissionPaid = false;
    userToKYCCommission[user] = commissions;
  }

  function isCommissionPaidForUser(address user) public view returns (bool) {
    require(isManager(user) || tx.origin == user, 'Not allowed');
    Schemas.KycCommissionData[] memory commissions = userToKYCCommission[user];
    if (commissions.length == 0) return false;
    return commissions[commissions.length - 1].commissionPaid;
  }

  function payCommission(address user) public {
    require(isManager(msg.sender), 'only manager.');
    userToKYCCommission[user].push(Schemas.KycCommissionData(block.timestamp, true));
  }

  function manageRole(Schemas.Role newRole, address user, bool grant) public {
    require(isAdmin(tx.origin), 'only admin');
    bytes32 role;
    if (newRole == Schemas.Role.Guest) role = GUEST_ROLE;
    else if (newRole == Schemas.Role.Host) role = HOST_ROLE;
    else if (newRole == Schemas.Role.Manager) role = MANAGER_ROLE;
    else if (newRole == Schemas.Role.Admin) role = DEFAULT_ADMIN_ROLE;
    else if (newRole == Schemas.Role.KYCManager) role = KYC_COMMISSION_MANAGER_ROLE;
    else if (newRole == Schemas.Role.AdminView) role = ADMIN_VIEW_ROLE;
    else revert('Invalid role');
    if (grant) _grantRole(role, user);
    else {
      _revokeRole(role, user);
    }
  }

  function getPlatformUsers() public view returns (address[] memory) {
    require(hasRole(ADMIN_VIEW_ROLE, tx.origin), 'Only Admin');
    return platformUsers;
  }

  function _alreadyInPlatformUsersList(address user) private view returns (bool) {
    address[] memory users = platformUsers;
    for (uint i = 0; i < users.length; i++) {
      if (users[i] == user) return true;
    }
    return false;
  }
  function isSignatureManager(address user) public view returns (bool) {
    return hasRole(MANAGER_ROLE, user);
  }

  /// @notice Initializes the contract with the specified Civic verifier address and gatekeeper network ID, and sets the default admin role.
  /// @dev This function is called during contract deployment.
  /// @param _civicVerifier The address of the Civic verifier contract.
  /// @param _civicGatekeeperNetwork The ID of the Civic gatekeeper network.
  function initialize(address _civicVerifier, uint _civicGatekeeperNetwork) public virtual initializer {
    __AccessControl_init();

    _grantRole(DEFAULT_ADMIN_ROLE, msg.sender);
    grantRole(MANAGER_ROLE, msg.sender);
    grantRole(HOST_ROLE, msg.sender);
    grantRole(GUEST_ROLE, msg.sender);
    _setRoleAdmin(HOST_ROLE, MANAGER_ROLE);
    _setRoleAdmin(GUEST_ROLE, MANAGER_ROLE);

    civicVerifier = _civicVerifier;
    civicGatekeeperNetwork = _civicGatekeeperNetwork;
    TCMessageHash = ECDSA.toEthSignedMessageHash(
      'I have read and I agree with Terms of service, Cancellation policy, Prohibited uses and Privacy policy of Rentality.'
    );
    kycCommission = 200;
  }

  function _authorizeUpgrade(address /*newImplementation*/) internal view override {
    require(isAdmin(msg.sender), 'Only for Admin.');
  }
}<|MERGE_RESOLUTION|>--- conflicted
+++ resolved
@@ -50,25 +50,16 @@
     if (!isGuest(user)) {
       _grantRole(GUEST_ROLE, user);
     }
-    // bool isTCPassed = ECDSA.recover(TCMessageHash, TCSignature) == user;
-    bool isTCPassed = true;
+    bool isTCPassed = ECDSA.recover(TCMessageHash, TCSignature) == user;
 
     require(isTCPassed, 'Wrong signature.');
-<<<<<<< HEAD
-    Schemas.KYCInfo storage kycInfo = kycInfos[tx.origin];
-    if (kycInfo.createDate == 0 || !_alreadyInPlatformUsersList(tx.origin)) platformUsers.push(tx.origin);
-
-    string memory oldEmail = additionalKycInfo[tx.origin].email;
-    if (bytes(oldEmail).length == 0 || !hasPassedKYC(tx.origin)) additionalKycInfo[tx.origin].email = email;
-=======
     Schemas.KYCInfo storage kycInfo = kycInfos[user];
-    if(kycInfo.createDate == 0 || !_alreadyInPlatformUsersList(user)) 
+    if(kycInfo.createDate == 0 || !_alreadyInPlatformUsersList(user))
       platformUsers.push(user);
 
     string memory oldEmail = additionalKycInfo[user].email;
     if(bytes(oldEmail).length == 0 || !hasPassedKYC(user))
     additionalKycInfo[user].email = email;
->>>>>>> 7cbc27bb
 
     kycInfo.name = nickName;
     kycInfo.mobilePhoneNumber = mobilePhoneNumber;
@@ -118,7 +109,6 @@
   }
 
   function getMyFullKYCInfo(address user) public view returns (Schemas.FullKYCInfoDTO memory) {
-      require(isManager(msg.sender),"only Manager");
     return Schemas.FullKYCInfoDTO(kycInfos[user], additionalKycInfo[user]);
   }
   function getPlatformUsersKYCInfos() public view returns (Schemas.AdminKYCInfoDTO[] memory result) {
