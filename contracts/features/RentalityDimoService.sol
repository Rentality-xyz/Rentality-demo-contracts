--- conflicted
+++ resolved
@@ -13,7 +13,6 @@
 
 /// @title Rentality Dimo integration service
 contract RentalityDimoService is UUPSAccess, EIP712Upgradeable {
-<<<<<<< HEAD
   mapping(uint => uint) private carIdToDimoTokenId;
 
   RentalityCarToken private carToken;
@@ -32,35 +31,14 @@
     carIdToDimoTokenId[carId] = dimoTokenId;
   }
 
-  function saveButch(uint[] memory dimoTokenIds, uint[] memory carIds) public {
+  function saveButch(uint[] memory dimoTokenIds, uint[] memory carIds, address user) public {
+    require(userService.isManager(msg.sender), "only Manager");
     require(dimoTokenIds.length == carIds.length, 'Wrong length');
     for (uint i = 0; i < dimoTokenIds.length; i++) {
-      require(carToken.ownerOf(carIds[i]) == tx.origin, 'Not car owner');
+      require(carToken.ownerOf(carIds[i]) == user, 'Not car owner');
       carIdToDimoTokenId[carIds[i]] = dimoTokenIds[i];
       dimoVihicles.push(dimoTokenIds[i]);
     }
-=======
- 
- mapping(uint => uint) private carIdToDimoTokenId;
-
- 
- RentalityCarToken private carToken;
-
-uint[] private dimoVihicles;
-
-function saveDimoTokenId(uint dimoTokenId, uint carId, address user) public {
-        require(userService.isManager(msg.sender), "only Manager");
-        require(carToken.ownerOf(carId) == user, "Not car owner");
-        carIdToDimoTokenId[carId] = dimoTokenId;
-}
-function saveButch(uint[] memory dimoTokenIds, uint[] memory carIds, address user) public {
-  require(userService.isManager(msg.sender), "only Manager");
-  require(dimoTokenIds.length == carIds.length, "Wrong length");
-  for (uint i = 0; i < dimoTokenIds.length; i++) {
-      require(carToken.ownerOf(carIds[i]) == user, "Not car owner");
-        carIdToDimoTokenId[carIds[i]] = dimoTokenIds[i];
-       dimoVihicles.push(dimoTokenIds[i]);
->>>>>>> 7cbc27bb
   }
   function getDimoVihicles() public view returns (uint[] memory) {
     return dimoVihicles;
