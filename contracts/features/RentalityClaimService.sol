--- conflicted
+++ resolved
@@ -26,7 +26,6 @@
 
   event WaitingTimeChanged(uint256 newWaitingTime);
 
-  RentalityNotificationService private eventManager;
   // Modifier to restrict access to only managers contracts
   modifier onlyManager() {
     require(userService.isManager(msg.sender), 'Only manager.');
@@ -52,21 +51,10 @@
   function getWaitingTime() public view returns (uint) {
     return waitingTimeForApproveInSec;
   }
-  /// @dev Updates the address of the RentalityEventManager contract.
-  /// @param _eventManager The address of the new RentalityEventManager contract.
-  function updateEventServiceAddress(address _eventManager) public {
-    require(userService.isAdmin(msg.sender), 'Only admin.');
-    eventManager = RentalityNotificationService(_eventManager);
-  }
 
   /// @dev Creates a new claim, only callable by managers contracts.
   /// @param request Details of the claim to be created.
-  function createClaim(
-    Schemas.CreateClaimRequest memory request,
-    address host,
-    address guest,
-    address user
-  ) public onlyManager {
+  function createClaim(Schemas.CreateClaimRequest memory request, address host, address guest) public onlyManager {
     require(request.amountInUsdCents > 0, 'Amount can not be null.');
 
     claimId += 1;
@@ -86,7 +74,7 @@
       address(0),
       0,
       request.photosUrl,
-      user == host ? true : false
+      tx.origin == host ? true : false
     );
     claimIdToClaim[newClaimId] = newClaim;
 
@@ -94,13 +82,8 @@
       Schemas.EventType.Claim,
       newClaimId,
       uint8(Schemas.ClaimStatus.NotPaid),
-<<<<<<< HEAD
-      user,
-      host == user ? host : guest
-=======
       host == tx.origin ? guest : host,
       host == tx.origin ? host : guest
->>>>>>> 069beb75
     );
   }
 
@@ -187,7 +170,6 @@
   /// @param _userService, contract for access control
   function initialize(address _userService, address _eventManager) public initializer {
     userService = IRentalityAccessControl(_userService);
-    eventManager = RentalityNotificationService(_eventManager);
     waitingTimeForApproveInSec = 259_200;
     platformFeeInPPM = 0;
     eventManager = RentalityNotificationService(_eventManager);
