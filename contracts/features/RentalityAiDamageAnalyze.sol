// SPDX-License-Identifier: MIT
pragma solidity ^0.8.9;

import {UUPSAccess} from '../proxy/UUPSAccess.sol';
import {EIP712Upgradeable} from '@openzeppelin/contracts-upgradeable/utils/cryptography/EIP712Upgradeable.sol';
import {IRentalityAccessControl} from '../abstract/IRentalityAccessControl.sol';
import {RentalityUserService} from '../RentalityUserService.sol';
import '../Schemas.sol';



/// @title Rentality AiDamageAnalyze integration service
contract RentalityAiDamageAnalyze is UUPSAccess, EIP712Upgradeable {

    mapping(bytes32 => string) private insuranceCaseToUrl;
    mapping(bytes32 => bool) private caseExists;
    mapping(bytes32 => uint) private caseToCaseCounter;
    mapping (uint => Schemas.InsuranceCase) private caseCounterToCase;
    mapping(uint => uint) private caseCounterToTripId;
    mapping(uint => Schemas.TripInsuranceCases) private tripIdsToTripCases;
    uint private caseCounter;
function getInsuranceCaseUrl(string memory iCase) public view returns(string memory url) {

return insuranceCaseToUrl[keccak256(abi.encodePacked(iCase))];
}
    function saveInsuranceCaseUrl(string memory iCase, string memory url) public {
            // require(RentalityUserService(address(userService)).isSignatureManager(tx.origin),"only platform Manager");
            bytes32 hash = keccak256(abi.encodePacked(iCase));
            require(caseExists[hash], "case not exists");
            insuranceCaseToUrl[hash] = url;
    }

    function saveInsuranceCase(string memory iCase, uint tripId, bool pre) public {
        //   require(userService.isRentalityPlatform(msg.sender), "only Rentality platform");
          bytes32 hash = keccak256(abi.encodePacked(iCase));
          caseExists[hash] = true;
        
          caseCounter += 1;
          caseCounterToCase[caseCounter] = Schemas.InsuranceCase(iCase, pre);
          caseCounterToTripId[caseCounter] = tripId;
          if(pre)
          tripIdsToTripCases[tripId].pre = caseCounter;
          else 
          tripIdsToTripCases[tripId].post = caseCounter;
    }
    function getInsuranceCasesUrlByTrip(uint tripId) public view returns(Schemas.InsuranceCaseDTO[] memory caseUrls) {
        uint insuranceCasesByTrip = 0;
        Schemas.TripInsuranceCases memory tripInsurances = tripIdsToTripCases[tripId];
        if(tripInsurances.pre > 0)
        insuranceCasesByTrip += 1;
        if(tripInsurances.post > 0)
         insuranceCasesByTrip += 1;

        Schemas.InsuranceCaseDTO[] memory cases = new Schemas.InsuranceCaseDTO[](insuranceCasesByTrip);

        uint withUrlCounter = 0;
           if(tripInsurances.pre > 0)
       {
        Schemas.InsuranceCase memory insuranceCase = caseCounterToCase[tripInsurances.pre];
                cases[withUrlCounter] = Schemas.InsuranceCaseDTO(
                  insuranceCase,
                  insuranceCase.iCase
                  );
                withUrlCounter += 1;
       }
        if(tripInsurances.post > 0)
      {
        Schemas.InsuranceCase memory insuranceCase = caseCounterToCase[tripInsurances.post];
                cases[withUrlCounter] = Schemas.InsuranceCaseDTO(
                  insuranceCase,
                  insuranceCase.iCase
                  );
                withUrlCounter += 1;
       }

        return cases;
    }
    function getInsuranceCaseByTrip(uint tripId, bool pre) public view returns(string memory iCases) {
     Schemas.TripInsuranceCases memory tripInsurances = tripIdsToTripCases[tripId];
     return pre ? caseCounterToCase[tripInsurances.pre].iCase :
                 caseCounterToCase[tripInsurances.post].iCase;
    
    }

    function isCaseExists(string memory iCase) public view returns(bool isExists) {
        return caseExists[keccak256(abi.encodePacked(iCase))];
    }

    function getCurrentCaseNumber() public view returns(uint currentCaseNumber) {
        return caseCounter;
    }


      function initialize(address _userService) public initializer {
        userService = IRentalityAccessControl(_userService);
<<<<<<< HEAD
        __EIP712_init("RentalityAiDamageAnalyze", "1");
=======
        __EIP712_init('RentalityAiDamageAnalyze', '1');
>>>>>>> e8f1bd33
     }
}
<|MERGE_RESOLUTION|>--- conflicted
+++ resolved
@@ -93,10 +93,6 @@
 
       function initialize(address _userService) public initializer {
         userService = IRentalityAccessControl(_userService);
-<<<<<<< HEAD
-        __EIP712_init("RentalityAiDamageAnalyze", "1");
-=======
         __EIP712_init('RentalityAiDamageAnalyze', '1');
->>>>>>> e8f1bd33
      }
 }
