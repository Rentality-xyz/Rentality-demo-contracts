--- conflicted
+++ resolved
@@ -15,13 +15,10 @@
 import './libs/RentalityTripsQuery.sol';
 import './RentalityGateway.sol';
 import {RentalityTripsView, FunctionNotFound} from './RentalityTripsView.sol';
-<<<<<<< HEAD
-import {RentalityDimoService} from './features/RentalityDimoService.sol';
-=======
 import {RentalityReferralProgram} from './features/refferalProgram/RentalityReferralProgram.sol';
 import {RentalityPromoService} from './features/RentalityPromo.sol';
 
->>>>>>> 667f9106
+import {RentalityDimoService} from './features/RentalityDimoService.sol';
 /// @dev SAFETY: The linked library is not supported yet because it can modify the state or call
 ///  selfdestruct, as far as RentalityTripsQuery doesn't has this logic,
 /// it's completely safe for upgrade
@@ -33,31 +30,26 @@
 
   RentalityInsurance private insuranceService;
   RentalityTripsView private tripsView;
-  RentalityDimoService private dimoService;
 
   RentalityReferralProgram private refferalService;
 
   RentalityPromoService private promoService;
+
+    RentalityDimoService private dimoService;
 
   function updateServiceAddresses(
     RentalityContract memory contracts,
     address insurance,
     address tripsViewAddress,
-<<<<<<< HEAD
+    address promoServiceAddress,
     address dimoServiceAddress
-=======
-    address promoServiceAddress
->>>>>>> 667f9106
   ) public {
     require(addresses.userService.isAdmin(tx.origin), 'only Admin.');
     addresses = contracts;
     insuranceService = RentalityInsurance(insurance);
     tripsView = RentalityTripsView(tripsViewAddress);
-<<<<<<< HEAD
+    promoService = RentalityPromoService(promoServiceAddress);
     dimoService = RentalityDimoService(dimoServiceAddress);
-=======
-    promoService = RentalityPromoService(promoServiceAddress);
->>>>>>> 667f9106
   }
 
   fallback(bytes calldata data) external returns (bytes memory) {
@@ -349,12 +341,9 @@
     address carDeliveryAddress,
     address insuranceAddress,
     address tripsViewAddress,
-<<<<<<< HEAD
-    address dimoServiceAddress
-=======
     address refferalProgramAddress,
-    address promoServiceAddress
->>>>>>> 667f9106
+    address promoServiceAddress,
+      address dimoServiceAddress
   ) public initializer {
     addresses = RentalityContract(
       RentalityCarToken(carServiceAddress),
@@ -371,12 +360,9 @@
     insuranceService = RentalityInsurance(insuranceAddress);
     tripsView = RentalityTripsView(tripsViewAddress);
     tripsView.updateViewService(this);
-<<<<<<< HEAD
-    dimoService = RentalityDimoService(dimoServiceAddress);
-=======
     refferalService = RentalityReferralProgram(refferalProgramAddress);
     promoService = RentalityPromoService(promoServiceAddress);
->>>>>>> 667f9106
+    dimoService = RentalityDimoService(dimoServiceAddress);
   }
 
   function _authorizeUpgrade(address /*newImplementation*/) internal view override {
