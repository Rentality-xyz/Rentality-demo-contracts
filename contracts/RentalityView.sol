// SPDX-License-Identifier: MIT
pragma solidity ^0.8.9;

import './Schemas.sol';
import './RentalityGateway.sol';
import './RentalityAdminGateway.sol';
import './RentalityPlatform.sol';
import './RentalityTripService.sol';
import './RentalityUserService.sol';
import './RentalityCarToken.sol';
import './payments/RentalityInsurance.sol';
import './features/RentalityClaimService.sol';
import './payments/RentalityPaymentService.sol';
import './payments/RentalityCurrencyConverter.sol';
import './libs/RentalityTripsQuery.sol';
import './libs/RentalityQuery.sol';
import '@openzeppelin/contracts/proxy/utils/Initializable.sol';
import '@openzeppelin/contracts/proxy/utils/UUPSUpgradeable.sol';
import './libs/RentalityTripsQuery.sol';
error FunctionNotFound();
/// @dev SAFETY: The linked library is not supported yet because it can modify the state or call
///  selfdestruct, as far as RentalityTripsQuery doesn't has this logic,
/// it's completely safe for upgrade
/// @custom:oz-upgrades-unsafe-allow external-library-linking
contract RentalityView is UUPSUpgradeable, Initializable {
  RentalityContract private addresses;
  using RentalityQuery for RentalityContract;
  using RentalityTripsQuery for RentalityContract;

  RentalityInsurance private insuranceService;

  function updateServiceAddresses(RentalityContract memory contracts, address insurance) public {
    require(addresses.userService.isAdmin(tx.origin), 'only Admin.');
    addresses = contracts;
    insuranceService = RentalityInsurance(insurance);
  }

  fallback(bytes calldata) external returns (bytes memory) {
    revert FunctionNotFound();
  }
  /// @notice Retrieves information about a car by its ID.
  /// @param carId The ID of the car.
  /// @return Car information as a struct.
  function getCarInfoById(uint256 carId) public view returns (Schemas.CarInfo memory) {
    return addresses.carService.getCarInfoById(carId);
  }

  /// @notice Retrieves the metadata URI of a car by its ID.
  /// @param carId The ID of the car.
  /// @return The metadata URI of the car.
  function getCarMetadataURI(uint256 carId) public view returns (string memory) {
    return addresses.carService.tokenURI(carId);
  }

  // not using
  /// @notice Retrieves information about all cars.
  /// @return An array of car information.
<<<<<<< HEAD
  //  function getAllCars() public view returns (Schemas.CarInfo[] memory) {
  //    return addresses.carService.getAllCars();
  //  }
=======
  // function getAllCars() public view returns (Schemas.CarInfo[] memory) {
  //   return addresses.carService.getAllCars();
  // }
>>>>>>> df1db47e

  // not using
  /// @notice Retrieves information about available cars for a specific user.
  /// @param user The address of the user.
  /// @return An array of available car information for the specified user.
  // function getAvailableCarsForUser(address user) public view returns (Schemas.CarInfo[] memory) {
  //   return addresses.carService.getAvailableCarsForUser(user);
  // }

  /// @notice Searches for available cars based on specified criteria.
  /// @param startDateTime The start date and time of the search.
  /// @param endDateTime The end date and time of the search.
  /// @param searchParams Additional search parameters.
  /// @return An array of available car information meeting the search criteria.
  function searchAvailableCars(
    uint64 startDateTime,
    uint64 endDateTime,
    Schemas.SearchCarParams memory searchParams
  ) public view returns (Schemas.SearchCarWithDistance[] memory) {
    return
      addresses.searchSortedCars(
        tx.origin,
        startDateTime,
        endDateTime,
        searchParams,
        IRentalityGeoService(addresses.carService.getGeoServiceAddress()).getLocationInfo(bytes32('')),
        IRentalityGeoService(addresses.carService.getGeoServiceAddress()).getLocationInfo(bytes32('')),
        RentalityAdminGateway(addresses.adminService).getDeliveryServiceAddress()
      );
  }

  /// @notice Searches for available cars based on specified criteria.
  /// @param startDateTime The start date and time of the search.
  /// @param endDateTime The end date and time of the search.
  /// @param searchParams Additional search parameters.
  /// @param pickUpInfo Lat and lon of return and pickUp locations
  /// @param returnInfo Lat and lon of return and pickUp locations
  /// @return An array of available car information meeting the search criteria.
  function searchAvailableCarsWithDelivery(
    uint64 startDateTime,
    uint64 endDateTime,
    Schemas.SearchCarParams memory searchParams,
    Schemas.LocationInfo memory pickUpInfo,
    Schemas.LocationInfo memory returnInfo
  ) public view returns (Schemas.SearchCarWithDistance[] memory) {
    return
      addresses.searchSortedCars(
        tx.origin,
        startDateTime,
        endDateTime,
        searchParams,
        pickUpInfo,
        returnInfo,
        RentalityAdminGateway(addresses.adminService).getDeliveryServiceAddress()
      );
  }

  /// @notice Retrieves information about cars owned by the caller.
  /// @return An array of car information owned by the caller.
  function getMyCars() public view returns (Schemas.CarInfoDTO[] memory) {
    return addresses.getCarsOwnedByUserWithEditability();
  }

  /// @notice Retrieves detailed information about a car.
  /// @param carId The ID of the car for which details are requested.
  /// @return details An instance of `Schemas.CarDetails` containing the details of the specified car.
  function getCarDetails(uint carId) public view returns (Schemas.CarDetails memory) {
    return RentalityQuery.getCarDetails(addresses, carId);
  }

  /// @notice Retrieves information about a trip by ID.
  /// @param tripId The ID of the trip.
  /// @return Trip information.
  function getTrip(uint256 tripId) public view returns (Schemas.TripDTO memory) {
    return RentalityTripsQuery.getTripDTO(addresses, tripId);
  }

  /// @notice Retrieves information about trips where the caller is the guest.
  /// @return An array of trip information.
  function getTripsAsGuest() public view returns (Schemas.TripDTO[] memory) {
    return RentalityTripsQuery.getTripsByGuest(addresses, tx.origin);
  }

  /// @notice Retrieves information about trips where the caller is the host.
  /// @return An array of trip information.
  function getTripsAsHost() public view returns (Schemas.TripDTO[] memory) {
    return RentalityTripsQuery.getTripsByHost(addresses, tx.origin);
  }

  // not using
  /// @notice Retrieves information about trips for a specific car.
  /// @param carId The ID of the car.
  /// @return An array of trip information for the specified car.
  // function getTripsByCar(uint256 carId) public view returns (Schemas.Trip[] memory) {
  // return addresses.getTripsByCar(carId);
  // }

  /// @notice Retrieves all claims where the caller is the host.
  /// @dev The caller is assumed to be the host of the claims.
  /// @return An array of FullClaimInfo containing information about each claim.
  function getMyClaimsAsHost() public view returns (Schemas.FullClaimInfo[] memory) {
    return addresses.getClaimsByHost(tx.origin);
  }

  ///  @notice Retrieves all claims where the caller is the guest.
  ///  @dev The caller is assumed to be the guest of the claims.
  ///  @return An array of FullClaimInfo containing information about each claim.
  function getMyClaimsAsGuest() public view returns (Schemas.FullClaimInfo[] memory) {
    return addresses.getClaimsByGuest(tx.origin);
  }

<<<<<<< HEAD
  // not using
=======
  /// not using
>>>>>>> df1db47e
  /// @notice Gets detailed information about a specific claim.
  /// @dev Returns a structure containing information about the claim, associated trip, and car details.
  /// @param claimId ID of the claim.
  /// @return Full information about the claim.
  // function getClaim(uint256 claimId) public view returns (Schemas.FullClaimInfo memory) {
<<<<<<< HEAD
  // return addresses.getClaim(claimId);
=======
  //   return addresses.getClaim(claimId);
>>>>>>> df1db47e
  // }

  /// @notice Get contact information for a specific trip on the Rentality platform.
  /// @param tripId The ID of the trip to retrieve contact information for.
  /// @return guestPhoneNumber The phone number of the guest on the trip.
  /// @return hostPhoneNumber The phone number of the host on the trip.
  //// Refactoring for getTripContactInfo with RentalityContract
  function getTripContactInfo(
    uint256 tripId
  ) public view returns (string memory guestPhoneNumber, string memory hostPhoneNumber) {
    return
      RentalityTripsQuery.getTripContactInfo(tripId, address(addresses.tripService), address(addresses.userService));
  }

  /// @notice Retrieves KYC information for the caller.
  /// @return KYC information for the caller.
  function getMyKYCInfo() external view returns (Schemas.KYCInfo memory) {
    return addresses.userService.getMyKYCInfo();
  }

  // not using
  /// @notice This function provides a detailed receipt of the trip, including payment information and trip details.
  /// @param tripId The ID of the trip for which the receipt is requested.
  /// @return tripReceipt An instance of `Schemas.TripReceiptDTO` containing the trip receipt details.
  //  function getTripReceipt(uint tripId) public view returns (Schemas.TripReceiptDTO memory) {
  //    return RentalityTripsQuery.fullFillTripReceipt(
  //      tripId,
  //      address(addresses.tripService),
  //      address (insuranceService)
  //    );
  //  }

  /// @notice Retrieves the cars owned by a specific host.
  /// @dev This function returns an array of PublicHostCarDTO structs representing the cars owned by the host.
  /// @param host The address of the host for whom to retrieve the cars.
  /// @return An array of PublicHostCarDTO structs representing the cars owned by the host.
  function getCarsOfHost(address host) public view returns (Schemas.PublicHostCarDTO[] memory) {
    return addresses.carService.getCarsOfHost(host);
  }
  /// @notice Get a discount.
  /// @param user The address of user discount.
  function getDiscount(address user) public view returns (Schemas.BaseDiscount memory) {
    return addresses.paymentService.getBaseDiscount(user);
  }

  /// @dev Calculates the payments for a trip.
  /// @param carId The ID of the car.
  /// @param daysOfTrip The duration of the trip in days.
  /// @param currency The currency to use for payment calculation.
  /// @return calculatePaymentsDTO An object containing payment details.
  function calculatePayments(
    uint carId,
    uint64 daysOfTrip,
    address currency
  ) public view returns (Schemas.CalculatePaymentsDTO memory) {
    return RentalityUtils.calculatePayments(addresses, carId, daysOfTrip, currency, 0, insuranceService);
  }

  /// @dev Calculates the payments for a trip.
  /// @param carId The ID of the car.
  /// @param daysOfTrip The duration of the trip in days.
  /// @param currency The currency to use for payment calculation.
  /// @param pickUpLocation lat and lon of pickUp and return locations.
  /// @param returnLocation lat and lon of pickUp and return locations.
  /// @return calculatePaymentsDTO An object containing payment details.
  function calculatePaymentsWithDelivery(
    uint carId,
    uint64 daysOfTrip,
    address currency,
    Schemas.LocationInfo memory pickUpLocation,
    Schemas.LocationInfo memory returnLocation
  ) public view returns (Schemas.CalculatePaymentsDTO memory) {
    return
      RentalityUtils.calculatePaymentsWithDelivery(
        addresses,
        carId,
        daysOfTrip,
        currency,
        pickUpLocation,
        returnLocation,
        insuranceService
      );
  }
  /// @notice Get chat information for trips hosted by the caller on the Rentality platform.
  /// @return chatInfo An array of chat information for trips hosted by the caller.
  function getChatInfoForHost() public view returns (Schemas.ChatInfo[] memory) {
    return RentalityUtils.populateChatInfo(false, addresses);
  }

  /// @notice Get chat information for trips attended by the caller on the Rentality platform.
  /// @return chatInfo An array of chat information for trips attended by the caller.
  function getChatInfoForGuest() public view returns (Schemas.ChatInfo[] memory) {
    return RentalityUtils.populateChatInfo(true, addresses);
  }

  /// @dev Retrieves delivery data for a given car.
  /// @param carId The ID of the car for which delivery data is requested.
  /// @return deliveryData The delivery data including location details and delivery prices.
  function getDeliveryData(uint carId) public view returns (Schemas.DeliveryData memory) {
    return RentalityUtils.getDeliveryData(addresses, carId);
  }

  /// @dev Retrieves delivery data for a given user.
  /// @param user The user address for which delivery data is requested.
  /// @return deliveryData The delivery data including location details and delivery prices.
  function getUserDeliveryPrices(address user) public view returns (Schemas.DeliveryPrices memory) {
    return RentalityCarDelivery(addresses.adminService.getDeliveryServiceAddress()).getUserDeliveryPrices(user);
  }

  ///  @notice Calculates the KYC commission for a given currency.
  ///  @param currency The address of the currency to calculate the KYC commission for.
  ///  @return The calculated KYC commission amount.
  function calculateKycCommission(address currency) public view returns (uint) {
    return RentalityQuery.calculateKycCommission(addresses, currency);
  }

  /// @notice Retrieves the KYC commission amount.
  /// @dev Calls the `getKycCommission` function from the `userService` contract.
  /// @return The current KYC commission amount.
  function getKycCommission() public view returns (uint) {
    return addresses.userService.getKycCommission();
  }

  /// @notice Checks if the KYC commission has been paid by a user.
  /// @dev Calls the `isCommissionPaidForUser` function from the `userService` contract.
  /// @param user The address of the user to check.
  /// @return True if the KYC commission has been paid by the user, false otherwise.
  function isKycCommissionPaid(address user) public view returns (bool) {
    return addresses.userService.isCommissionPaidForUser(user);
  }
  function getMyFullKYCInfo() public view returns (Schemas.FullKYCInfoDTO memory) {
    return addresses.userService.getMyFullKYCInfo();
  }
  function getInsurancesBy(bool host) public view returns (Schemas.InsuranceDTO[] memory) {
    return
      host
        ? RentalityTripsQuery.getTripInsurancesByHost(addresses, insuranceService, tx.origin)
        : RentalityTripsQuery.getTripInsurancesByGuest(addresses, insuranceService, tx.origin);
  }

  function calculateClaimValue(uint claimdId) public view returns (uint) {
    return RentalityQuery.calculateClaimValue(addresses, claimdId);
  }

  function initialize(
    address carServiceAddress,
    address currencyConverterServiceAddress,
    address tripServiceAddress,
    address userServiceAddress,
    address paymentServiceAddress,
    address claimServiceAddress,
    address carDeliveryAddress,
    address insuranceAddress
  ) public initializer {
    addresses = RentalityContract(
      RentalityCarToken(carServiceAddress),
      RentalityCurrencyConverter(currencyConverterServiceAddress),
      RentalityTripService(tripServiceAddress),
      RentalityUserService(userServiceAddress),
      RentalityPlatform(address(0)),
      RentalityPaymentService(payable(paymentServiceAddress)),
      RentalityClaimService(claimServiceAddress),
      RentalityAdminGateway(address(0)),
      RentalityCarDelivery(carDeliveryAddress),
      this
    );
    insuranceService = RentalityInsurance(insuranceAddress);
  }

  function _authorizeUpgrade(address /*newImplementation*/) internal view override {
    require(addresses.userService.isAdmin(msg.sender), 'Only for Admin.');
  }
}<|MERGE_RESOLUTION|>--- conflicted
+++ resolved
@@ -55,15 +55,9 @@
   // not using
   /// @notice Retrieves information about all cars.
   /// @return An array of car information.
-<<<<<<< HEAD
   //  function getAllCars() public view returns (Schemas.CarInfo[] memory) {
   //    return addresses.carService.getAllCars();
   //  }
-=======
-  // function getAllCars() public view returns (Schemas.CarInfo[] memory) {
-  //   return addresses.carService.getAllCars();
-  // }
->>>>>>> df1db47e
 
   // not using
   /// @notice Retrieves information about available cars for a specific user.
@@ -175,21 +169,13 @@
     return addresses.getClaimsByGuest(tx.origin);
   }
 
-<<<<<<< HEAD
-  // not using
-=======
-  /// not using
->>>>>>> df1db47e
+  // not using
   /// @notice Gets detailed information about a specific claim.
   /// @dev Returns a structure containing information about the claim, associated trip, and car details.
   /// @param claimId ID of the claim.
   /// @return Full information about the claim.
   // function getClaim(uint256 claimId) public view returns (Schemas.FullClaimInfo memory) {
-<<<<<<< HEAD
   // return addresses.getClaim(claimId);
-=======
-  //   return addresses.getClaim(claimId);
->>>>>>> df1db47e
   // }
 
   /// @notice Get contact information for a specific trip on the Rentality platform.
