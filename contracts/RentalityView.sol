// SPDX-License-Identifier: MIT
pragma solidity ^0.8.9;

import './Schemas.sol';
import './RentalityUserService.sol';
import './RentalityCarToken.sol';
import './payments/RentalityInsurance.sol';
import './features/RentalityClaimService.sol';
import './payments/RentalityPaymentService.sol';
import './payments/RentalityCurrencyConverter.sol';
import './libs/RentalityTripsQuery.sol';
import './libs/RentalityQuery.sol';
import './libs/RentalityViewLib.sol';
import '@openzeppelin/contracts/proxy/utils/Initializable.sol';
import '@openzeppelin/contracts/proxy/utils/UUPSUpgradeable.sol';
import './libs/RentalityTripsQuery.sol';
import './RentalityGateway.sol';
import {RentalityTripsView, FunctionNotFound} from './RentalityTripsView.sol';
import {RentalityReferralProgram} from './features/refferalProgram/RentalityReferralProgram.sol';
import {RentalityPromoService} from './features/RentalityPromo.sol';
import {RentalityDimoService} from './features/RentalityDimoService.sol';

/// @dev SAFETY: The linked library is not supported yet because it can modify the state or call
///  selfdestruct, as far as RentalityTripsQuery doesn't has this logic,
/// it's completely safe for upgrade
/// @custom:oz-upgrades-unsafe-allow external-library-linking
contract RentalityView is UUPSUpgradeable, Initializable {
  RentalityContract private addresses;
  using RentalityQuery for RentalityContract;
  using RentalityTripsQuery for RentalityContract;

  RentalityInsurance private insuranceService;
  RentalityTripsView private tripsView;

  RentalityReferralProgram private refferalService;

  RentalityPromoService private promoService;

    RentalityDimoService private dimoService;

  function updateServiceAddresses(
    RentalityContract memory contracts,
    address insurance,
    address tripsViewAddress,
    address promoServiceAddress,
    address dimoServiceAddress
  ) public {
    require(addresses.userService.isAdmin(tx.origin), 'only Admin.');
    addresses = contracts;
    insuranceService = RentalityInsurance(insurance);
    tripsView = RentalityTripsView(tripsViewAddress);
    promoService = RentalityPromoService(promoServiceAddress);
    dimoService = RentalityDimoService(dimoServiceAddress);
  }

  fallback(bytes calldata data) external returns (bytes memory) {
    (bool ok_view, bytes memory res_view) = address(tripsView).call(data);
    bytes4 errorSign = 0x403e7fa6;
    if (!ok_view && bytes4(res_view) == errorSign) {
      revert FunctionNotFound();
    } else if (!ok_view) {
      assembly {
        revert(add(res_view, 32), mload(res_view))
      }
    }
    return res_view;
  }
  /// @notice Retrieves information about a car by its ID.
  /// @param carId The ID of the car.
  /// @return Car information as a struct.
  function getCarInfoById(uint256 carId) public view returns (Schemas.CarInfoWithInsurance memory) {
    return
      Schemas.CarInfoWithInsurance(
        addresses.carService.getCarInfoById(carId),
        insuranceService.getCarInsuranceInfo(carId),
        addresses.carService.tokenURI(carId)
      );
  }

  /// @notice Retrieves the metadata URI of a car by its ID.
  /// @param carId The ID of the car.
  /// @return The metadata URI of the car.
  function getCarMetadataURI(uint256 carId) public view returns (string memory) {
    return addresses.carService.tokenURI(carId);
  }

  // not using
  /// @notice Retrieves information about all cars.
  /// @return An array of car information.
  // function getAllCars() public view returns (Schemas.CarInfo[] memory) {
  //   return addresses.carService.getAllCars();
  // }

  // not using
  /// @notice Retrieves information about available cars for a specific user.
  /// @param user The address of the user.
  /// @return An array of available car information for the specified user.
  function getAvailableCarsForUser(address user) public view returns (Schemas.CarInfo[] memory) {
    return addresses.carService.getAvailableCarsForUser(user);
  }

  // /// @notice Searches for available cars based on specified criteria.
  // /// @param startDateTime The start date and time of the search.
  // /// @param endDateTime The end date and time of the search.
  // /// @param searchParams Additional search parameters.
  // /// @return An array of available car information meeting the search criteria.
  // function searchAvailableCars(
  //   uint64 startDateTime,
  //   uint64 endDateTime,
  //   Schemas.SearchCarParams memory searchParams
  // ) public view returns (Schemas.SearchCarWithDistance[] memory) {
  //   return
  //     addresses.searchSortedCars(
  //       tx.origin,
  //       startDateTime,
  //       endDateTime,
  //       searchParams,
  //       IRentalityGeoService(addresses.carService.getGeoServiceAddress()).getLocationInfo(bytes32('')),
  //       IRentalityGeoService(addresses.carService.getGeoServiceAddress()).getLocationInfo(bytes32('')),
  //       RentalityAdminGateway(addresses.adminService).getDeliveryServiceAddress(),
  //       address(insuranceService)
  //     );
  // }

  function checkCarAvailabilityWithDelivery(
    uint carId,
    uint64 startDateTime,
    uint64 endDateTime,
    Schemas.SearchCarParams memory searchParams,
    Schemas.LocationInfo memory pickUpInfo,
    Schemas.LocationInfo memory returnInfo
  ) public view returns (Schemas.AvailableCarDTO memory) {
    return
      addresses.checkCarAvailabilityWithDelivery(
        carId,
        tx.origin,
        startDateTime,
        endDateTime,
        searchParams,
        pickUpInfo,
        returnInfo,
        addresses.adminService.getDeliveryServiceAddress(),
        address(insuranceService)
      );
  }
  /// @notice Searches for available cars based on specified criteria.
  /// @param startDateTime The start date and time of the search.
  /// @param endDateTime The end date and time of the search.
  /// @param searchParams Additional search parameters.
  /// @param pickUpInfo Lat and lon of return and pickUp locations
  /// @param returnInfo Lat and lon of return and pickUp locations
  /// @return An array of available car information meeting the search criteria.
  function searchAvailableCarsWithDelivery(
    uint64 startDateTime,
    uint64 endDateTime,
    Schemas.SearchCarParams memory searchParams,
    Schemas.LocationInfo memory pickUpInfo,
    Schemas.LocationInfo memory returnInfo
  )
    public
    view
    returns (
      // bool useRefferalPoints
      Schemas.SearchCarWithDistance[] memory
    )
  {
    return
      addresses.searchSortedCars(
        tx.origin,
        startDateTime,
        endDateTime,
        searchParams,
        pickUpInfo,
        returnInfo,
        RentalityAdminGateway(addresses.adminService).getDeliveryServiceAddress(),
        address(insuranceService)
      );
  }

  /// @notice Retrieves information about cars owned by the caller.
  /// @return An array of car information owned by the caller.
  function getMyCars() public view returns (Schemas.CarInfoDTO[] memory) {
    return RentalityUtils.getCarsOwnedByUserWithEditability(addresses, dimoService);
  }
function getDimoVihicles() public view returns(uint[] memory) {
  return dimoService.getDimoVihicles();
}
  /// @notice Retrieves detailed information about a car.
  /// @param carId The ID of the car for which details are requested.
  /// @return details An instance of `Schemas.CarDetails` containing the details of the specified car.
  function getCarDetails(uint carId) public view returns (Schemas.CarDetails memory) {
    return RentalityUtils.getCarDetails(addresses, carId, dimoService);
  }

  /// @notice Retrieves information about trips where the caller is the host.
  /// @return An array of trip information.
  // function getTripsAsHost() public view returns (Schemas.TripDTO[] memory) {
  // return RentalityTripsQuery.getTripsByHost(addresses, insuranceService, tx.origin);
  // }

  // not using
  /// @notice Retrieves information about trips for a specific car.
  /// @param carId The ID of the car.
  /// @return An array of trip information for the specified car.
  // function getTripsByCar(uint256 carId) public view returns (Schemas.Trip[] memory) {
  // return addresses.getTripsByCar(carId);
  // }

  /// @notice Retrieves all claims where the caller is the host.
  /// @dev The caller is assumed to be the host of the claims.
  /// @return An array of FullClaimInfo containing information about each claim.
  function getMyClaimsAs(bool host) public view returns (Schemas.FullClaimInfo[] memory) {
    return addresses.getClaimsBy(host, tx.origin);
  }

  // not using
  /// @notice Gets detailed information about a specific claim.
  /// @dev Returns a structure containing information about the claim, associated trip, and car details.
  /// @param claimId ID of the claim.
  /// @return Full information about the claim.
  function getClaim(uint256 claimId) public view returns (Schemas.FullClaimInfo memory) {
    return RentalityUtils.getClaim(addresses, claimId);
  }

  /// @notice Retrieves the cars owned by a specific host.
  /// @dev This function returns an array of PublicHostCarDTO structs representing the cars owned by the host.
  /// @param host The address of the host for whom to retrieve the cars.
  /// @return An array of PublicHostCarDTO structs representing the cars owned by the host.
  function getCarsOfHost(address host) public view returns (Schemas.PublicHostCarDTO[] memory) {
    return addresses.carService.getCarsOfHost(host);
  }
  /// @notice Get a discount.
  /// @param user The address of user discount.
  function getDiscount(address user) public view returns (Schemas.BaseDiscount memory) {
    return addresses.paymentService.getBaseDiscount(user);
  }

  /// @dev Calculates the payments for a trip.
  /// @param carId The ID of the car.
  /// @param daysOfTrip The duration of the trip in days.
  /// @param currency The currency to use for payment calculation.
  /// @return calculatePaymentsDTO An object containing payment details.
  // function calculatePayments(
  //   uint carId,
  //   uint64 daysOfTrip,
  //   address currency
  // ) public view returns (Schemas.CalculatePaymentsDTO memory) {
  //   return RentalityUtils.calculatePayments(addresses, carId, daysOfTrip, currency, 0, insuranceService);
  // }

  /// @dev Calculates the payments for a trip.
  /// @param carId The ID of the car.
  /// @param daysOfTrip The duration of the trip in days.
  /// @param currency The currency to use for payment calculation.
  /// @param pickUpLocation lat and lon of pickUp and return locations.
  /// @param returnLocation lat and lon of pickUp and return locations.
  /// @return calculatePaymentsDTO An object containing payment details.
  function calculatePaymentsWithDelivery(
    uint carId,
    uint64 daysOfTrip,
    address currency,
    Schemas.LocationInfo memory pickUpLocation,
    Schemas.LocationInfo memory returnLocation,
    string memory promo
  ) public view returns (Schemas.CalculatePaymentsDTO memory) {
    return
      RentalityUtils.calculatePaymentsWithDelivery(
        addresses,
        carId,
        daysOfTrip,
        currency,
        pickUpLocation,
        returnLocation,
        insuranceService,
        promo,
        promoService
      );
  }
  /// @notice Get chat information for trips hosted by the caller on the Rentality platform.
  /// @return chatInfo An array of chat information for trips hosted by the caller.
  function getChatInfoFor(bool host) public view returns (Schemas.ChatInfo[] memory) {
    return RentalityTripsQuery.populateChatInfo(addresses, insuranceService, tx.origin, host, promoService);
  }

  /// @dev Retrieves delivery data for a given car.
  /// @param carId The ID of the car for which delivery data is requested.
  /// @return deliveryData The delivery data including location details and delivery prices.
  function getDeliveryData(uint carId) public view returns (Schemas.DeliveryData memory) {
    return RentalityUtils.getDeliveryData(addresses, carId);
  }

  /// @dev Retrieves delivery data for a given user.
  /// @param user The user address for which delivery data is requested.
  /// @return deliveryData The delivery data including location details and delivery prices.
  function getUserDeliveryPrices(address user) public view returns (Schemas.DeliveryPrices memory) {
    return RentalityCarDelivery(addresses.adminService.getDeliveryServiceAddress()).getUserDeliveryPrices(user);
  }

  /// @notice Retrieves the KYC commission amount.
  /// @dev Calls the `getKycCommission` function from the `userService` contract.
  /// @return The current KYC commission amount.
  function getKycCommission() public view returns (uint) {
    return addresses.userService.getKycCommission();
  }

  /// @notice Checks if the KYC commission has been paid by a user.
  /// @dev Calls the `isCommissionPaidForUser` function from the `userService` contract.
  /// @param user The address of the user to check.
  /// @return True if the KYC commission has been paid by the user, false otherwise.
  function isKycCommissionPaid(address user) public view returns (bool) {
    return addresses.userService.isCommissionPaidForUser(user);
  }
  function getMyFullKYCInfo() public view returns (Schemas.FullKYCInfoDTO memory) {
    return addresses.userService.getMyFullKYCInfo();
  }
  function getInsurancesBy(bool host) public view returns (Schemas.InsuranceDTO[] memory) {
    return RentalityTripsQuery.getTripInsurancesBy(host, addresses, insuranceService, tx.origin);
  }

  function calculateClaimValue(uint claimdId) public view returns (uint) {
    return RentalityViewLib.calculateClaimValue(addresses, claimdId);
  }

  function getMyInsurancesAsGuest() public view returns (Schemas.InsuranceInfo[] memory) {
    return insuranceService.getMyInsurancesAsGuest(tx.origin);
  }

  function getFilterInfo(uint64 duration) public view returns (Schemas.FilterInfoDTO memory) {
    return RentalityViewLib.getFilterInfo(addresses, duration);
  }
<<<<<<< HEAD
  function checkPromo(string memory promo) public view returns (Schemas.CheckPromoDTO memory) {
    return promoService.checkPromo(promo);
=======
  function checkPromo(string memory promo, uint startDateTime, uint endDateTime) public view returns (Schemas.CheckPromoDTO memory) {
    return promoService.checkPromo(promo, startDateTime, endDateTime);
>>>>>>> c1080a4a
  }

  function initialize(
    address carServiceAddress,
    address currencyConverterServiceAddress,
    address tripServiceAddress,
    address userServiceAddress,
    address paymentServiceAddress,
    address claimServiceAddress,
    address carDeliveryAddress,
    address insuranceAddress,
    address tripsViewAddress,
    address refferalProgramAddress,
    address promoServiceAddress,
      address dimoServiceAddress
  ) public initializer {
    addresses = RentalityContract(
      RentalityCarToken(carServiceAddress),
      RentalityCurrencyConverter(currencyConverterServiceAddress),
      RentalityTripService(tripServiceAddress),
      RentalityUserService(userServiceAddress),
      RentalityPlatform(address(0)),
      RentalityPaymentService(payable(paymentServiceAddress)),
      RentalityClaimService(claimServiceAddress),
      RentalityAdminGateway(address(0)),
      RentalityCarDelivery(carDeliveryAddress),
      this
    );
    insuranceService = RentalityInsurance(insuranceAddress);
    tripsView = RentalityTripsView(tripsViewAddress);
    tripsView.updateViewService(this);
    refferalService = RentalityReferralProgram(refferalProgramAddress);
    promoService = RentalityPromoService(promoServiceAddress);
    dimoService = RentalityDimoService(dimoServiceAddress);
  }

  function _authorizeUpgrade(address /*newImplementation*/) internal view override {
    require(addresses.userService.isAdmin(msg.sender), 'Only for Admin.');
  }
}<|MERGE_RESOLUTION|>--- conflicted
+++ resolved
@@ -328,13 +328,8 @@
   function getFilterInfo(uint64 duration) public view returns (Schemas.FilterInfoDTO memory) {
     return RentalityViewLib.getFilterInfo(addresses, duration);
   }
-<<<<<<< HEAD
-  function checkPromo(string memory promo) public view returns (Schemas.CheckPromoDTO memory) {
-    return promoService.checkPromo(promo);
-=======
   function checkPromo(string memory promo, uint startDateTime, uint endDateTime) public view returns (Schemas.CheckPromoDTO memory) {
     return promoService.checkPromo(promo, startDateTime, endDateTime);
->>>>>>> c1080a4a
   }
 
   function initialize(
