--- conflicted
+++ resolved
@@ -286,11 +286,7 @@
   /// @notice Get chat information for trips hosted by the caller on the Rentality platform.
   /// @return chatInfo An array of chat information for trips hosted by the caller.
   function getChatInfoFor(bool host) public view returns (Schemas.ChatInfo[] memory) {
-<<<<<<< HEAD
-    return RentalityTripsQuery.populateChatInfo(addresses, insuranceService, tx.origin, host, promoService, dimoService);
-=======
-    return RentalityTripsQuery.populateChatInfo(addresses, insuranceService, _msgGatewaySender(), host, promoService);
->>>>>>> 7cbc27bb
+    return RentalityTripsQuery.populateChatInfo(addresses, insuranceService, _msgGatewaySender(), host, promoService, dimoService);
   }
 
   /// @dev Retrieves delivery data for a given car.
