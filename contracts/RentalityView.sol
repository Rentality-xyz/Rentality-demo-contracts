// SPDX-License-Identifier: MIT
pragma solidity ^0.8.9;

import './Schemas.sol';
import './RentalityUserService.sol';
import './RentalityCarToken.sol';
import './payments/RentalityInsurance.sol';
import './features/RentalityClaimService.sol';
import './payments/RentalityCurrencyConverter.sol';
import './libs/RentalityTripsQuery.sol';
import './libs/RentalityQuery.sol';
import '@openzeppelin/contracts/proxy/utils/Initializable.sol';
import '@openzeppelin/contracts/proxy/utils/UUPSUpgradeable.sol';
import './libs/RentalityTripsQuery.sol';
import './RentalityGateway.sol';
import {RentalityTripsView, FunctionNotFound} from './RentalityTripsView.sol';
/// @dev SAFETY: The linked library is not supported yet because it can modify the state or call
///  selfdestruct, as far as RentalityTripsQuery doesn't has this logic,
/// it's completely safe for upgrade
/// @custom:oz-upgrades-unsafe-allow external-library-linking
contract RentalityView is UUPSUpgradeable, Initializable {
  RentalityContract private addresses;
  using RentalityQuery for RentalityContract;
  using RentalityTripsQuery for RentalityContract;

<<<<<<< HEAD
  RentalityInsurance private insuranceService;
  RentalityTripsView private tripsView;

  function updateServiceAddresses(
    RentalityContract memory contracts,
    address insurance,
    address tripsViewAddress
  ) public {
    require(addresses.userService.isAdmin(tx.origin), 'only Admin.');
    addresses = contracts;
    insuranceService = RentalityInsurance(insurance);
    tripsView = RentalityTripsView(tripsViewAddress);
  }

  fallback(bytes calldata data) external returns (bytes memory) {
    (bool ok_view, bytes memory res_view) = address(tripsView).call(data);
    bytes4 errorSign = 0x403e7fa6;
    if (!ok_view && bytes4(res_view) == errorSign) {
      revert FunctionNotFound();
    } else if (!ok_view) {
      assembly {
        revert(add(res_view, 32), mload(res_view))
      }
    }
    return res_view;
=======
  function updateServiceAddresses(RentalityContract memory contracts) public {
    require(addresses.userService.isAdmin(tx.origin), 'only Admin.');
    addresses = contracts;
  }

  fallback(bytes calldata) external returns (bytes memory) {
    revert FunctionNotFound();
>>>>>>> 486631bf
  }
  /// @notice Retrieves information about a car by its ID.
  /// @param carId The ID of the car.
  /// @return Car information as a struct.
  function getCarInfoById(uint256 carId) public view returns (Schemas.CarInfoWithInsurance memory) {
    return
      Schemas.CarInfoWithInsurance(
        addresses.carService.getCarInfoById(carId),
        insuranceService.getCarInsuranceInfo(carId)
      );
  }

  /// @notice Retrieves the metadata URI of a car by its ID.
  /// @param carId The ID of the car.
  /// @return The metadata URI of the car.
  // function getCarMetadataURI(uint256 carId) public view returns (string memory) {
    // return addresses.carService.tokenURI(carId);
  // }

<<<<<<< HEAD
=======
  // not using
  /// @notice Retrieves information about all cars.
  /// @return An array of car information.
  // function getAllCars() public view returns (Schemas.CarInfo[] memory) {
  //   return addresses.carService.getAllCars();
  // }

  // / @notice Retrieves information about available cars for a specific user.
  // / @param user The address of the user.
  // / @return An array of available car information for the specified user.
  function getAvailableCarsForUser(address user) public view returns (Schemas.CarInfo[] memory) {
    return addresses.carService.getAvailableCarsForUser(user);
  }

>>>>>>> 486631bf
  /// @notice Searches for available cars based on specified criteria.
  /// @param startDateTime The start date and time of the search.
  /// @param endDateTime The end date and time of the search.
  /// @param searchParams Additional search parameters.
  /// @param pickUpInfo Lat and lon of return and pickUp locations
  /// @param returnInfo Lat and lon of return and pickUp locations
  /// @return An array of available car information meeting the search criteria.
  function searchAvailableCarsWithDelivery(
    uint64 startDateTime,
    uint64 endDateTime,
    Schemas.SearchCarParams memory searchParams,
    Schemas.LocationInfo memory pickUpInfo,
    Schemas.LocationInfo memory returnInfo
  ) public view returns (Schemas.SearchCarWithDistance[] memory) {
    return
<<<<<<< HEAD
      RentalityCarDelivery(addresses.adminService.getDeliveryServiceAddress()).sortCarsByDistance(
        addresses.searchAvailableCarsForUser(
          tx.origin,
          startDateTime,
          endDateTime,
          searchParams,
          pickUpInfo,
          returnInfo,
          addresses.adminService.getDeliveryServiceAddress(),
          address(insuranceService)
        ),
        searchParams.userLocation
      );
=======
      RentalityQuery.searchSortedCars(
          addresses,
        tx.origin,
        startDateTime,
        endDateTime,
        searchParams,
        IRentalityGeoService(addresses.carService.getGeoServiceAddress()).getLocationInfo(bytes32('')),
        IRentalityGeoService(addresses.carService.getGeoServiceAddress()).getLocationInfo(bytes32('')),
        RentalityAdminGateway(addresses.adminService).getDeliveryServiceAddress());
>>>>>>> 486631bf
  }
  function checkCarAvailabilityWithDelivery(
    uint carId,
    uint64 startDateTime,
    uint64 endDateTime,
    Schemas.SearchCarParams memory searchParams,
    Schemas.LocationInfo memory pickUpInfo,
    Schemas.LocationInfo memory returnInfo
  ) public view returns (Schemas.AvailableCarDTO memory) {
    return
      addresses.checkCarAvailabilityWithDelivery(
        carId,
        tx.origin,
        startDateTime,
        endDateTime,
        searchParams,
        pickUpInfo,
        returnInfo,
        addresses.adminService.getDeliveryServiceAddress(),
        address(insuranceService)
      );
  }
  /// @notice Retrieves information about cars owned by the caller.
  /// @return An array of car information owned by the caller.
  function getMyCars() public view returns (Schemas.CarInfoDTO[] memory) {
    return RentalityUtils.getCarsOwnedByUserWithEditability(addresses);
  }

  /// @notice Retrieves detailed information about a car.
  /// @param carId The ID of the car for which details are requested.
  /// @return details An instance of `Schemas.CarDetails` containing the details of the specified car.
  function getCarDetails(uint carId) public view returns (Schemas.CarDetails memory) {
    return RentalityUtils.getCarDetails(addresses, carId);
  }

  /// @notice Retrieves all claims where the caller is the host.
  /// @dev The caller is assumed to be the host of the claims.
  /// @return An array of FullClaimInfo containing information about each claim.
  function getMyClaimsAs(bool host) public view returns (Schemas.FullClaimInfo[] memory) {
    return addresses.getClaimsBy(host, tx.origin);
  }

  // not using
  /// @notice Gets detailed information about a specific claim.
  /// @dev Returns a structure containing information about the claim, associated trip, and car details.
  /// @param claimId ID of the claim.
  /// @return Full information about the claim.
  function getClaim(uint256 claimId) public view returns (Schemas.FullClaimInfo memory) {
<<<<<<< HEAD
    return RentalityUtils.getClaim(addresses, claimId);
=======
    return addresses.getClaim(claimId);
  }

  /// @notice Get contact information for a specific trip on the Rentality platform.
  /// @param tripId The ID of the trip to retrieve contact information for.
  /// @return guestPhoneNumber The phone number of the guest on the trip.
  /// @return hostPhoneNumber The phone number of the host on the trip.
  //// Refactoring for getTripContactInfo with RentalityContract
  function getTripContactInfo(
    uint256 tripId
  ) public view returns (string memory guestPhoneNumber, string memory hostPhoneNumber) {
    return
      RentalityTripsQuery.getTripContactInfo(tripId, address(addresses.tripService), address(addresses.userService));
  }

  /// @notice Retrieves KYC information for the caller.
  /// @return KYC information for the caller.
  function getMyKYCInfo() external view returns (Schemas.KYCInfo memory) {
    return addresses.userService.getMyKYCInfo();
  }

  /// @notice This function provides a detailed receipt of the trip, including payment information and trip details.
  /// @param tripId The ID of the trip for which the receipt is requested.
  /// @return tripReceipt An instance of `Schemas.TripReceiptDTO` containing the trip receipt details.
  function getTripReceipt(uint tripId) public view returns (Schemas.TripReceiptDTO memory) {
    return RentalityTripsQuery.fullFillTripReceipt(tripId, address(addresses.tripService));
>>>>>>> 486631bf
  }

  /// @notice Retrieves the cars owned by a specific host.
  /// @dev This function returns an array of PublicHostCarDTO structs representing the cars owned by the host.
  /// @param host The address of the host for whom to retrieve the cars.
  /// @return An array of PublicHostCarDTO structs representing the cars owned by the host.
  function getCarsOfHost(address host) public view returns (Schemas.PublicHostCarDTO[] memory) {
    return addresses.carService.getCarsOfHost(host);
  }
  /// @notice Get a discount.
  /// @param user The address of user discount.
  function getDiscount(address user) public view returns (Schemas.BaseDiscount memory) {
    return addresses.paymentService.getBaseDiscount(user);
  }

  /// @dev Calculates the payments for a trip.
  /// @param carId The ID of the car.
  /// @param daysOfTrip The duration of the trip in days.
  /// @param currency The currency to use for payment calculation.
  /// @param pickUpLocation lat and lon of pickUp and return locations.
  /// @param returnLocation lat and lon of pickUp and return locations.
  /// @return calculatePaymentsDTO An object containing payment details.
  function calculatePaymentsWithDelivery(
    uint carId,
    uint64 daysOfTrip,
    address currency,
    Schemas.LocationInfo memory pickUpLocation,
    Schemas.LocationInfo memory returnLocation
  ) public view returns (Schemas.CalculatePaymentsDTO memory) {
    return
      RentalityUtils.calculatePaymentsWithDelivery(
        addresses,
        carId,
        daysOfTrip,
        currency,
        pickUpLocation,
        returnLocation,
        insuranceService
      );
  }
  /// @notice Get chat information for trips hosted by the caller on the Rentality platform.
  /// @return chatInfo An array of chat information for trips hosted by the caller.
  function getChatInfoFor(bool host) public view returns (Schemas.ChatInfo[] memory) {
    return RentalityTripsQuery.populateChatInfo(addresses, insuranceService, tx.origin, host);
  }

  /// @dev Retrieves delivery data for a given car.
  /// @param carId The ID of the car for which delivery data is requested.
  /// @return deliveryData The delivery data including location details and delivery prices.
  function getDeliveryData(uint carId) public view returns (Schemas.DeliveryData memory) {
    return RentalityUtils.getDeliveryData(addresses, carId);
  }

  /// @dev Retrieves delivery data for a given user.
  /// @param user The user address for which delivery data is requested.
  /// @return deliveryData The delivery data including location details and delivery prices.
  function getUserDeliveryPrices(address user) public view returns (Schemas.DeliveryPrices memory) {
    return RentalityCarDelivery(addresses.adminService.getDeliveryServiceAddress()).getUserDeliveryPrices(user);
  }

  ///  @notice Calculates the KYC commission for a given currency.
  ///  @param currency The address of the currency to calculate the KYC commission for.
  ///  @return The calculated KYC commission amount.
  function calculateKycCommission(address currency) public view returns (uint) {
    return RentalityTripsQuery.calculateKycCommission(addresses, currency);
  }

  /// @notice Retrieves the KYC commission amount.
  /// @dev Calls the `getKycCommission` function from the `userService` contract.
  /// @return The current KYC commission amount.
  function getKycCommission() public view returns (uint) {
    return addresses.userService.getKycCommission();
  }

  /// @notice Checks if the KYC commission has been paid by a user.
  /// @dev Calls the `isCommissionPaidForUser` function from the `userService` contract.
  /// @param user The address of the user to check.
  /// @return True if the KYC commission has been paid by the user, false otherwise.
  function isKycCommissionPaid(address user) public view returns (bool) {
    return addresses.userService.isCommissionPaidForUser(user);
  }
  function getMyFullKYCInfo() public view returns (Schemas.FullKYCInfoDTO memory) {
    return addresses.userService.getMyFullKYCInfo();
  }
  function getInsurancesBy(bool host) public view returns (Schemas.InsuranceDTO[] memory) {
    return RentalityTripsQuery.getTripInsurancesBy(host, addresses, insuranceService, tx.origin);
  }

  function calculateClaimValue(uint claimdId) public view returns (uint) {
    return RentalityTripsQuery.calculateClaimValue(addresses, claimdId);
  }

  function getMyInsurancesAsGuest() public view returns (Schemas.InsuranceInfo[] memory) {
    return insuranceService.getMyInsurancesAsGuest(tx.origin);
  }

  function getFilterInfo(uint64 duration) public view returns (Schemas.FilterInfoDTO memory) {
    return RentalityTripsQuery.getFilterInfo(addresses, duration);
  }

  function initialize(
    address carServiceAddress,
    address currencyConverterServiceAddress,
    address tripServiceAddress,
    address userServiceAddress,
    address paymentServiceAddress,
    address claimServiceAddress,
    address carDeliveryAddress,
    address insuranceAddress,
    address tripsViewAddress
  ) public initializer {
    addresses = RentalityContract(
      RentalityCarToken(carServiceAddress),
      RentalityCurrencyConverter(currencyConverterServiceAddress),
      RentalityTripService(tripServiceAddress),
      RentalityUserService(userServiceAddress),
      RentalityPlatform(address(0)),
      RentalityPaymentService(payable(paymentServiceAddress)),
      RentalityClaimService(claimServiceAddress),
      RentalityAdminGateway(address(0)),
      RentalityCarDelivery(carDeliveryAddress),
      this
    );
    insuranceService = RentalityInsurance(insuranceAddress);
    tripsView = RentalityTripsView(tripsViewAddress);
    tripsView.updateViewService(this);
  }

  function _authorizeUpgrade(address /*newImplementation*/) internal view override {
    require(addresses.userService.isAdmin(msg.sender), 'Only for Admin.');
  }
}<|MERGE_RESOLUTION|>--- conflicted
+++ resolved
@@ -6,6 +6,7 @@
 import './RentalityCarToken.sol';
 import './payments/RentalityInsurance.sol';
 import './features/RentalityClaimService.sol';
+import './payments/RentalityPaymentService.sol';
 import './payments/RentalityCurrencyConverter.sol';
 import './libs/RentalityTripsQuery.sol';
 import './libs/RentalityQuery.sol';
@@ -23,7 +24,6 @@
   using RentalityQuery for RentalityContract;
   using RentalityTripsQuery for RentalityContract;
 
-<<<<<<< HEAD
   RentalityInsurance private insuranceService;
   RentalityTripsView private tripsView;
 
@@ -49,15 +49,6 @@
       }
     }
     return res_view;
-=======
-  function updateServiceAddresses(RentalityContract memory contracts) public {
-    require(addresses.userService.isAdmin(tx.origin), 'only Admin.');
-    addresses = contracts;
-  }
-
-  fallback(bytes calldata) external returns (bytes memory) {
-    revert FunctionNotFound();
->>>>>>> 486631bf
   }
   /// @notice Retrieves information about a car by its ID.
   /// @param carId The ID of the car.
@@ -77,8 +68,6 @@
     // return addresses.carService.tokenURI(carId);
   // }
 
-<<<<<<< HEAD
-=======
   // not using
   /// @notice Retrieves information about all cars.
   /// @return An array of car information.
@@ -86,14 +75,13 @@
   //   return addresses.carService.getAllCars();
   // }
 
-  // / @notice Retrieves information about available cars for a specific user.
-  // / @param user The address of the user.
-  // / @return An array of available car information for the specified user.
+  /// @notice Retrieves information about available cars for a specific user.
+  /// @param user The address of the user.
+  /// @return An array of available car information for the specified user.
   function getAvailableCarsForUser(address user) public view returns (Schemas.CarInfo[] memory) {
     return addresses.carService.getAvailableCarsForUser(user);
   }
 
->>>>>>> 486631bf
   /// @notice Searches for available cars based on specified criteria.
   /// @param startDateTime The start date and time of the search.
   /// @param endDateTime The end date and time of the search.
@@ -109,7 +97,6 @@
     Schemas.LocationInfo memory returnInfo
   ) public view returns (Schemas.SearchCarWithDistance[] memory) {
     return
-<<<<<<< HEAD
       RentalityCarDelivery(addresses.adminService.getDeliveryServiceAddress()).sortCarsByDistance(
         addresses.searchAvailableCarsForUser(
           tx.origin,
@@ -123,17 +110,6 @@
         ),
         searchParams.userLocation
       );
-=======
-      RentalityQuery.searchSortedCars(
-          addresses,
-        tx.origin,
-        startDateTime,
-        endDateTime,
-        searchParams,
-        IRentalityGeoService(addresses.carService.getGeoServiceAddress()).getLocationInfo(bytes32('')),
-        IRentalityGeoService(addresses.carService.getGeoServiceAddress()).getLocationInfo(bytes32('')),
-        RentalityAdminGateway(addresses.adminService).getDeliveryServiceAddress());
->>>>>>> 486631bf
   }
   function checkCarAvailabilityWithDelivery(
     uint carId,
@@ -182,36 +158,7 @@
   /// @param claimId ID of the claim.
   /// @return Full information about the claim.
   function getClaim(uint256 claimId) public view returns (Schemas.FullClaimInfo memory) {
-<<<<<<< HEAD
     return RentalityUtils.getClaim(addresses, claimId);
-=======
-    return addresses.getClaim(claimId);
-  }
-
-  /// @notice Get contact information for a specific trip on the Rentality platform.
-  /// @param tripId The ID of the trip to retrieve contact information for.
-  /// @return guestPhoneNumber The phone number of the guest on the trip.
-  /// @return hostPhoneNumber The phone number of the host on the trip.
-  //// Refactoring for getTripContactInfo with RentalityContract
-  function getTripContactInfo(
-    uint256 tripId
-  ) public view returns (string memory guestPhoneNumber, string memory hostPhoneNumber) {
-    return
-      RentalityTripsQuery.getTripContactInfo(tripId, address(addresses.tripService), address(addresses.userService));
-  }
-
-  /// @notice Retrieves KYC information for the caller.
-  /// @return KYC information for the caller.
-  function getMyKYCInfo() external view returns (Schemas.KYCInfo memory) {
-    return addresses.userService.getMyKYCInfo();
-  }
-
-  /// @notice This function provides a detailed receipt of the trip, including payment information and trip details.
-  /// @param tripId The ID of the trip for which the receipt is requested.
-  /// @return tripReceipt An instance of `Schemas.TripReceiptDTO` containing the trip receipt details.
-  function getTripReceipt(uint tripId) public view returns (Schemas.TripReceiptDTO memory) {
-    return RentalityTripsQuery.fullFillTripReceipt(tripId, address(addresses.tripService));
->>>>>>> 486631bf
   }
 
   /// @notice Retrieves the cars owned by a specific host.
