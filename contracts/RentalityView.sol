--- conflicted
+++ resolved
@@ -23,7 +23,6 @@
   using RentalityQuery for RentalityContract;
   using RentalityTripsQuery for RentalityContract;
 
-<<<<<<< HEAD
   RentalityInsurance private insuranceService;
   RentalityTripsView private tripsView;
 
@@ -49,15 +48,6 @@
       }
     }
     return res_view;
-=======
-  // function updateServiceAddresses(RentalityContract memory contracts) public {
-  //   require(addresses.userService.isAdmin(tx.origin), 'only Admin.');
-  //   addresses = contracts;
-  // }
-
-  fallback(bytes calldata) external returns (bytes memory) {
-    revert FunctionNotFound();
->>>>>>> 7c1ef871
   }
   /// @notice Retrieves information about a car by its ID.
   /// @param carId The ID of the car.
@@ -250,10 +240,9 @@
     return insuranceService.getMyInsurancesAsGuest(tx.origin);
   }
 
-   function getFilterInfo(uint64 duration) public view returns (Schemas.FilterInfoDTO memory) {
+  function getFilterInfo(uint64 duration) public view returns (Schemas.FilterInfoDTO memory) {
     return RentalityTripsQuery.getFilterInfo(addresses, duration);
   }
-
 
   function initialize(
     address carServiceAddress,
