--- conflicted
+++ resolved
@@ -315,12 +315,8 @@
   it('Search with pricePerDayInUsdCentsFrom should work', async function () {
     const { rentalityCarToken, rentalityTripService, guest, rentalityGateway, rentalityLocationVerifier, admin } =
       await loadFixture(deployFixtureWith1Car)
-<<<<<<< HEAD
-    const request = getMockCarRequest(0)
-=======
 
     const request = getMockCarRequest(0, await rentalityLocationVerifier.getAddress(), admin)
->>>>>>> fe07ff5b
     const searchCarParams1 = {
       country: '',
       state: '',
