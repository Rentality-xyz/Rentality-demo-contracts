const { expect } = require('chai')
const { loadFixture } = require('@nomicfoundation/hardhat-network-helpers')

<<<<<<< HEAD
const { getMockCarRequest, getMockCarRequestWithAddress, locationInfo, zeroHash} = require('../utils')
=======
const { getMockCarRequest, getMockCarRequestWithAddress, locationInfo, signTCMessage } = require('../utils')
>>>>>>> a8feb445
const { deployFixtureWith1Car } = require('./deployments')

describe('RentalityCarToken: search functions', function () {
  it('Search with empty should return car', async function () {
    const { rentalityCarToken, rentalityTripService, guest, rentalityGateway } =
      await loadFixture(deployFixtureWith1Car)

    const searchCarParams = {
      country: '',
      state: '',
      city: '',
      brand: '',
      model: '',
      yearOfProductionFrom: 0,
      yearOfProductionTo: 0,
      pricePerDayInUsdCentsFrom: 0,
      pricePerDayInUsdCentsTo: 0,
      userLocation: locationInfo,
    }

    const availableCars = await rentalityGateway.connect(guest).searchAvailableCars(0, 0, searchCarParams)

    expect(availableCars.length).to.equal(1)
  })

  it('Search with brand should work', async function () {
    const { rentalityCarToken, rentalityTripService, guest, rentalityGateway, rentalityLocationVerifier, admin } =
      await loadFixture(deployFixtureWith1Car)

    const request = getMockCarRequest(0, rentalityLocationVerifier, admin)
    const searchCarParams1 = {
      country: '',
      state: '',
      city: '',
      brand: request.brand,
      model: '',
      yearOfProductionFrom: 0,
      yearOfProductionTo: 0,
      pricePerDayInUsdCentsFrom: 0,
      pricePerDayInUsdCentsTo: 0,
      userLocation: locationInfo,
    }
    const searchCarParams2 = {
      country: '',
      state: '',
      city: '',
      brand: request.brand + 'other',
      model: '',
      yearOfProductionFrom: 0,
      yearOfProductionTo: 0,
      pricePerDayInUsdCentsFrom: 0,
      pricePerDayInUsdCentsTo: 0,
      userLocation: locationInfo,
    }

    const availableCars1 = await rentalityGateway.connect(guest).searchAvailableCars(0, 0, searchCarParams1)

    expect(availableCars1.length).to.equal(1)

    const availableCars2 = await rentalityGateway.connect(guest).searchAvailableCars(0, 0, searchCarParams2)

    expect(availableCars2.length).to.equal(0)
  })

  it('Search with model should work', async function () {
    const { rentalityCarToken, rentalityTripService, guest, rentalityGateway, rentalityLocationVerifier, admin } =
      await loadFixture(deployFixtureWith1Car)

    const request = getMockCarRequest(0, await rentalityLocationVerifier.getAddress(), admin)
    const searchCarParams1 = {
      country: '',
      state: '',
      city: '',
      brand: '',
      model: request.model,
      yearOfProductionFrom: 0,
      yearOfProductionTo: 0,
      pricePerDayInUsdCentsFrom: 0,
      pricePerDayInUsdCentsTo: 0,
      userLocation: locationInfo,
    }
    const searchCarParams2 = {
      country: '',
      state: '',
      city: '',
      brand: '',
      model: request.model + 'other',
      yearOfProductionFrom: 0,
      yearOfProductionTo: 0,
      pricePerDayInUsdCentsFrom: 0,
      pricePerDayInUsdCentsTo: 0,
      userLocation: locationInfo,
    }

    const availableCars1 = await rentalityGateway.connect(guest).searchAvailableCars(0, 0, searchCarParams1)

    expect(availableCars1.length).to.equal(1)

    const availableCars2 = await rentalityGateway.connect(guest).searchAvailableCars(0, 0, searchCarParams2)

    expect(availableCars2.length).to.equal(0)
  })

  it('Search with yearOfProduction should work', async function () {
    const { rentalityCarToken, rentalityTripService, guest, rentalityGateway, rentalityLocationVerifier, admin } =
      await loadFixture(deployFixtureWith1Car)

    const request = getMockCarRequest(0, await rentalityLocationVerifier.getAddress(), admin)
    const searchCarParams1 = {
      country: '',
      state: '',
      city: '',
      brand: '',
      model: '',
      yearOfProductionFrom: request.yearOfProduction,
      yearOfProductionTo: 0,
      pricePerDayInUsdCentsFrom: 0,
      pricePerDayInUsdCentsTo: 0,
      userLocation: locationInfo,
    }
    const searchCarParams2 = {
      country: '',
      state: '',
      city: '',
      brand: '',
      model: '',
      yearOfProductionFrom: request.yearOfProduction + 1,
      yearOfProductionTo: 0,
      pricePerDayInUsdCentsFrom: 0,
      pricePerDayInUsdCentsTo: 0,
      userLocation: locationInfo,
    }

    const availableCars1 = await rentalityGateway.connect(guest).searchAvailableCars(0, 0, searchCarParams1)

    expect(availableCars1.length).to.equal(1)

    const availableCars2 = await rentalityGateway.connect(guest).searchAvailableCars(0, 0, searchCarParams2)

    expect(availableCars2.length).to.equal(0)
  })

  it('Search with country should work', async function () {
    const { rentalityCarToken, rentalityPlatform, guest, rentalityGateway, host, rentalityLocationVerifier, admin } =
      await loadFixture(deployFixtureWith1Car)

<<<<<<< HEAD
    const carRequest = getMockCarRequestWithAddress(2, 'Michigan Ave, Chicago, Florida, Country')
    await rentalityCarToken.addCar(carRequest,zeroHash)
=======
    let location = {
      userAddress: 'Miami Riverwalk, Miami, Florida, USA',
      country: 'USA',
      state: 'Florida',
      city: 'Miami',
      latitude: '45.509248',
      longitude: '-122.682653',
      timeZoneId: 'id',
    }
    location.country = 'Country'
    let carRequest = getMockCarRequest(2, await rentalityLocationVerifier.getAddress(), admin, location)

    await rentalityPlatform.addCar(carRequest)
>>>>>>> a8feb445

    const searchCarParams1 = {
      country: 'Country',
      state: '',
      city: '',
      brand: '',
      model: '',
      yearOfProductionFrom: 0,
      yearOfProductionTo: 0,
      pricePerDayInUsdCentsFrom: 0,
      pricePerDayInUsdCentsTo: 0,
      userLocation: locationInfo,
    }
    const searchCarParams2 = {
      country: '!',
      state: '',
      city: '',
      brand: '',
      model: '',
      yearOfProductionFrom: 0,
      yearOfProductionTo: 0,
      pricePerDayInUsdCentsFrom: 0,
      pricePerDayInUsdCentsTo: 0,
      userLocation: locationInfo,
    }

    const availableCars1 = await rentalityGateway.connect(guest).searchAvailableCars(0, 0, searchCarParams1)

    expect(availableCars1.length).to.equal(1)

    const availableCars2 = await rentalityGateway.connect(guest).searchAvailableCars(0, 0, searchCarParams2)

    expect(availableCars2.length).to.equal(0)
  })

  it('Search with state should work', async function () {
<<<<<<< HEAD
    const { rentalityCarToken, rentalityTripService, guest, geoParserMock, rentalityGateway } =
      await loadFixture(deployFixtureWith1Car)

    const carRequest = getMockCarRequestWithAddress(2, 'Michigan Ave, Chicago, MYSTATE, USA')
    await rentalityCarToken.addCar(carRequest,zeroHash)
=======
    const {
      rentalityCarToken,
      rentalityTripService,
      guest,
      geoParserMock,
      rentalityView,
      rentalityLocationVerifier,
      admin,
      rentalityPlatform,
    } = await loadFixture(deployFixtureWith1Car)

    let location = {
      userAddress: 'Miami Riverwalk, Miami, Florida, USA',
      country: 'USA',
      state: 'None',
      city: 'Miami',
      latitude: '45.509248',
      longitude: '-122.682653',
      timeZoneId: 'id',
    }
    location.state = 'Florida'
    let carRequest = getMockCarRequest(2, await rentalityLocationVerifier.getAddress(), admin, location)
    await rentalityPlatform.addCar(carRequest)
>>>>>>> a8feb445

    const searchCarParams1 = {
      country: '',
      state: 'Florida',
      city: '',
      brand: '',
      model: '',
      yearOfProductionFrom: 0,
      yearOfProductionTo: 0,
      pricePerDayInUsdCentsFrom: 0,
      pricePerDayInUsdCentsTo: 0,
      userLocation: locationInfo,
    }
    const searchCarParams2 = {
      country: '',
      state: '!',
      city: '',
      brand: '',
      model: '',
      yearOfProductionFrom: 0,
      yearOfProductionTo: 0,
      pricePerDayInUsdCentsFrom: 0,
      pricePerDayInUsdCentsTo: 0,
      userLocation: locationInfo,
    }

    const availableCars1 = await rentalityView.connect(guest).searchAvailableCars(0, 0, searchCarParams1)

    expect(availableCars1.length).to.equal(2)

    const availableCars2 = await rentalityView.connect(guest).searchAvailableCars(0, 0, searchCarParams2)

    expect(availableCars2.length).to.equal(0)
  })

  it('Search with city should work', async function () {
<<<<<<< HEAD
    const { rentalityCarToken, rentalityTripService, guest, geoParserMock, rentalityGateway } =
      await loadFixture(deployFixtureWith1Car)

    const carRequest = getMockCarRequestWithAddress(2, 'Michigan Ave, City, Florida, USA')
    await rentalityCarToken.addCar(carRequest,zeroHash)
=======
    const {
      rentalityCarToken,
      rentalityTripService,
      guest,
      geoParserMock,
      rentalityGateway,
      rentalityLocationVerifier,
      admin,
      rentalityPlatform,
    } = await loadFixture(deployFixtureWith1Car)

    let location = {
      userAddress: 'Miami Riverwalk, Miami, Florida, USA',
      country: 'USA',
      state: 'Florida',
      city: 'Miami',
      latitude: '45.509248',
      longitude: '-122.682653',
      timeZoneId: 'id',
    }
    location.city = 'City'
    let carRequest = getMockCarRequest(2, await rentalityLocationVerifier.getAddress(), admin, location)
    await rentalityPlatform.addCar(carRequest)
>>>>>>> a8feb445

    const searchCarParams1 = {
      country: '',
      state: '',
      city: 'City',
      brand: '',
      model: '',
      yearOfProductionFrom: 0,
      yearOfProductionTo: 0,
      pricePerDayInUsdCentsFrom: 0,
      pricePerDayInUsdCentsTo: 0,
      userLocation: locationInfo,
    }
    const searchCarParams2 = {
      country: '',
      state: '',
      city: '!',
      brand: '',
      model: '',
      yearOfProductionFrom: 0,
      yearOfProductionTo: 0,
      pricePerDayInUsdCentsFrom: 0,
      pricePerDayInUsdCentsTo: 0,
      userLocation: locationInfo,
    }

    const availableCars1 = await rentalityGateway.connect(guest).searchAvailableCars(0, 0, searchCarParams1)

    expect(availableCars1.length).to.equal(1)

    const availableCars2 = await rentalityGateway.connect(guest).searchAvailableCars(0, 0, searchCarParams2)

    expect(availableCars2.length).to.equal(0)
  })

  it('Search with pricePerDayInUsdCentsFrom should work', async function () {
    const { rentalityCarToken, rentalityTripService, guest, rentalityGateway, rentalityLocationVerifier, admin } =
      await loadFixture(deployFixtureWith1Car)

    const request = getMockCarRequest(0, await rentalityLocationVerifier.getAddress(), admin)
    const searchCarParams1 = {
      country: '',
      state: '',
      city: '',
      brand: '',
      model: '',
      yearOfProductionFrom: 0,
      yearOfProductionTo: 0,
      pricePerDayInUsdCentsFrom: request.pricePerDayInUsdCents,
      pricePerDayInUsdCentsTo: 0,
      userLocation: locationInfo,
    }
    const searchCarParams2 = {
      country: '',
      state: '',
      city: '',
      brand: '',
      model: '',
      yearOfProductionFrom: 0,
      yearOfProductionTo: 0,
      pricePerDayInUsdCentsFrom: request.pricePerDayInUsdCents + 1,
      pricePerDayInUsdCentsTo: 0,
      userLocation: locationInfo,
    }
    const searchCarParams3 = {
      country: '',
      state: '',
      city: '',
      brand: '',
      model: '',
      yearOfProductionFrom: 0,
      yearOfProductionTo: 0,
      pricePerDayInUsdCentsFrom: request.pricePerDayInUsdCents - 1,
      pricePerDayInUsdCentsTo: 0,
      userLocation: locationInfo,
    }

    const availableCars1 = await rentalityGateway.connect(guest).searchAvailableCars(0, 0, searchCarParams1)

    expect(availableCars1.length).to.equal(1)

    const availableCars2 = await rentalityGateway.connect(guest).searchAvailableCars(0, 0, searchCarParams2)

    expect(availableCars2.length).to.equal(0)

    const availableCars3 = await rentalityGateway.connect(guest).searchAvailableCars(0, 0, searchCarParams3)

    expect(availableCars3.length).to.equal(1)
  })

  it('Search with pricePerDayInUsdCentsTo should work', async function () {
    const { rentalityCarToken, rentalityTripService, guest, rentalityGateway, rentalityLocationVerifier, admin } =
      await loadFixture(deployFixtureWith1Car)

    const request = getMockCarRequest(0, await rentalityLocationVerifier.getAddress(), admin)
    const searchCarParams1 = {
      country: '',
      state: '',
      city: '',
      brand: '',
      model: '',
      yearOfProductionFrom: 0,
      yearOfProductionTo: 0,
      pricePerDayInUsdCentsFrom: 0,
      pricePerDayInUsdCentsTo: request.pricePerDayInUsdCents,
      userLocation: locationInfo,
    }
    const searchCarParams2 = {
      country: '',
      state: '',
      city: '',
      brand: '',
      model: '',
      yearOfProductionFrom: 0,
      yearOfProductionTo: 0,
      pricePerDayInUsdCentsFrom: 0,
      pricePerDayInUsdCentsTo: request.pricePerDayInUsdCents + 1,
      userLocation: locationInfo,
    }
    const searchCarParams3 = {
      country: '',
      state: '',
      city: '',
      brand: '',
      model: '',
      yearOfProductionFrom: 0,
      yearOfProductionTo: 0,
      pricePerDayInUsdCentsFrom: 0,
      pricePerDayInUsdCentsTo: request.pricePerDayInUsdCents - 1,
      userLocation: locationInfo,
    }

    const availableCars1 = await rentalityGateway.connect(guest).searchAvailableCars(0, 0, searchCarParams1)

    expect(availableCars1.length).to.equal(1)

    const availableCars2 = await rentalityGateway.connect(guest).searchAvailableCars(0, 0, searchCarParams2)

    expect(availableCars2.length).to.equal(1)

    const availableCars3 = await rentalityGateway.connect(guest).searchAvailableCars(0, 0, searchCarParams3)

    expect(availableCars3.length).to.equal(0)
  })
})<|MERGE_RESOLUTION|>--- conflicted
+++ resolved
@@ -1,11 +1,7 @@
 const { expect } = require('chai')
 const { loadFixture } = require('@nomicfoundation/hardhat-network-helpers')
 
-<<<<<<< HEAD
-const { getMockCarRequest, getMockCarRequestWithAddress, locationInfo, zeroHash} = require('../utils')
-=======
 const { getMockCarRequest, getMockCarRequestWithAddress, locationInfo, signTCMessage } = require('../utils')
->>>>>>> a8feb445
 const { deployFixtureWith1Car } = require('./deployments')
 
 describe('RentalityCarToken: search functions', function () {
@@ -152,10 +148,6 @@
     const { rentalityCarToken, rentalityPlatform, guest, rentalityGateway, host, rentalityLocationVerifier, admin } =
       await loadFixture(deployFixtureWith1Car)
 
-<<<<<<< HEAD
-    const carRequest = getMockCarRequestWithAddress(2, 'Michigan Ave, Chicago, Florida, Country')
-    await rentalityCarToken.addCar(carRequest,zeroHash)
-=======
     let location = {
       userAddress: 'Miami Riverwalk, Miami, Florida, USA',
       country: 'USA',
@@ -169,7 +161,6 @@
     let carRequest = getMockCarRequest(2, await rentalityLocationVerifier.getAddress(), admin, location)
 
     await rentalityPlatform.addCar(carRequest)
->>>>>>> a8feb445
 
     const searchCarParams1 = {
       country: 'Country',
@@ -206,13 +197,6 @@
   })
 
   it('Search with state should work', async function () {
-<<<<<<< HEAD
-    const { rentalityCarToken, rentalityTripService, guest, geoParserMock, rentalityGateway } =
-      await loadFixture(deployFixtureWith1Car)
-
-    const carRequest = getMockCarRequestWithAddress(2, 'Michigan Ave, Chicago, MYSTATE, USA')
-    await rentalityCarToken.addCar(carRequest,zeroHash)
-=======
     const {
       rentalityCarToken,
       rentalityTripService,
@@ -236,7 +220,6 @@
     location.state = 'Florida'
     let carRequest = getMockCarRequest(2, await rentalityLocationVerifier.getAddress(), admin, location)
     await rentalityPlatform.addCar(carRequest)
->>>>>>> a8feb445
 
     const searchCarParams1 = {
       country: '',
@@ -273,13 +256,6 @@
   })
 
   it('Search with city should work', async function () {
-<<<<<<< HEAD
-    const { rentalityCarToken, rentalityTripService, guest, geoParserMock, rentalityGateway } =
-      await loadFixture(deployFixtureWith1Car)
-
-    const carRequest = getMockCarRequestWithAddress(2, 'Michigan Ave, City, Florida, USA')
-    await rentalityCarToken.addCar(carRequest,zeroHash)
-=======
     const {
       rentalityCarToken,
       rentalityTripService,
@@ -303,7 +279,6 @@
     location.city = 'City'
     let carRequest = getMockCarRequest(2, await rentalityLocationVerifier.getAddress(), admin, location)
     await rentalityPlatform.addCar(carRequest)
->>>>>>> a8feb445
 
     const searchCarParams1 = {
       country: '',
