--- conflicted
+++ resolved
@@ -15,12 +15,6 @@
   const utils = await RentalityUtils.deploy()
   const RentalityQuery = await ethers.getContractFactory('RentalityQuery')
   const query = await RentalityQuery.deploy()
-<<<<<<< HEAD
-  const RentalityViewLib = await ethers.getContractFactory('RentalityViewLib')
-  const viewLib = await RentalityViewLib.deploy()
-
-
-=======
   const RentalityViewLib = await ethers.getContractFactory('RentalityViewLib', {
     libraries:
      {
@@ -30,7 +24,6 @@
   )
 
   const viewLib = await RentalityViewLib.deploy()
->>>>>>> 668aa031
 
   const RentalityGeoService = await ethers.getContractFactory('RentalityGeoService')
 
@@ -293,7 +286,7 @@
   ])
   await rentalityPlatformHelper.waitForDeployment()
 
-  
+
 
   const rentalityPlatform = await upgrades.deployProxy(RentalityPlatform, [
     await rentalityCarToken.getAddress(),
