--- conflicted
+++ resolved
@@ -94,8 +94,6 @@
     await rentalityUserService.getAddress(),
   ])
 
-<<<<<<< HEAD
-=======
   const PromoService = await ethers.getContractFactory('RentalityPromoService')
   const promoService = await upgrades.deployProxy(PromoService, [await rentalityUserService.getAddress()])
 
@@ -105,7 +103,6 @@
     await rentalityBaseDiscount.getAddress(),
   ])
 
->>>>>>> 6d57d789
   const RentalityEth = await ethers.getContractFactory('RentalityETHConvertor')
 
   const ethContract = await upgrades.deployProxy(RentalityEth, [
@@ -126,6 +123,7 @@
   await rentalityCurrencyConverter.waitForDeployment()
 
   await rentalityCurrencyConverter.waitForDeployment()
+  await rentalityPaymentService.waitForDeployment()
   await rentalityMockPriceFeed.waitForDeployment()
 
   await rentalityUserService.connect(owner).grantAdminRole(admin.address)
@@ -149,12 +147,6 @@
     [await pEngine.getAddress(), await elEngine.getAddress(), await hEngine.getAddress()],
   ])
   await engineService.waitForDeployment()
-  const RentalityNotificationService = await ethers.getContractFactory('RentalityNotificationService')
-
-  const rentalityNotificationService = await upgrades.deployProxy(RentalityNotificationService, [
-    await rentalityUserService.getAddress(),
-  ])
-  await rentalityNotificationService.waitForDeployment()
 
   const rentalityCarToken = await upgrades.deployProxy(RentalityCarToken, [
     await rentalityGeoService.getAddress(),
@@ -165,22 +157,6 @@
 
   await rentalityCarToken.waitForDeployment()
 
-<<<<<<< HEAD
-  let InvestFactory = await ethers.getContractFactory('RentalityInvestment')
-  let investorsService = await upgrades.deployProxy(InvestFactory, [
-      await rentalityUserService.getAddress(),
-      await rentalityCurrencyConverter.getAddress(),
-      await rentalityCarToken.getAddress(),
-  ])
-  await investorsService.waitForDeployment()
-  const rentalityPaymentService = await upgrades.deployProxy(RentalityPaymentService, [
-    await rentalityUserService.getAddress(),
-    await rentalityFloridaTaxes.getAddress(),
-    await rentalityBaseDiscount.getAddress(),
-    await investorsService.getAddress()
-  ])
-  await rentalityPaymentService.waitForDeployment()
-=======
   const DimoService = await ethers.getContractFactory('RentalityDimoService')
   const dimoService = await upgrades.deployProxy(DimoService, [await rentalityUserService.getAddress(), await rentalityCarToken.getAddress(),owner.address])
 
@@ -190,7 +166,6 @@
     await rentalityCarToken.getAddress(),
   ])
   await refferalProgram.waitForDeployment()
->>>>>>> 6d57d789
 
   const RentalityTripService = await ethers.getContractFactory('RentalityTripService', {
     libraries: {},
@@ -216,7 +191,6 @@
 
   const RealMath = await ethers.getContractFactory('RealMath')
   const realMath = await RealMath.deploy()
-
 
   const DeliveryService = await ethers.getContractFactory('RentalityCarDelivery', {
     libraries: {
@@ -349,16 +323,12 @@
     await claimService.getAddress(),
     await deliveryService.getAddress(),
     await rentalityView.getAddress(),
-<<<<<<< HEAD
-    await investorsService.getAddress()
-=======
     await insuranceService.getAddress(),
     await rentalityTripsView.getAddress(),
 
     await refferalProgram.getAddress(),
     await promoService.getAddress(),
     await dimoService.getAddress()
->>>>>>> 6d57d789
   ])
   await rentalityAdminGateway.waitForDeployment()
 
@@ -399,15 +369,9 @@
   const guestSignature = await signTCMessage(guest)
   const deployerSignature = await signTCMessage(owner)
   const adminKyc = signKycInfo(await rentalityLocationVerifier.getAddress(), admin)
-<<<<<<< HEAD
-  await rentalityPlatform.connect(host).setKYCInfo(' ', ' ', ' ', hostSignature)
-  await rentalityPlatform.connect(guest).setKYCInfo(' ', ' ', ' ', guestSignature)
-  await rentalityPlatform.setKYCInfo(' ', ' ', ' ', deployerSignature)
-=======
   await rentalityGateway.connect(host).setKYCInfo(' ', ' ', ' ', hostSignature, zeroHash)
   await rentalityGateway.connect(guest).setKYCInfo(' ', ' ', ' ', guestSignature,zeroHash)
   await rentalityGateway.setKYCInfo(' ', ' ', ' ', deployerSignature,zeroHash)
->>>>>>> 6d57d789
 
   return {
     rentalityCarToken,
@@ -423,11 +387,6 @@
     anonymous,
     geoParserMock,
     rentalityLocationVerifier,
-<<<<<<< HEAD
-    rentalityPlatform,
-    rentalityView,
-=======
->>>>>>> 6d57d789
     rentalityNotificationService,
   }
 }
@@ -447,14 +406,11 @@
     anonymous,
     geoParserMock,
     rentalityLocationVerifier,
-    rentalityPlatform,
-    rentalityView,
-    rentalityNotificationService,
   } = await deployDefaultFixture()
 
   const request = getMockCarRequest(0, await rentalityLocationVerifier.getAddress(), admin)
 
-  await rentalityPlatform.connect(host).addCar(request)
+  await rentalityGateway.connect(host).addCar(request)
 
   return {
     rentalityCarToken,
@@ -470,9 +426,6 @@
     anonymous,
     geoParserMock,
     rentalityLocationVerifier,
-    rentalityPlatform,
-    rentalityView,
-    rentalityNotificationService,
   }
 }
 
@@ -527,7 +480,6 @@
     rentalityUserService2,
     admin1,
     admin2,
-    rentalityNotificationService,
   }
 }
 
