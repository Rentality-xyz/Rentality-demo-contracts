const { expect } = require('chai')
const { loadFixture, time } = require('@nomicfoundation/hardhat-network-helpers')

const { getMockCarRequest, zeroHash} = require('../utils')
const { deployFixtureWith1Car, deployDefaultFixture } = require('./deployments')
const { latestBlock } = require('@nomicfoundation/hardhat-network-helpers/dist/src/helpers/time')

describe('RentalityCarToken: host functions', function () {
<<<<<<< HEAD
  it('Adding car should emit CarAddedSuccess event', async function () {
    const { rentalityCarToken, host } = await loadFixture(deployDefaultFixture)

    const request = getMockCarRequest(0)

    await expect(rentalityCarToken.connect(host).addCar(request,zeroHash))
      .to.emit(rentalityCarToken, 'CarAddedSuccess')
      .withArgs(1, request.carVinNumber, host.address, request.pricePerDayInUsdCents, true)
=======
  it('Adding car should emit RentalityEvent event', async function () {
    const {
      rentalityCarToken,
      host,
      rentalityLocationVerifier,
      admin,
      rentalityPlatform,
      rentalityNotificationService,
    } = await loadFixture(deployDefaultFixture)

    const request = getMockCarRequest(0, await rentalityLocationVerifier.getAddress(), admin)

    await expect(rentalityPlatform.connect(host).addCar(request))
      .to.emit(rentalityNotificationService, 'RentalityEvent')
      .withArgs(0, 1, 0, host.address, host.address, (await time.latest()) + 1)
>>>>>>> cabe8745
  })

  it('Adding car with the same VIN number should be reverted', async function () {
    const { rentalityPlatform, host, rentalityLocationVerifier, admin } = await loadFixture(deployDefaultFixture)

    const request1 = getMockCarRequest(0, await rentalityLocationVerifier.getAddress(), admin)
    const request2 = {
      ...getMockCarRequest(1, await rentalityLocationVerifier.getAddress(), admin),
      carVinNumber: request1.carVinNumber,
    }

<<<<<<< HEAD
    await expect(rentalityCarToken.connect(host).addCar(request1,zeroHash)).not.be.reverted
    await expect(rentalityCarToken.connect(host).addCar(request2,zeroHash)).to.be.reverted
=======
    await expect(rentalityPlatform.connect(host).addCar(request1)).not.be.reverted
    await expect(rentalityPlatform.connect(host).addCar(request2)).to.be.reverted
>>>>>>> cabe8745
  })

  it('Adding car with the different VIN number should not be reverted', async function () {
    const { rentalityPlatform, host, rentalityLocationVerifier, admin } = await loadFixture(deployDefaultFixture)

    const request1 = getMockCarRequest(0, await rentalityLocationVerifier.getAddress(), admin)
    const request2 = getMockCarRequest(1, await rentalityLocationVerifier.getAddress(), admin)

<<<<<<< HEAD
    await expect(rentalityCarToken.connect(host).addCar(request1,zeroHash)).not.be.reverted
    await expect(rentalityCarToken.connect(host).addCar(request2,zeroHash)).not.be.reverted
=======
    await expect(rentalityPlatform.connect(host).addCar(request1)).not.be.reverted
    await expect(rentalityPlatform.connect(host).addCar(request2)).not.be.reverted
>>>>>>> cabe8745
  })

  it('Only owner of the car can burn token', async function () {
    const { rentalityCarToken, owner, admin, host, anonymous } = await loadFixture(deployFixtureWith1Car)

    await expect(rentalityCarToken.connect(anonymous).burnCar(1)).to.be.reverted
    await expect(rentalityCarToken.connect(admin).burnCar(1)).to.be.reverted
    await expect(rentalityCarToken.connect(owner).burnCar(1)).to.be.reverted

    expect(await rentalityCarToken.balanceOf(host.address)).to.equal(1)
    await expect(rentalityCarToken.connect(host).burnCar(1)).not.be.reverted
    expect(await rentalityCarToken.balanceOf(host.address)).to.equal(0)
  })

  it('getCarInfoById should return valid info', async function () {
    const { rentalityCarToken, host, rentalityLocationVerifier, admin } = await loadFixture(deployFixtureWith1Car)

    const TOKEN_ID = 1
    const request = getMockCarRequest(0, await rentalityLocationVerifier.getAddress(), admin)

    const carInfo = await rentalityCarToken.connect(host).getCarInfoById(TOKEN_ID)

    expect(carInfo.carVinNumber).to.equal(request.carVinNumber)
    expect(carInfo.createdBy).to.equal(host.address)
    expect(carInfo.pricePerDayInUsdCents).to.equal(request.pricePerDayInUsdCents)
    expect(carInfo.securityDepositPerTripInUsdCents).to.equal(request.securityDepositPerTripInUsdCents)
    expect(carInfo.tankVolumeInGal).to.equal(request.tankVolumeInGal)
    expect(carInfo.fuelPricePerGalInUsdCents).to.equal(request.fuelPricePerGalInUsdCents)
    expect(carInfo.milesIncludedPerDay).to.equal(request.milesIncludedPerDay)
    expect(carInfo.country).to.equal(request.country)
    expect(carInfo.state).to.equal(request.state)
    expect(carInfo.city).to.equal(request.city)
    expect(carInfo.locationLatitudeInPPM).to.equal(request.locationLatitudeInPPM)
    expect(carInfo.locationLongitudeInPPM).to.equal(request.locationLongitudeInPPM)
    expect(carInfo.currentlyListed).to.equal(true)
  })

  it('getCarsOwnedByUser without cars should return empty array', async function () {
    const { rentalityCarToken, host } = await loadFixture(deployDefaultFixture)
    const myCars = await rentalityCarToken.connect(host).getCarsOwnedByUser(host.address)

    expect(myCars.length).to.equal(0)
  })

  it('getCarsOwnedByUser after burn car should return empty array', async function () {
    const { rentalityCarToken, host } = await loadFixture(deployFixtureWith1Car)

    await rentalityCarToken.connect(host).burnCar(1)
    const myCars = await rentalityCarToken.connect(host).getCarsOwnedByUser(host.address)

    expect(myCars.length).to.equal(0)
  })

  it('getCarsOwnedByUser with 1 car should return valid info', async function () {
    const { rentalityCarToken, host, rentalityLocationVerifier, admin } = await loadFixture(deployFixtureWith1Car)

    const request = getMockCarRequest(0, await rentalityLocationVerifier.getAddress(), admin)

    const myCars = await rentalityCarToken.connect(host).getCarsOwnedByUser(host.address)

    expect(myCars.length).to.equal(1)

    expect(myCars[0].carVinNumber).to.equal(request.carVinNumber)
    expect(myCars[0].createdBy).to.equal(host.address)
    expect(myCars[0].pricePerDayInUsdCents).to.equal(request.pricePerDayInUsdCents)
    expect(myCars[0].securityDepositPerTripInUsdCents).to.equal(request.securityDepositPerTripInUsdCents)
    expect(myCars[0].tankVolumeInGal).to.equal(request.tankVolumeInGal)
    expect(myCars[0].fuelPricePerGalInUsdCents).to.equal(request.fuelPricePerGalInUsdCents)
    expect(myCars[0].milesIncludedPerDay).to.equal(request.milesIncludedPerDay)
    expect(myCars[0].country).to.equal(request.country)
    expect(myCars[0].state).to.equal(request.state)
    expect(myCars[0].city).to.equal(request.city)
    expect(myCars[0].locationLatitudeInPPM).to.equal(request.locationLatitudeInPPM)
    expect(myCars[0].locationLongitudeInPPM).to.equal(request.locationLongitudeInPPM)
    expect(myCars[0].currentlyListed).to.equal(true)
  })

  it("getAllAvailableCars with 1 car shouldn't return data for car owner", async function () {
    const { rentalityCarToken, host } = await loadFixture(deployFixtureWith1Car)

    const availableCars = await rentalityCarToken.getAvailableCarsForUser(host.address)

    expect(availableCars.length).to.equal(0)
  })

  it('getAllAvailableCars with 1 car should return data for guest', async function () {
    const { rentalityCarToken, host, guest, rentalityLocationVerifier, admin } =
      await loadFixture(deployFixtureWith1Car)

    const request = getMockCarRequest(0, await rentalityLocationVerifier.getAddress(), admin)

    const availableCars = await rentalityCarToken.getAvailableCarsForUser(guest.address)

    expect(availableCars.length).to.equal(1)
    expect(availableCars[0].carVinNumber).to.equal(request.carVinNumber)
    expect(availableCars[0].createdBy).to.equal(host.address)
    expect(availableCars[0].pricePerDayInUsdCents).to.equal(request.pricePerDayInUsdCents)
    expect(availableCars[0].securityDepositPerTripInUsdCents).to.equal(request.securityDepositPerTripInUsdCents)
    expect(availableCars[0].tankVolumeInGal).to.equal(request.tankVolumeInGal)
    expect(availableCars[0].fuelPricePerGalInUsdCents).to.equal(request.fuelPricePerGalInUsdCents)
    expect(availableCars[0].milesIncludedPerDay).to.equal(request.milesIncludedPerDay)
    expect(availableCars[0].country).to.equal(request.country)
    expect(availableCars[0].state).to.equal(request.state)
    expect(availableCars[0].city).to.equal(request.city)
    expect(availableCars[0].locationLatitudeInPPM).to.equal(request.locationLatitudeInPPM)
    expect(availableCars[0].locationLongitudeInPPM).to.equal(request.locationLongitudeInPPM)
    expect(availableCars[0].currentlyListed).to.equal(true)
  })
})<|MERGE_RESOLUTION|>--- conflicted
+++ resolved
@@ -1,21 +1,11 @@
 const { expect } = require('chai')
 const { loadFixture, time } = require('@nomicfoundation/hardhat-network-helpers')
 
-const { getMockCarRequest, zeroHash} = require('../utils')
+const { getMockCarRequest } = require('../utils')
 const { deployFixtureWith1Car, deployDefaultFixture } = require('./deployments')
 const { latestBlock } = require('@nomicfoundation/hardhat-network-helpers/dist/src/helpers/time')
 
 describe('RentalityCarToken: host functions', function () {
-<<<<<<< HEAD
-  it('Adding car should emit CarAddedSuccess event', async function () {
-    const { rentalityCarToken, host } = await loadFixture(deployDefaultFixture)
-
-    const request = getMockCarRequest(0)
-
-    await expect(rentalityCarToken.connect(host).addCar(request,zeroHash))
-      .to.emit(rentalityCarToken, 'CarAddedSuccess')
-      .withArgs(1, request.carVinNumber, host.address, request.pricePerDayInUsdCents, true)
-=======
   it('Adding car should emit RentalityEvent event', async function () {
     const {
       rentalityCarToken,
@@ -31,7 +21,6 @@
     await expect(rentalityPlatform.connect(host).addCar(request))
       .to.emit(rentalityNotificationService, 'RentalityEvent')
       .withArgs(0, 1, 0, host.address, host.address, (await time.latest()) + 1)
->>>>>>> cabe8745
   })
 
   it('Adding car with the same VIN number should be reverted', async function () {
@@ -43,13 +32,8 @@
       carVinNumber: request1.carVinNumber,
     }
 
-<<<<<<< HEAD
-    await expect(rentalityCarToken.connect(host).addCar(request1,zeroHash)).not.be.reverted
-    await expect(rentalityCarToken.connect(host).addCar(request2,zeroHash)).to.be.reverted
-=======
     await expect(rentalityPlatform.connect(host).addCar(request1)).not.be.reverted
     await expect(rentalityPlatform.connect(host).addCar(request2)).to.be.reverted
->>>>>>> cabe8745
   })
 
   it('Adding car with the different VIN number should not be reverted', async function () {
@@ -58,13 +42,8 @@
     const request1 = getMockCarRequest(0, await rentalityLocationVerifier.getAddress(), admin)
     const request2 = getMockCarRequest(1, await rentalityLocationVerifier.getAddress(), admin)
 
-<<<<<<< HEAD
-    await expect(rentalityCarToken.connect(host).addCar(request1,zeroHash)).not.be.reverted
-    await expect(rentalityCarToken.connect(host).addCar(request2,zeroHash)).not.be.reverted
-=======
     await expect(rentalityPlatform.connect(host).addCar(request1)).not.be.reverted
     await expect(rentalityPlatform.connect(host).addCar(request2)).not.be.reverted
->>>>>>> cabe8745
   })
 
   it('Only owner of the car can burn token', async function () {
