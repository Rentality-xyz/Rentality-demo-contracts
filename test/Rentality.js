--- conflicted
+++ resolved
@@ -103,51 +103,20 @@
     ]);
     await rentalityTripService.waitForDeployment()
 
-<<<<<<< HEAD
-    const rentalityPlatform = await upgrades.deployProxy(RentalityPlatform,[
+    const RentalityClaimService = await ethers.getContractFactory('RentalityClaimService')
+    const claimService = await upgrades.deployProxy(RentalityClaimService, [await rentalityUserService.getAddress()])
+    await claimService.waitForDeployment()
+
+    const rentalityPlatform = await upgrades.deployProxy(RentalityPlatform, [
       await rentalityCarToken.getAddress(),
       await rentalityCurrencyConverter.getAddress(),
       await rentalityTripService.getAddress(),
       await rentalityUserService.getAddress(),
       await rentalityPaymentService.getAddress(),
+      await claimService.getAddress()
     ])
 
     await rentalityPlatform.waitForDeployment()
-=======
-    const rentalityCurrencyConverter = await RentalityCurrencyConverter.deploy(
-      rentalityMockPriceFeed.address,
-    )
-    await rentalityCurrencyConverter.deployed()
-
-    const rentalityCarToken = await RentalityCarToken.deploy(geoService.address, engineService.address)
-    await rentalityCarToken.deployed()
-    const rentalityPaymentService = await RentalityPaymentService.deploy(rentalityUserService.address)
-    await rentalityPaymentService.deployed()
-
-    const rentalityTripService = await RentalityTripService.deploy(
-      rentalityCurrencyConverter.address,
-      rentalityCarToken.address,
-      rentalityPaymentService.address,
-      rentalityUserService.address,
-      engineService.address
-    )
-    await rentalityTripService.deployed()
-
-    const RentalityClaimService = await ethers.getContractFactory('RentalityClaimService')
-    const claimService = await RentalityClaimService.deploy(rentalityUserService.address)
-    await claimService.deployed()
-
-
-    const rentalityPlatform = await RentalityPlatform.deploy(
-      rentalityCarToken.address,
-      rentalityCurrencyConverter.address,
-      rentalityTripService.address,
-      rentalityUserService.address,
-      rentalityPaymentService.address,
-      claimService.address
-    )
-    await rentalityPlatform.deployed()
->>>>>>> e3eeedcf
 
     await rentalityUserService
       .connect(owner)
