const { loadFixture } = require('@nomicfoundation/hardhat-network-helpers')
const {
  deployDefaultFixture,
  getMockCarRequest,
  createMockClaimRequest,
  emptyLocationInfo,
  emptySignedLocationInfo,
  zeroHash,
} = require('../utils')
const { expect } = require('chai')
const { calculatePaymentsFrom } = require('../utils')

async function mintTo(contract, address, amount) {
  await expect(contract.mint(address, amount * 10 ** 6)).to.not.be.reverted
}

describe('ERC20 payments', function () {
  let rentalityGateway,
    rentalityCurrencyConverter,
    rentalityPlatform,
    rentalityPaymentService,
    usdtContract,
    owner,
    guest,
    host,
    rentalityTripService,
    admin,
    rentalityLocationVerifier,
    rentalityView
  rentalityAdminGateway = beforeEach(async function () {
    ;({
      rentalityGateway,
      rentalityCurrencyConverter,
      rentalityPlatform,
      rentalityPaymentService,
      usdtContract,
      owner,
      guest,
      host,
      rentalityTripService,
      admin,
      rentalityLocationVerifier,
      rentalityAdminGateway,
      rentalityView,
    } = await loadFixture(deployDefaultFixture))
  })
  it('Should correctly сreate trip and pay deposit with usdt', async function () {
    let usdt = await usdtContract.getAddress()
    const request = getMockCarRequest(13, await rentalityLocationVerifier.getAddress(), admin)
    await expect(rentalityPlatform.connect(host).addCar(request)).not.to.be.reverted

    const dailyPriceInUsdCents = 1000

    const { rentPrice, currencyRate, currencyDecimals, rentalityFee } = await calculatePaymentsFrom(
      rentalityCurrencyConverter,
      rentalityPaymentService,
      request.pricePerDayInUsdCents,
      1,
      request.securityDepositPerTripInUsdCents,
      usdt
    )
    await mintTo(usdtContract, guest.address, 1000)
    const balanceBeforeTrip = await usdtContract.balanceOf(guest)

    await usdtContract.connect(guest).approve(await rentalityPaymentService.getAddress(), rentPrice)

    await expect(
<<<<<<< HEAD
      rentalityPlatform.connect(guest).createTripRequest({
        carId: 1,
        startDateTime: 1,
        endDateTime: 2,
        currencyType: usdt,
      })
=======
      rentalityGateway.connect(guest).createTripRequestWithDelivery(
        {
          carId: 1,
          startDateTime: 1,
          endDateTime: 2,
          currencyType: usdt,
          insurancePaid: false,
          photo: '',
          pickUpInfo: emptySignedLocationInfo,
          returnInfo: emptySignedLocationInfo,
        },
        ' '
      )
>>>>>>> 069beb75
    ).to.not.reverted

    const balanceAfterTrip = await usdtContract.balanceOf(guest.address)
    const rentalityPlatformBalance = await usdtContract.balanceOf(await rentalityPaymentService.getAddress())

    expect(balanceAfterTrip + rentPrice).to.be.eq(balanceBeforeTrip)
    expect(rentalityPlatformBalance).to.be.eq(rentPrice)
  })

  it('should correctly finish trip with usdt, and send tokens to the host', async function () {
    let usdt = await usdtContract.getAddress()
    const request = getMockCarRequest(10, await rentalityLocationVerifier.getAddress(), admin)
    await expect(rentalityPlatform.connect(host).addCar(request)).not.to.be.reverted

    await mintTo(usdtContract, guest.address, 10000000)

    const guestBalanceBeforeTrip = await usdtContract.balanceOf(guest.address)
    const hostBalanceBeforeTrip = await usdtContract.balanceOf(host.address)

    const { rentPrice, currencyRate, currencyDecimals, rentalityFee, taxes } = await calculatePaymentsFrom(
      rentalityCurrencyConverter,
      rentalityPaymentService,
      request.pricePerDayInUsdCents,
      1,
      request.securityDepositPerTripInUsdCents,
      usdt
    )
    await usdtContract.connect(guest).approve(await rentalityPaymentService.getAddress(), rentPrice)

    await expect(
<<<<<<< HEAD
      rentalityPlatform.connect(guest).createTripRequest({
        carId: 1,
        startDateTime: 1,
        endDateTime: 2,
        currencyType: usdt,
      })
=======
      rentalityGateway.connect(guest).createTripRequestWithDelivery(
        {
          carId: 1,
          startDateTime: 1,
          endDateTime: 2,
          currencyType: usdt,
          insurancePaid: false,
          photo: '',
          pickUpInfo: emptySignedLocationInfo,
          returnInfo: emptySignedLocationInfo,
        },
        ' '
      )
>>>>>>> 069beb75
    ).to.not.reverted

    await expect(rentalityPlatform.connect(host).approveTripRequest(1)).not.to.be.reverted
    await expect(rentalityPlatform.connect(host).checkInByHost(1, [0, 0], '', '')).not.to.be.reverted
    await expect(rentalityPlatform.connect(guest).checkInByGuest(1, [0, 0])).not.to.be.reverted
    await expect(rentalityPlatform.connect(guest).checkOutByGuest(1, [0, 0])).not.to.be.reverted
    await expect(rentalityPlatform.connect(host).checkOutByHost(1, [0, 0])).not.to.be.reverted

    const deposit = await rentalityCurrencyConverter.getFromUsd(
      usdt,
      request.securityDepositPerTripInUsdCents,
      currencyRate,
      currencyDecimals
    )
    await expect(rentalityPlatform.connect(host).finishTrip(1)).to.not.reverted

    const guestBalanceAfterTrip = await usdtContract.balanceOf(guest.address)
    const hostBalanceAfterTrip = await usdtContract.balanceOf(host.address)

    const platformBalance = await usdtContract.balanceOf(await rentalityPaymentService.getAddress())

    expect(guestBalanceAfterTrip).to.be.eq(guestBalanceBeforeTrip + deposit - rentPrice)
    expect(hostBalanceAfterTrip).to.be.eq(hostBalanceBeforeTrip + rentPrice - deposit - rentalityFee - taxes)
    expect(platformBalance).to.be.eq(rentalityFee + taxes)
  })

  it('should not be able to create trip with wrong currency type', async function () {
    let usdt = await usdtContract.getAddress()
    await expect(
<<<<<<< HEAD
      rentalityPlatform.connect(host).addCar(getMockCarRequest(0, await rentalityLocationVerifier.getAddress(), admin))
=======
      rentalityGateway
        .connect(host)
        .addCar(getMockCarRequest(0, await rentalityLocationVerifier.getAddress(), admin))
>>>>>>> 069beb75
    ).not.to.be.reverted
    const rentPriceInUsdCents = 1000

    const dailyPriceInUsdCents = 1000

    await mintTo(usdtContract, guest.address, 1000)

    const { rentPrice, currencyRate, currencyDecimals, rentalityFee } = await calculatePaymentsFrom(
      rentalityCurrencyConverter,
      rentalityPaymentService,
      dailyPriceInUsdCents,
      1,
      0,
      usdt
    )

    await usdtContract.connect(guest).approve(await rentalityPaymentService.getAddress(), rentPrice)

    await expect(
<<<<<<< HEAD
      rentalityPlatform.connect(guest).createTripRequest({
        carId: 1,
        host: host.address,
        startDateTime: 1,
        endDateTime: 2,
        startLocation: '',
        endLocation: '',
        totalDayPriceInUsdCents: dailyPriceInUsdCents,
        depositInUsdCents: 0,
        currencyRate: currencyRate,
        currencyDecimals: currencyDecimals,
        currencyType: await rentalityPlatform.getAddress(),
      })
=======
      rentalityGateway.connect(guest).createTripRequestWithDelivery(
        {
          carId: 1,
          host: host.address,
          startDateTime: 1,
          endDateTime: 2,
          startLocation: '',
          endLocation: '',
          totalDayPriceInUsdCents: dailyPriceInUsdCents,
          depositInUsdCents: 0,
          currencyRate: currencyRate,
          currencyDecimals: currencyDecimals,
          currencyType: await rentalityPlatform.getAddress(),
          insurancePaid: false,
          photo: '',
          pickUpInfo: emptySignedLocationInfo,
          returnInfo: emptySignedLocationInfo,
        },
        ' '
      )
>>>>>>> 069beb75
    ).to.be.revertedWith('Token is not available.')
  })

  it('should correctly pay claim with usdt', async function () {
    let usdt = await usdtContract.getAddress()
    await expect(
<<<<<<< HEAD
      rentalityPlatform.connect(host).addCar(getMockCarRequest(0, await rentalityLocationVerifier.getAddress(), admin))
=======
      rentalityGateway
        .connect(host)
        .addCar(getMockCarRequest(0, await rentalityLocationVerifier.getAddress(), admin))
>>>>>>> 069beb75
    ).not.to.be.reverted

    await mintTo(usdtContract, guest.address, 10000)

    const dailyPriceInUsdCents = 1000

    const { rentPrice, currencyRate, currencyDecimals, rentalityFee } = await calculatePaymentsFrom(
      rentalityCurrencyConverter,
      rentalityPaymentService,
      dailyPriceInUsdCents,
      1,
      0,
      usdt
    )

    await usdtContract.connect(guest).approve(await rentalityPaymentService.getAddress(), rentPrice)

    await expect(
<<<<<<< HEAD
      rentalityPlatform.connect(guest).createTripRequest({
        carId: 1,
        host: host.address,
        startDateTime: 1,
        endDateTime: 2,
        startLocation: '',
        endLocation: '',
        totalDayPriceInUsdCents: dailyPriceInUsdCents,
        depositInUsdCents: 0,
        currencyRate: currencyRate,
        currencyDecimals: currencyDecimals,
        currencyType: usdt,
      })
=======
      rentalityGateway.connect(guest).createTripRequestWithDelivery(
        {
          carId: 1,
          host: host.address,
          startDateTime: 1,
          endDateTime: 2,
          startLocation: '',
          endLocation: '',
          totalDayPriceInUsdCents: dailyPriceInUsdCents,
          depositInUsdCents: 0,
          currencyRate: currencyRate,
          currencyDecimals: currencyDecimals,
          currencyType: usdt,
          insurancePaid: false,
          photo: '',
          pickUpInfo: emptySignedLocationInfo,
          returnInfo: emptySignedLocationInfo,
        },
        ' '
      )
>>>>>>> 069beb75
    ).to.not.reverted

    await expect(rentalityPlatform.connect(host).approveTripRequest(1)).not.to.be.reverted

    const amountToPayForClaim = 1000

    const [claimPriceInUsdt, ,] = await rentalityCurrencyConverter.getFromUsdLatest(
      await usdtContract.getAddress(),
      amountToPayForClaim
    )

    await usdtContract.connect(guest).approve(await rentalityPaymentService.getAddress(), claimPriceInUsdt)
    await expect(rentalityPlatform.connect(host).createClaim(createMockClaimRequest(1, amountToPayForClaim))).not.to.be
      .reverted
    const hostBalanceBeforeClaim = await usdtContract.balanceOf(host.address)
    const guestBalanceBeforeClaim = await usdtContract.balanceOf(guest.address)

    await expect(rentalityPlatform.connect(guest).payClaim(1)).to.not.reverted

    const hostBalanceAfterClaim = await usdtContract.balanceOf(host.address)
    const guestBalanceAfterClaim = await usdtContract.balanceOf(guest.address)

    expect(hostBalanceAfterClaim).to.be.eq(hostBalanceBeforeClaim + claimPriceInUsdt)
    expect(guestBalanceAfterClaim).to.be.eq(guestBalanceBeforeClaim - claimPriceInUsdt)
  })
  it('should be able withdraw usdt from platform ', async function () {
    let usdt = await usdtContract.getAddress()
    const request = getMockCarRequest(10, await rentalityLocationVerifier.getAddress(), admin)
    await expect(rentalityPlatform.connect(host).addCar(request)).not.to.be.reverted

    await mintTo(usdtContract, guest.address, 1000)

    const dailyPriceInUsdCents = 1000

    const { rentPrice, currencyRate, currencyDecimals, rentalityFee } = await calculatePaymentsFrom(
      rentalityCurrencyConverter,
      rentalityPaymentService,
      request.pricePerDayInUsdCents,
      1,
      request.securityDepositPerTripInUsdCents,
      usdt
    )

    await usdtContract.connect(guest).approve(await rentalityPaymentService.getAddress(), rentPrice)

    await expect(
<<<<<<< HEAD
      rentalityPlatform.connect(guest).createTripRequest({
        carId: 1,
        startDateTime: 1,
        endDateTime: 2,
        currencyType: usdt,
      })
=======
      rentalityGateway.connect(guest).createTripRequestWithDelivery(
        {
          carId: 1,
          startDateTime: 1,
          endDateTime: 2,
          currencyType: usdt,
          insurancePaid: false,
          photo: '',
          pickUpInfo: emptySignedLocationInfo,
          returnInfo: emptySignedLocationInfo,
        },
        ' '
      )
>>>>>>> 069beb75
    ).to.not.reverted

    await expect(rentalityPlatform.connect(host).approveTripRequest(1)).not.to.be.reverted
    await expect(rentalityPlatform.connect(host).checkInByHost(1, [0, 0], '', '')).not.to.be.reverted
    await expect(rentalityPlatform.connect(guest).checkInByGuest(1, [0, 0])).not.to.be.reverted
    await expect(rentalityPlatform.connect(guest).checkOutByGuest(1, [0, 0])).not.to.be.reverted
    await expect(rentalityPlatform.connect(host).checkOutByHost(1, [0, 0])).not.to.be.reverted

    await expect(rentalityPlatform.connect(host).finishTrip(1)).to.not.reverted

    await expect(rentalityAdminGateway.connect(admin).withdrawAllFromPlatform(usdt)).to.not.reverted

    const ownerBalance = await usdtContract.balanceOf(owner)
    expect(ownerBalance).to.be.gt(0)
  })
})<|MERGE_RESOLUTION|>--- conflicted
+++ resolved
@@ -25,8 +25,7 @@
     host,
     rentalityTripService,
     admin,
-    rentalityLocationVerifier,
-    rentalityView
+    rentalityLocationVerifier
   rentalityAdminGateway = beforeEach(async function () {
     ;({
       rentalityGateway,
@@ -41,13 +40,12 @@
       admin,
       rentalityLocationVerifier,
       rentalityAdminGateway,
-      rentalityView,
     } = await loadFixture(deployDefaultFixture))
   })
   it('Should correctly сreate trip and pay deposit with usdt', async function () {
     let usdt = await usdtContract.getAddress()
     const request = getMockCarRequest(13, await rentalityLocationVerifier.getAddress(), admin)
-    await expect(rentalityPlatform.connect(host).addCar(request)).not.to.be.reverted
+    await expect(rentalityGateway.connect(host).addCar(request)).not.to.be.reverted
 
     const dailyPriceInUsdCents = 1000
 
@@ -65,14 +63,6 @@
     await usdtContract.connect(guest).approve(await rentalityPaymentService.getAddress(), rentPrice)
 
     await expect(
-<<<<<<< HEAD
-      rentalityPlatform.connect(guest).createTripRequest({
-        carId: 1,
-        startDateTime: 1,
-        endDateTime: 2,
-        currencyType: usdt,
-      })
-=======
       rentalityGateway.connect(guest).createTripRequestWithDelivery(
         {
           carId: 1,
@@ -86,7 +76,6 @@
         },
         ' '
       )
->>>>>>> 069beb75
     ).to.not.reverted
 
     const balanceAfterTrip = await usdtContract.balanceOf(guest.address)
@@ -99,7 +88,7 @@
   it('should correctly finish trip with usdt, and send tokens to the host', async function () {
     let usdt = await usdtContract.getAddress()
     const request = getMockCarRequest(10, await rentalityLocationVerifier.getAddress(), admin)
-    await expect(rentalityPlatform.connect(host).addCar(request)).not.to.be.reverted
+    await expect(rentalityGateway.connect(host).addCar(request)).not.to.be.reverted
 
     await mintTo(usdtContract, guest.address, 10000000)
 
@@ -117,14 +106,6 @@
     await usdtContract.connect(guest).approve(await rentalityPaymentService.getAddress(), rentPrice)
 
     await expect(
-<<<<<<< HEAD
-      rentalityPlatform.connect(guest).createTripRequest({
-        carId: 1,
-        startDateTime: 1,
-        endDateTime: 2,
-        currencyType: usdt,
-      })
-=======
       rentalityGateway.connect(guest).createTripRequestWithDelivery(
         {
           carId: 1,
@@ -138,14 +119,13 @@
         },
         ' '
       )
->>>>>>> 069beb75
     ).to.not.reverted
 
-    await expect(rentalityPlatform.connect(host).approveTripRequest(1)).not.to.be.reverted
-    await expect(rentalityPlatform.connect(host).checkInByHost(1, [0, 0], '', '')).not.to.be.reverted
-    await expect(rentalityPlatform.connect(guest).checkInByGuest(1, [0, 0])).not.to.be.reverted
-    await expect(rentalityPlatform.connect(guest).checkOutByGuest(1, [0, 0])).not.to.be.reverted
-    await expect(rentalityPlatform.connect(host).checkOutByHost(1, [0, 0])).not.to.be.reverted
+    await expect(rentalityGateway.connect(host).approveTripRequest(1)).not.to.be.reverted
+    await expect(rentalityGateway.connect(host).checkInByHost(1, [0, 0], '', '')).not.to.be.reverted
+    await expect(rentalityGateway.connect(guest).checkInByGuest(1, [0, 0])).not.to.be.reverted
+    await expect(rentalityGateway.connect(guest).checkOutByGuest(1, [0, 0])).not.to.be.reverted
+    await expect(rentalityGateway.connect(host).checkOutByHost(1, [0, 0])).not.to.be.reverted
 
     const deposit = await rentalityCurrencyConverter.getFromUsd(
       usdt,
@@ -153,7 +133,7 @@
       currencyRate,
       currencyDecimals
     )
-    await expect(rentalityPlatform.connect(host).finishTrip(1)).to.not.reverted
+    await expect(rentalityGateway.connect(host).finishTrip(1)).to.not.reverted
 
     const guestBalanceAfterTrip = await usdtContract.balanceOf(guest.address)
     const hostBalanceAfterTrip = await usdtContract.balanceOf(host.address)
@@ -168,13 +148,9 @@
   it('should not be able to create trip with wrong currency type', async function () {
     let usdt = await usdtContract.getAddress()
     await expect(
-<<<<<<< HEAD
-      rentalityPlatform.connect(host).addCar(getMockCarRequest(0, await rentalityLocationVerifier.getAddress(), admin))
-=======
       rentalityGateway
         .connect(host)
         .addCar(getMockCarRequest(0, await rentalityLocationVerifier.getAddress(), admin))
->>>>>>> 069beb75
     ).not.to.be.reverted
     const rentPriceInUsdCents = 1000
 
@@ -194,21 +170,6 @@
     await usdtContract.connect(guest).approve(await rentalityPaymentService.getAddress(), rentPrice)
 
     await expect(
-<<<<<<< HEAD
-      rentalityPlatform.connect(guest).createTripRequest({
-        carId: 1,
-        host: host.address,
-        startDateTime: 1,
-        endDateTime: 2,
-        startLocation: '',
-        endLocation: '',
-        totalDayPriceInUsdCents: dailyPriceInUsdCents,
-        depositInUsdCents: 0,
-        currencyRate: currencyRate,
-        currencyDecimals: currencyDecimals,
-        currencyType: await rentalityPlatform.getAddress(),
-      })
-=======
       rentalityGateway.connect(guest).createTripRequestWithDelivery(
         {
           carId: 1,
@@ -229,20 +190,15 @@
         },
         ' '
       )
->>>>>>> 069beb75
     ).to.be.revertedWith('Token is not available.')
   })
 
   it('should correctly pay claim with usdt', async function () {
     let usdt = await usdtContract.getAddress()
     await expect(
-<<<<<<< HEAD
-      rentalityPlatform.connect(host).addCar(getMockCarRequest(0, await rentalityLocationVerifier.getAddress(), admin))
-=======
       rentalityGateway
         .connect(host)
         .addCar(getMockCarRequest(0, await rentalityLocationVerifier.getAddress(), admin))
->>>>>>> 069beb75
     ).not.to.be.reverted
 
     await mintTo(usdtContract, guest.address, 10000)
@@ -261,21 +217,6 @@
     await usdtContract.connect(guest).approve(await rentalityPaymentService.getAddress(), rentPrice)
 
     await expect(
-<<<<<<< HEAD
-      rentalityPlatform.connect(guest).createTripRequest({
-        carId: 1,
-        host: host.address,
-        startDateTime: 1,
-        endDateTime: 2,
-        startLocation: '',
-        endLocation: '',
-        totalDayPriceInUsdCents: dailyPriceInUsdCents,
-        depositInUsdCents: 0,
-        currencyRate: currencyRate,
-        currencyDecimals: currencyDecimals,
-        currencyType: usdt,
-      })
-=======
       rentalityGateway.connect(guest).createTripRequestWithDelivery(
         {
           carId: 1,
@@ -296,10 +237,9 @@
         },
         ' '
       )
->>>>>>> 069beb75
     ).to.not.reverted
 
-    await expect(rentalityPlatform.connect(host).approveTripRequest(1)).not.to.be.reverted
+    await expect(rentalityGateway.connect(host).approveTripRequest(1)).not.to.be.reverted
 
     const amountToPayForClaim = 1000
 
@@ -309,12 +249,12 @@
     )
 
     await usdtContract.connect(guest).approve(await rentalityPaymentService.getAddress(), claimPriceInUsdt)
-    await expect(rentalityPlatform.connect(host).createClaim(createMockClaimRequest(1, amountToPayForClaim))).not.to.be
+    await expect(rentalityGateway.connect(host).createClaim(createMockClaimRequest(1, amountToPayForClaim))).not.to.be
       .reverted
     const hostBalanceBeforeClaim = await usdtContract.balanceOf(host.address)
     const guestBalanceBeforeClaim = await usdtContract.balanceOf(guest.address)
 
-    await expect(rentalityPlatform.connect(guest).payClaim(1)).to.not.reverted
+    await expect(rentalityGateway.connect(guest).payClaim(1)).to.not.reverted
 
     const hostBalanceAfterClaim = await usdtContract.balanceOf(host.address)
     const guestBalanceAfterClaim = await usdtContract.balanceOf(guest.address)
@@ -325,7 +265,7 @@
   it('should be able withdraw usdt from platform ', async function () {
     let usdt = await usdtContract.getAddress()
     const request = getMockCarRequest(10, await rentalityLocationVerifier.getAddress(), admin)
-    await expect(rentalityPlatform.connect(host).addCar(request)).not.to.be.reverted
+    await expect(rentalityGateway.connect(host).addCar(request)).not.to.be.reverted
 
     await mintTo(usdtContract, guest.address, 1000)
 
@@ -343,14 +283,6 @@
     await usdtContract.connect(guest).approve(await rentalityPaymentService.getAddress(), rentPrice)
 
     await expect(
-<<<<<<< HEAD
-      rentalityPlatform.connect(guest).createTripRequest({
-        carId: 1,
-        startDateTime: 1,
-        endDateTime: 2,
-        currencyType: usdt,
-      })
-=======
       rentalityGateway.connect(guest).createTripRequestWithDelivery(
         {
           carId: 1,
@@ -364,16 +296,15 @@
         },
         ' '
       )
->>>>>>> 069beb75
     ).to.not.reverted
 
-    await expect(rentalityPlatform.connect(host).approveTripRequest(1)).not.to.be.reverted
-    await expect(rentalityPlatform.connect(host).checkInByHost(1, [0, 0], '', '')).not.to.be.reverted
-    await expect(rentalityPlatform.connect(guest).checkInByGuest(1, [0, 0])).not.to.be.reverted
-    await expect(rentalityPlatform.connect(guest).checkOutByGuest(1, [0, 0])).not.to.be.reverted
-    await expect(rentalityPlatform.connect(host).checkOutByHost(1, [0, 0])).not.to.be.reverted
-
-    await expect(rentalityPlatform.connect(host).finishTrip(1)).to.not.reverted
+    await expect(rentalityGateway.connect(host).approveTripRequest(1)).not.to.be.reverted
+    await expect(rentalityGateway.connect(host).checkInByHost(1, [0, 0], '', '')).not.to.be.reverted
+    await expect(rentalityGateway.connect(guest).checkInByGuest(1, [0, 0])).not.to.be.reverted
+    await expect(rentalityGateway.connect(guest).checkOutByGuest(1, [0, 0])).not.to.be.reverted
+    await expect(rentalityGateway.connect(host).checkOutByHost(1, [0, 0])).not.to.be.reverted
+
+    await expect(rentalityGateway.connect(host).finishTrip(1)).to.not.reverted
 
     await expect(rentalityAdminGateway.connect(admin).withdrawAllFromPlatform(usdt)).to.not.reverted
 
