--- conflicted
+++ resolved
@@ -1,5 +1,5 @@
 const { loadFixture } = require('@nomicfoundation/hardhat-network-helpers')
-const { deployDefaultFixture, getMockCarRequest, createMockClaimRequest, zeroHash} = require('../utils')
+const { deployDefaultFixture, getMockCarRequest, createMockClaimRequest } = require('../utils')
 const { expect } = require('chai')
 const { calculatePaymentsFrom } = require('../utils')
 
@@ -39,13 +39,8 @@
   })
   it('Should correctly сreate trip and pay deposit with usdt', async function () {
     let usdt = await usdtContract.getAddress()
-<<<<<<< HEAD
-    const request = getMockCarRequest(13)
-    await expect(rentalityGateway.connect(host).addCar(request,zeroHash)).not.to.be.reverted
-=======
     const request = getMockCarRequest(13, await rentalityLocationVerifier.getAddress(), admin)
     await expect(rentalityPlatform.connect(host).addCar(request)).not.to.be.reverted
->>>>>>> cabe8745
 
     const dailyPriceInUsdCents = 1000
 
@@ -80,13 +75,8 @@
 
   it('should correctly finish trip with usdt, and send tokens to the host', async function () {
     let usdt = await usdtContract.getAddress()
-<<<<<<< HEAD
-    const request = getMockCarRequest(10)
-    await expect(rentalityGateway.connect(host).addCar(request,zeroHash)).not.to.be.reverted
-=======
     const request = getMockCarRequest(10, await rentalityLocationVerifier.getAddress(), admin)
     await expect(rentalityPlatform.connect(host).addCar(request)).not.to.be.reverted
->>>>>>> cabe8745
 
     await mintTo(usdtContract, guest.address, 10000000)
 
@@ -138,13 +128,9 @@
 
   it('should not be able to create trip with wrong currency type', async function () {
     let usdt = await usdtContract.getAddress()
-<<<<<<< HEAD
-    await expect(rentalityGateway.connect(host).addCar(getMockCarRequest(0),zeroHash)).not.to.be.reverted
-=======
     await expect(
       rentalityPlatform.connect(host).addCar(getMockCarRequest(0, await rentalityLocationVerifier.getAddress(), admin))
     ).not.to.be.reverted
->>>>>>> cabe8745
     const rentPriceInUsdCents = 1000
 
     const dailyPriceInUsdCents = 1000
@@ -181,13 +167,9 @@
 
   it('should correctly pay claim with usdt', async function () {
     let usdt = await usdtContract.getAddress()
-<<<<<<< HEAD
-    await expect(rentalityGateway.connect(host).addCar(getMockCarRequest(0),zeroHash)).not.to.be.reverted
-=======
     await expect(
       rentalityPlatform.connect(host).addCar(getMockCarRequest(0, await rentalityLocationVerifier.getAddress(), admin))
     ).not.to.be.reverted
->>>>>>> cabe8745
 
     await mintTo(usdtContract, guest.address, 10000)
 
@@ -245,13 +227,8 @@
   })
   it('should be able withdraw usdt from platform ', async function () {
     let usdt = await usdtContract.getAddress()
-<<<<<<< HEAD
-    const request = getMockCarRequest(10)
-    await expect(rentalityGateway.connect(host).addCar(request,zeroHash)).not.to.be.reverted
-=======
     const request = getMockCarRequest(10, await rentalityLocationVerifier.getAddress(), admin)
     await expect(rentalityPlatform.connect(host).addCar(request)).not.to.be.reverted
->>>>>>> cabe8745
 
     await mintTo(usdtContract, guest.address, 1000)
 
@@ -285,11 +262,7 @@
 
     await expect(rentalityPlatform.connect(host).finishTrip(1)).to.not.reverted
 
-<<<<<<< HEAD
-    await expect(rentalityAdminGateway.withdrawAllFromPlatform(usdt)).to.not.reverted
-=======
     await expect(rentalityAdminGateway.connect(admin).withdrawAllFromPlatform(usdt)).to.not.reverted
->>>>>>> cabe8745
 
     const ownerBalance = await usdtContract.balanceOf(owner)
     expect(ownerBalance).to.be.gt(0)
