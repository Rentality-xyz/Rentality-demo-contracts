--- conflicted
+++ resolved
@@ -28,8 +28,7 @@
     host,
     guest,
     anonymous,
-    rentalityLocationVerifier,
-    rentalityView
+    rentalityLocationVerifier
 
   beforeEach(async function () {
     ;({
@@ -49,51 +48,36 @@
       guest,
       anonymous,
       rentalityLocationVerifier,
-      rentalityView,
     } = await loadFixture(deployDefaultFixture))
   })
 
   it('Host can not create claim before approve', async function () {
     await expect(
-<<<<<<< HEAD
-      rentalityPlatform.connect(host).addCar(getMockCarRequest(0, await rentalityLocationVerifier.getAddress(), admin))
-=======
       rentalityGateway
         .connect(host)
         .addCar(getMockCarRequest(0, await rentalityLocationVerifier.getAddress(), admin))
->>>>>>> 6d57d789
     ).not.to.be.reverted
-    const myCars = await rentalityView.connect(host).getMyCars()
-    expect(myCars.length).to.equal(1)
-
-<<<<<<< HEAD
-    const availableCars = await rentalityView.connect(guest).getAvailableCarsForUser(guest.address)
-=======
-    const availableCars = await rentalityGateway
-      .connect(guest)
-      .searchAvailableCarsWithDelivery(
-        0,
-        new Date().getSeconds() + 86400,
-        getEmptySearchCarParams(1),
-        emptyLocationInfo,
-        emptyLocationInfo
-      )
->>>>>>> 6d57d789
+    const myCars = await rentalityGateway.connect(host).getMyCars()
+    expect(myCars.length).to.equal(1)
+
+    const availableCars = await rentalityGateway
+      .connect(guest)
+      .searchAvailableCarsWithDelivery(
+        0,
+        new Date().getSeconds() + 86400,
+        getEmptySearchCarParams(1),
+        emptyLocationInfo,
+        emptyLocationInfo
+      )
     expect(availableCars.length).to.equal(1)
 
     const oneDayInSeconds = 86400
 
-<<<<<<< HEAD
-    const result = await rentalityView.calculatePayments(1, 1, ethToken)
-    await expect(
-      await rentalityPlatform.connect(guest).createTripRequest(
-=======
     const result = await rentalityGateway
       .connect(guest)
       .calculatePaymentsWithDelivery(1, 1, ethToken, emptyLocationInfo, emptyLocationInfo, ' ')
     await expect(
       await rentalityGateway.connect(guest).createTripRequestWithDelivery(
->>>>>>> 6d57d789
         {
           carId: 1,
           startDateTime: Date.now(),
@@ -111,49 +95,35 @@
 
     const amountToClaimInUsdCents = 10000
     let mockClaimRequest = createMockClaimRequest(1, amountToClaimInUsdCents)
-    await expect(rentalityPlatform.connect(host).createClaim(mockClaimRequest)).to.be.revertedWith('Wrong trip status.')
+    await expect(rentalityGateway.connect(host).createClaim(mockClaimRequest)).to.be.revertedWith('Wrong trip status.')
   })
   it('Only host can create claim ', async function () {
     await expect(
-<<<<<<< HEAD
-      rentalityPlatform.connect(host).addCar(getMockCarRequest(0, await rentalityLocationVerifier.getAddress(), admin))
-=======
       rentalityGateway
         .connect(host)
         .addCar(getMockCarRequest(0, await rentalityLocationVerifier.getAddress(), admin))
->>>>>>> 6d57d789
     ).not.to.be.reverted
-    const myCars = await rentalityView.connect(host).getMyCars()
-    expect(myCars.length).to.equal(1)
-
-<<<<<<< HEAD
-    const availableCars = await rentalityView.connect(guest).getAvailableCarsForUser(guest.address)
-=======
-    const availableCars = await rentalityGateway
-      .connect(guest)
-      .searchAvailableCarsWithDelivery(
-        0,
-        new Date().getSeconds() + 86400,
-        getEmptySearchCarParams(1),
-        emptyLocationInfo,
-        emptyLocationInfo
-      )
->>>>>>> 6d57d789
+    const myCars = await rentalityGateway.connect(host).getMyCars()
+    expect(myCars.length).to.equal(1)
+
+    const availableCars = await rentalityGateway
+      .connect(guest)
+      .searchAvailableCarsWithDelivery(
+        0,
+        new Date().getSeconds() + 86400,
+        getEmptySearchCarParams(1),
+        emptyLocationInfo,
+        emptyLocationInfo
+      )
     expect(availableCars.length).to.equal(1)
 
     const oneDayInSeconds = 86400
 
-<<<<<<< HEAD
-    const result = await rentalityView.calculatePayments(1, 1, ethToken)
-    await expect(
-      await rentalityPlatform.connect(guest).createTripRequest(
-=======
     const result = await rentalityGateway
       .connect(guest)
       .calculatePaymentsWithDelivery(1, 1, ethToken, emptyLocationInfo, emptyLocationInfo, ' ')
     await expect(
       await rentalityGateway.connect(guest).createTripRequestWithDelivery(
->>>>>>> 6d57d789
         {
           carId: 1,
           startDateTime: Date.now(),
@@ -169,11 +139,11 @@
       )
     ).to.changeEtherBalances([guest, rentalityPaymentService], [-result.totalPrice, result.totalPrice])
 
-    await expect(rentalityPlatform.connect(host).approveTripRequest(1)).not.to.be.reverted
+    await expect(rentalityGateway.connect(host).approveTripRequest(1)).not.to.be.reverted
 
     const amountToClaimInUsdCents = 10000
     let mockClaimRequest = createMockClaimRequest(1, amountToClaimInUsdCents)
-    await expect(rentalityPlatform.connect(guest).createClaim(mockClaimRequest)).to.be.revertedWith(
+    await expect(rentalityGateway.connect(guest).createClaim(mockClaimRequest)).to.be.revertedWith(
       'Only for trip host or guest, or wrong claim type.'
     )
 
@@ -185,50 +155,36 @@
       'Only for trip host or guest, or wrong claim type.'
     )
 
-    await expect(rentalityPlatform.connect(host).createClaim(mockClaimRequest)).to.not.reverted
+    await expect(rentalityGateway.connect(host).createClaim(mockClaimRequest)).to.not.reverted
   })
 
   it('Only host and guest can reject claim', async function () {
     await expect(
-<<<<<<< HEAD
-      rentalityPlatform.connect(host).addCar(getMockCarRequest(0, await rentalityLocationVerifier.getAddress(), admin))
-=======
       rentalityGateway
         .connect(host)
         .addCar(getMockCarRequest(0, await rentalityLocationVerifier.getAddress(), admin))
->>>>>>> 6d57d789
     ).not.to.be.reverted
-    const myCars = await rentalityView.connect(host).getMyCars()
-    expect(myCars.length).to.equal(1)
-
-<<<<<<< HEAD
-    const availableCars = await rentalityView.connect(guest).getAvailableCarsForUser(guest.address)
-=======
-    const availableCars = await rentalityGateway
-      .connect(guest)
-      .searchAvailableCarsWithDelivery(
-        0,
-        new Date().getSeconds() + 86400,
-        getEmptySearchCarParams(1),
-        emptyLocationInfo,
-        emptyLocationInfo
-      )
->>>>>>> 6d57d789
+    const myCars = await rentalityGateway.connect(host).getMyCars()
+    expect(myCars.length).to.equal(1)
+
+    const availableCars = await rentalityGateway
+      .connect(guest)
+      .searchAvailableCarsWithDelivery(
+        0,
+        new Date().getSeconds() + 86400,
+        getEmptySearchCarParams(1),
+        emptyLocationInfo,
+        emptyLocationInfo
+      )
     expect(availableCars.length).to.equal(1)
 
     const oneDayInSeconds = 86400
 
-<<<<<<< HEAD
-    const result = await rentalityView.calculatePayments(1, 1, ethToken)
-    await expect(
-      await rentalityPlatform.connect(guest).createTripRequest(
-=======
     const result = await rentalityGateway
       .connect(guest)
       .calculatePaymentsWithDelivery(1, 1, ethToken, emptyLocationInfo, emptyLocationInfo, ' ')
     await expect(
       await rentalityGateway.connect(guest).createTripRequestWithDelivery(
->>>>>>> 6d57d789
         {
           carId: 1,
           startDateTime: Date.now(),
@@ -243,61 +199,46 @@
         { value: result.totalPrice }
       )
     ).to.changeEtherBalances([guest, rentalityPaymentService], [-result.totalPrice, result.totalPrice])
-    await expect(rentalityPlatform.connect(host).approveTripRequest(1)).not.to.be.reverted
+    await expect(rentalityGateway.connect(host).approveTripRequest(1)).not.to.be.reverted
 
     const amountToClaimInUsdCents = 10000
     let mockClaimRequest = createMockClaimRequest(1, amountToClaimInUsdCents)
 
-<<<<<<< HEAD
-    await expect(rentalityPlatform.connect(host).createClaim(mockClaimRequest)).to.not.reverted
-    await expect(rentalityPlatform.connect(anonymous).rejectClaim(1)).to.be.revertedWith('Only for trip guest or host.')
-=======
     await expect(rentalityGateway.connect(host).createClaim(mockClaimRequest)).to.not.reverted
     await expect(rentalityGateway.connect(anonymous).rejectClaim(1)).to.be.revertedWith('For trip guest or host.')
->>>>>>> 6d57d789
-
-    await expect(rentalityPlatform.connect(host).rejectClaim(1)).to.not.reverted
-
-    await expect(rentalityPlatform.connect(host).createClaim(mockClaimRequest)).to.not.reverted
-
-    await expect(rentalityPlatform.connect(guest).rejectClaim(2)).to.not.reverted
+
+    await expect(rentalityGateway.connect(host).rejectClaim(1)).to.not.reverted
+
+    await expect(rentalityGateway.connect(host).createClaim(mockClaimRequest)).to.not.reverted
+
+    await expect(rentalityGateway.connect(guest).rejectClaim(2)).to.not.reverted
   })
   it('has correct claim Info', async function () {
     const createCarRequest = getMockCarRequest(0, await rentalityLocationVerifier.getAddress(), admin)
-    await expect(rentalityPlatform.connect(host).addCar(createCarRequest)).not.to.be.reverted
-    const myCars = await rentalityView.connect(host).getMyCars()
-    expect(myCars.length).to.equal(1)
-
-<<<<<<< HEAD
-    const availableCars = await rentalityView.connect(guest).getAvailableCarsForUser(guest.address)
-=======
-    const availableCars = await rentalityGateway
-      .connect(guest)
-      .searchAvailableCarsWithDelivery(
-        0,
-        new Date().getSeconds() + 86400,
-        getEmptySearchCarParams(1),
-        emptyLocationInfo,
-        emptyLocationInfo
-      )
->>>>>>> 6d57d789
+    await expect(rentalityGateway.connect(host).addCar(createCarRequest)).not.to.be.reverted
+    const myCars = await rentalityGateway.connect(host).getMyCars()
+    expect(myCars.length).to.equal(1)
+
+    const availableCars = await rentalityGateway
+      .connect(guest)
+      .searchAvailableCarsWithDelivery(
+        0,
+        new Date().getSeconds() + 86400,
+        getEmptySearchCarParams(1),
+        emptyLocationInfo,
+        emptyLocationInfo
+      )
     expect(availableCars.length).to.equal(1)
 
     const oneDayInSeconds = 86400
 
     const dailyPriceInUsdCents = 1000
 
-<<<<<<< HEAD
-    const result = await rentalityView.calculatePayments(1, 1, ethToken)
-    await expect(
-      await rentalityPlatform.connect(guest).createTripRequest(
-=======
     const result = await rentalityGateway
       .connect(guest)
       .calculatePaymentsWithDelivery(1, 1, ethToken, emptyLocationInfo, emptyLocationInfo, ' ')
     await expect(
       await rentalityGateway.connect(guest).createTripRequestWithDelivery(
->>>>>>> 6d57d789
         {
           carId: 1,
           startDateTime: Date.now(),
@@ -312,18 +253,14 @@
         { value: result.totalPrice }
       )
     ).to.changeEtherBalances([guest, rentalityPaymentService], [-result.totalPrice, result.totalPrice])
-    await expect(rentalityPlatform.connect(host).approveTripRequest(1)).not.to.be.reverted
+    await expect(rentalityGateway.connect(host).approveTripRequest(1)).not.to.be.reverted
 
     const amountToClaimInUsdCents = 10000
     let mockClaimRequest = createMockClaimRequest(1, amountToClaimInUsdCents)
 
-    await expect(rentalityPlatform.connect(host).createClaim(mockClaimRequest)).to.not.reverted
-
-<<<<<<< HEAD
-    const claimInfo = (await rentalityView.connect(host).getMyClaimsAsHost())[0]
-=======
+    await expect(rentalityGateway.connect(host).createClaim(mockClaimRequest)).to.not.reverted
+
     const claimInfo = (await rentalityGateway.connect(host).getMyClaimsAs(true))[0]
->>>>>>> 6d57d789
 
     expect(claimInfo.carInfo.model).to.be.eq(createCarRequest.model)
     expect(claimInfo.carInfo.brand).to.be.eq(createCarRequest.brand)
@@ -337,42 +274,31 @@
   })
   it('Get all trip claims', async function () {
     const createCarRequest = getMockCarRequest(0, await rentalityLocationVerifier.getAddress(), admin)
-    await expect(rentalityPlatform.connect(host).addCar(createCarRequest)).not.to.be.reverted
-    const myCars = await rentalityView.connect(host).getMyCars()
-    expect(myCars.length).to.equal(1)
-
-<<<<<<< HEAD
-    const availableCars = await rentalityView.connect(guest).getAvailableCarsForUser(guest.address)
-=======
-    const availableCars = await rentalityGateway
-      .connect(guest)
-      .searchAvailableCarsWithDelivery(
-        0,
-        new Date().getSeconds() + 86400,
-        getEmptySearchCarParams(1),
-        emptyLocationInfo,
-        emptyLocationInfo
-      )
->>>>>>> 6d57d789
+    await expect(rentalityGateway.connect(host).addCar(createCarRequest)).not.to.be.reverted
+    const myCars = await rentalityGateway.connect(host).getMyCars()
+    expect(myCars.length).to.equal(1)
+
+    const availableCars = await rentalityGateway
+      .connect(guest)
+      .searchAvailableCarsWithDelivery(
+        0,
+        new Date().getSeconds() + 86400,
+        getEmptySearchCarParams(1),
+        emptyLocationInfo,
+        emptyLocationInfo
+      )
     expect(availableCars.length).to.equal(1)
 
     const oneDayInSeconds = 86400
 
     const dailyPriceInUsdCents = 1000
 
-<<<<<<< HEAD
-    const result = await rentalityView.calculatePayments(1, 1, ethToken)
-
-    await expect(
-      await rentalityPlatform.connect(guest).createTripRequest(
-=======
     const result = await rentalityGateway
       .connect(guest)
       .calculatePaymentsWithDelivery(1, 1, ethToken, emptyLocationInfo, emptyLocationInfo, ' ')
 
     await expect(
       await rentalityGateway.connect(guest).createTripRequestWithDelivery(
->>>>>>> 6d57d789
         {
           carId: 1,
           startDateTime: Date.now(),
@@ -387,20 +313,16 @@
         { value: result.totalPrice }
       )
     ).to.changeEtherBalances([guest, rentalityPaymentService], [-result.totalPrice, result.totalPrice])
-    await expect(rentalityPlatform.connect(host).approveTripRequest(1)).not.to.be.reverted
+    await expect(rentalityGateway.connect(host).approveTripRequest(1)).not.to.be.reverted
 
     const amountToClaimInUsdCents = 10000
     let mockClaimRequest = createMockClaimRequest(1, amountToClaimInUsdCents)
 
-    await expect(rentalityPlatform.connect(host).createClaim(mockClaimRequest)).to.not.reverted
-    await expect(rentalityPlatform.connect(host).createClaim(mockClaimRequest)).to.not.reverted
-    await expect(rentalityPlatform.connect(host).createClaim(mockClaimRequest)).to.not.reverted
-
-<<<<<<< HEAD
-    const claimInfos = await rentalityView.connect(host).getMyClaimsAsHost()
-=======
+    await expect(rentalityGateway.connect(host).createClaim(mockClaimRequest)).to.not.reverted
+    await expect(rentalityGateway.connect(host).createClaim(mockClaimRequest)).to.not.reverted
+    await expect(rentalityGateway.connect(host).createClaim(mockClaimRequest)).to.not.reverted
+
     const claimInfos = await rentalityGateway.connect(host).getMyClaimsAs(true)
->>>>>>> 6d57d789
 
     expect(claimInfos.length).to.be.eq(3)
     expect(claimInfos[0].claim.claimId).to.be.eq(1)
@@ -410,40 +332,30 @@
 
   it('Refund test', async function () {
     const createCarRequest = getMockCarRequest(0, await rentalityLocationVerifier.getAddress(), admin)
-    await expect(rentalityPlatform.connect(host).addCar(createCarRequest)).not.to.be.reverted
-    const myCars = await rentalityView.connect(host).getMyCars()
-    expect(myCars.length).to.equal(1)
-
-<<<<<<< HEAD
-    const availableCars = await rentalityView.connect(guest).getAvailableCarsForUser(guest.address)
-=======
-    const availableCars = await rentalityGateway
-      .connect(guest)
-      .searchAvailableCarsWithDelivery(
-        0,
-        new Date().getSeconds() + 86400,
-        getEmptySearchCarParams(1),
-        emptyLocationInfo,
-        emptyLocationInfo
-      )
->>>>>>> 6d57d789
+    await expect(rentalityGateway.connect(host).addCar(createCarRequest)).not.to.be.reverted
+    const myCars = await rentalityGateway.connect(host).getMyCars()
+    expect(myCars.length).to.equal(1)
+
+    const availableCars = await rentalityGateway
+      .connect(guest)
+      .searchAvailableCarsWithDelivery(
+        0,
+        new Date().getSeconds() + 86400,
+        getEmptySearchCarParams(1),
+        emptyLocationInfo,
+        emptyLocationInfo
+      )
     expect(availableCars.length).to.equal(1)
 
     const oneDayInSeconds = 86400
 
     const dailyPriceInUsdCents = 1000
 
-<<<<<<< HEAD
-    const result = await rentalityView.calculatePayments(1, 1, ethToken)
-    await expect(
-      await rentalityPlatform.connect(guest).createTripRequest(
-=======
     const result = await rentalityGateway
       .connect(guest)
       .calculatePaymentsWithDelivery(1, 1, ethToken, emptyLocationInfo, emptyLocationInfo, ' ')
     await expect(
       await rentalityGateway.connect(guest).createTripRequestWithDelivery(
->>>>>>> 6d57d789
         {
           carId: 1,
           startDateTime: Date.now(),
@@ -459,13 +371,13 @@
       )
     ).to.changeEtherBalances([guest, rentalityPaymentService], [-result.totalPrice, result.totalPrice])
 
-    await expect(rentalityPlatform.connect(host).approveTripRequest(1)).not.to.be.reverted
+    await expect(rentalityGateway.connect(host).approveTripRequest(1)).not.to.be.reverted
 
     const amountToClaimInUsdCents = 362120
 
     let mockClaimRequest = createMockClaimRequest(1, amountToClaimInUsdCents)
 
-    await expect(rentalityPlatform.connect(host).createClaim(mockClaimRequest)).to.not.reverted
+    await expect(rentalityGateway.connect(host).createClaim(mockClaimRequest)).to.not.reverted
 
     const [claimPriceInEth] = await rentalityCurrencyConverter.getFromUsdLatest(ethToken, amountToClaimInUsdCents)
 
@@ -473,7 +385,7 @@
     const total = claimInEth / BigInt(1e18)
     let value = await rentalityGateway.calculateClaimValue(1)
 
-    await expect(rentalityPlatform.connect(guest).payClaim(1, { value })).to.changeEtherBalances(
+    await expect(rentalityGateway.connect(guest).payClaim(1, { value })).to.changeEtherBalances(
       [guest, host],
       [BigInt(-value), claimPriceInEth]
     )
@@ -484,8 +396,8 @@
     for (i = 1; i <= claimsCreate; i++) {
       counter++
       const createCarRequest = getMockCarRequest(i, await rentalityLocationVerifier.getAddress(), admin)
-      await expect(rentalityPlatform.connect(host).addCar(createCarRequest)).not.to.be.reverted
-      const myCars = await rentalityView.connect(host).getMyCars()
+      await expect(rentalityGateway.connect(host).addCar(createCarRequest)).not.to.be.reverted
+      const myCars = await rentalityGateway.connect(host).getMyCars()
       expect(myCars.length).to.equal(i)
 
       const oneDayInSeconds = 86400
@@ -497,11 +409,7 @@
         createCarRequest.securityDepositPerTripInUsdCents
       )
       await expect(
-<<<<<<< HEAD
-        await rentalityPlatform.connect(guest).createTripRequest(
-=======
         await rentalityGateway.connect(guest).createTripRequestWithDelivery(
->>>>>>> 6d57d789
           {
             carId: i,
             startDateTime: Date.now() + oneDayInSeconds * i,
@@ -517,12 +425,12 @@
         )
       ).to.changeEtherBalances([guest, rentalityPaymentService], [-rentPriceInEth, rentPriceInEth])
 
-      await expect(rentalityPlatform.connect(host).approveTripRequest(i)).not.to.be.reverted
+      await expect(rentalityGateway.connect(host).approveTripRequest(i)).not.to.be.reverted
 
       const amountToClaimInUsdCents = 10000
       let mockClaimRequest = createMockClaimRequest(i, amountToClaimInUsdCents)
 
-      await expect(rentalityPlatform.connect(host).createClaim(mockClaimRequest)).to.not.reverted
+      await expect(rentalityGateway.connect(host).createClaim(mockClaimRequest)).to.not.reverted
     }
     // Owner should not have claims
     const ownerClaims = await rentalityGateway.getMyClaimsAs(true)
@@ -531,63 +439,41 @@
     expect(ownerClaims.length).to.be.eq(0)
     expect(ownerClaims2.length).to.be.eq(0)
 
-<<<<<<< HEAD
-    const hostClaims = await rentalityView.connect(host).getMyClaimsAsHost()
+    const hostClaims = await rentalityGateway.connect(host).getMyClaimsAs(true)
 
     expect(hostClaims.length).to.be.eq(claimsCreate)
 
-    const guestClaims = await rentalityView.connect(guest).getMyClaimsAsGuest()
-=======
-    const hostClaims = await rentalityGateway.connect(host).getMyClaimsAs(true)
-
-    expect(hostClaims.length).to.be.eq(claimsCreate)
-
     const guestClaims = await rentalityGateway.connect(guest).getMyClaimsAs(false)
->>>>>>> 6d57d789
 
     expect(guestClaims.length).to.be.eq(claimsCreate)
   })
   it('Only host and guest can reject claim', async function () {
     await expect(
-<<<<<<< HEAD
-      rentalityPlatform.connect(host).addCar(getMockCarRequest(0, await rentalityLocationVerifier.getAddress(), admin))
-=======
       rentalityGateway
         .connect(host)
         .addCar(getMockCarRequest(0, await rentalityLocationVerifier.getAddress(), admin))
->>>>>>> 6d57d789
     ).not.to.be.reverted
-    const myCars = await rentalityView.connect(host).getMyCars()
-    expect(myCars.length).to.equal(1)
-
-<<<<<<< HEAD
-    const availableCars = await rentalityView.connect(guest).getAvailableCarsForUser(guest.address)
-=======
-    const availableCars = await rentalityGateway
-      .connect(guest)
-      .searchAvailableCarsWithDelivery(
-        0,
-        new Date().getSeconds() + 86400,
-        getEmptySearchCarParams(1),
-        emptyLocationInfo,
-        emptyLocationInfo
-      )
->>>>>>> 6d57d789
+    const myCars = await rentalityGateway.connect(host).getMyCars()
+    expect(myCars.length).to.equal(1)
+
+    const availableCars = await rentalityGateway
+      .connect(guest)
+      .searchAvailableCarsWithDelivery(
+        0,
+        new Date().getSeconds() + 86400,
+        getEmptySearchCarParams(1),
+        emptyLocationInfo,
+        emptyLocationInfo
+      )
     expect(availableCars.length).to.equal(1)
 
     const oneDayInSeconds = 86400
 
-<<<<<<< HEAD
-    const result = await rentalityView.calculatePayments(1, 1, ethToken)
-    await expect(
-      await rentalityPlatform.connect(guest).createTripRequest(
-=======
     const result = await rentalityGateway
       .connect(guest)
       .calculatePaymentsWithDelivery(1, 1, ethToken, emptyLocationInfo, emptyLocationInfo, ' ')
     await expect(
       await rentalityGateway.connect(guest).createTripRequestWithDelivery(
->>>>>>> 6d57d789
         {
           carId: 1,
           startDateTime: Date.now(),
@@ -602,44 +488,35 @@
         { value: result.totalPrice }
       )
     ).to.changeEtherBalances([guest, rentalityPaymentService], [-result.totalPrice, result.totalPrice])
-    await expect(rentalityPlatform.connect(host).approveTripRequest(1)).not.to.be.reverted
+    await expect(rentalityGateway.connect(host).approveTripRequest(1)).not.to.be.reverted
 
     const amountToClaimInUsdCents = 10000
     let mockClaimRequest = createMockClaimRequest(1, amountToClaimInUsdCents)
 
-<<<<<<< HEAD
-    await expect(rentalityPlatform.connect(host).createClaim(mockClaimRequest)).to.not.reverted
-    await expect(rentalityPlatform.connect(anonymous).rejectClaim(1)).to.be.revertedWith('Only for trip guest or host.')
-=======
     await expect(rentalityGateway.connect(host).createClaim(mockClaimRequest)).to.not.reverted
     await expect(rentalityGateway.connect(anonymous).rejectClaim(1)).to.be.revertedWith('For trip guest or host.')
->>>>>>> 6d57d789
-
-    await expect(rentalityPlatform.connect(host).rejectClaim(1)).to.not.reverted
-
-    await expect(rentalityPlatform.connect(host).createClaim(mockClaimRequest)).to.not.reverted
-
-    await expect(rentalityPlatform.connect(guest).rejectClaim(2)).to.not.reverted
+
+    await expect(rentalityGateway.connect(host).rejectClaim(1)).to.not.reverted
+
+    await expect(rentalityGateway.connect(host).createClaim(mockClaimRequest)).to.not.reverted
+
+    await expect(rentalityGateway.connect(guest).rejectClaim(2)).to.not.reverted
   })
   it('Host not able to create claim with guest status', async function () {
     const request = getMockCarRequest(51, await rentalityLocationVerifier.getAddress(), admin)
-    await expect(rentalityPlatform.connect(host).addCar(request)).not.to.be.reverted
-    const myCars = await rentalityView.connect(host).getMyCars()
-    expect(myCars.length).to.equal(1)
-
-<<<<<<< HEAD
-    const availableCars = await rentalityView.connect(guest).getAvailableCarsForUser(guest.address)
-=======
-    const availableCars = await rentalityGateway
-      .connect(guest)
-      .searchAvailableCarsWithDelivery(
-        0,
-        new Date().getSeconds() + 86400,
-        getEmptySearchCarParams(1),
-        emptyLocationInfo,
-        emptyLocationInfo
-      )
->>>>>>> 6d57d789
+    await expect(rentalityGateway.connect(host).addCar(request)).not.to.be.reverted
+    const myCars = await rentalityGateway.connect(host).getMyCars()
+    expect(myCars.length).to.equal(1)
+
+    const availableCars = await rentalityGateway
+      .connect(guest)
+      .searchAvailableCarsWithDelivery(
+        0,
+        new Date().getSeconds() + 86400,
+        getEmptySearchCarParams(1),
+        emptyLocationInfo,
+        emptyLocationInfo
+      )
     expect(availableCars.length).to.equal(1)
 
     let sumToPayInUsdCents = request.pricePerDayInUsdCents
@@ -650,9 +527,6 @@
 
     let sevenDays = 86400 * 7
 
-<<<<<<< HEAD
-    const payments = await rentalityView.calculatePayments(1, 7, ethToken)
-=======
     const payments = await rentalityGateway.calculatePaymentsWithDelivery(
       1,
       7,
@@ -661,7 +535,6 @@
       emptyLocationInfo,
       ' '
     )
->>>>>>> 6d57d789
     await expect(
       await rentalityPlatform.connect(guest).createTripRequestWithDelivery(
         {
@@ -678,7 +551,7 @@
         { value: payments.totalPrice }
       )
     ).to.changeEtherBalances([guest, rentalityPaymentService], [-payments.totalPrice, payments.totalPrice])
-    await expect(rentalityPlatform.connect(host).approveTripRequest(1)).not.to.be.reverted
+    await expect(rentalityGateway.connect(host).approveTripRequest(1)).not.to.be.reverted
     let claim = {
       tripId: 1,
       claimType: 9,
@@ -700,29 +573,25 @@
       amountInUsdCents: 10,
       photosUrl: '',
     }
-    await expect(rentalityPlatform.connect(host).createClaim(claim)).to.be.reverted
-    await expect(rentalityPlatform.connect(host).createClaim(claim2)).to.be.reverted
-    await expect(rentalityPlatform.connect(host).createClaim(claim3)).to.not.be.reverted
+    await expect(rentalityGateway.connect(host).createClaim(claim)).to.be.reverted
+    await expect(rentalityGateway.connect(host).createClaim(claim2)).to.be.reverted
+    await expect(rentalityGateway.connect(host).createClaim(claim3)).to.not.be.reverted
   })
   it('Guest can not create claim with host type', async function () {
     const request = getMockCarRequest(51, await rentalityLocationVerifier.getAddress(), admin)
-    await expect(rentalityPlatform.connect(host).addCar(request)).not.to.be.reverted
-    const myCars = await rentalityView.connect(host).getMyCars()
-    expect(myCars.length).to.equal(1)
-
-<<<<<<< HEAD
-    const availableCars = await rentalityView.connect(guest).getAvailableCarsForUser(guest.address)
-=======
-    const availableCars = await rentalityGateway
-      .connect(guest)
-      .searchAvailableCarsWithDelivery(
-        0,
-        new Date().getSeconds() + 86400,
-        getEmptySearchCarParams(1),
-        emptyLocationInfo,
-        emptyLocationInfo
-      )
->>>>>>> 6d57d789
+    await expect(rentalityGateway.connect(host).addCar(request)).not.to.be.reverted
+    const myCars = await rentalityGateway.connect(host).getMyCars()
+    expect(myCars.length).to.equal(1)
+
+    const availableCars = await rentalityGateway
+      .connect(guest)
+      .searchAvailableCarsWithDelivery(
+        0,
+        new Date().getSeconds() + 86400,
+        getEmptySearchCarParams(1),
+        emptyLocationInfo,
+        emptyLocationInfo
+      )
     expect(availableCars.length).to.equal(1)
 
     let sumToPayInUsdCents = request.pricePerDayInUsdCents
@@ -733,9 +602,6 @@
 
     let sevenDays = 86400 * 7
 
-<<<<<<< HEAD
-    const payments = await rentalityView.calculatePayments(1, 7, ethToken)
-=======
     const payments = await rentalityGateway.calculatePaymentsWithDelivery(
       1,
       7,
@@ -744,7 +610,6 @@
       emptyLocationInfo,
       ' '
     )
->>>>>>> 6d57d789
     await expect(
       await rentalityPlatform.connect(guest).createTripRequestWithDelivery(
         {
@@ -761,7 +626,7 @@
         { value: payments.totalPrice }
       )
     ).to.changeEtherBalances([guest, rentalityPaymentService], [-payments.totalPrice, payments.totalPrice])
-    await expect(rentalityPlatform.connect(host).approveTripRequest(1)).not.to.be.reverted
+    await expect(rentalityGateway.connect(host).approveTripRequest(1)).not.to.be.reverted
     let claim = {
       tripId: 1,
       claimType: 0,
@@ -783,29 +648,25 @@
       amountInUsdCents: 10,
       photosUrl: '',
     }
-    await expect(rentalityPlatform.connect(guest).createClaim(claim)).to.be.reverted
-    await expect(rentalityPlatform.connect(guest).createClaim(claim2)).to.be.reverted
-    await expect(rentalityPlatform.connect(guest).createClaim(claim3)).to.not.be.reverted
+    await expect(rentalityGateway.connect(guest).createClaim(claim)).to.be.reverted
+    await expect(rentalityGateway.connect(guest).createClaim(claim2)).to.be.reverted
+    await expect(rentalityGateway.connect(guest).createClaim(claim3)).to.not.be.reverted
   })
   it('Host can pay claim', async function () {
     const request = getMockCarRequest(51, await rentalityLocationVerifier.getAddress(), admin)
-    await expect(rentalityPlatform.connect(host).addCar(request)).not.to.be.reverted
-    const myCars = await rentalityView.connect(host).getMyCars()
-    expect(myCars.length).to.equal(1)
-
-<<<<<<< HEAD
-    const availableCars = await rentalityView.connect(guest).getAvailableCarsForUser(guest.address)
-=======
-    const availableCars = await rentalityGateway
-      .connect(guest)
-      .searchAvailableCarsWithDelivery(
-        0,
-        new Date().getSeconds() + 86400,
-        getEmptySearchCarParams(1),
-        emptyLocationInfo,
-        emptyLocationInfo
-      )
->>>>>>> 6d57d789
+    await expect(rentalityGateway.connect(host).addCar(request)).not.to.be.reverted
+    const myCars = await rentalityGateway.connect(host).getMyCars()
+    expect(myCars.length).to.equal(1)
+
+    const availableCars = await rentalityGateway
+      .connect(guest)
+      .searchAvailableCarsWithDelivery(
+        0,
+        new Date().getSeconds() + 86400,
+        getEmptySearchCarParams(1),
+        emptyLocationInfo,
+        emptyLocationInfo
+      )
     expect(availableCars.length).to.equal(1)
 
     let sumToPayInUsdCents = request.pricePerDayInUsdCents
@@ -816,9 +677,6 @@
 
     let sevenDays = 86400 * 7
 
-<<<<<<< HEAD
-    const payments = await rentalityView.calculatePayments(1, 7, ethToken)
-=======
     const payments = await rentalityGateway.calculatePaymentsWithDelivery(
       1,
       7,
@@ -827,7 +685,6 @@
       emptyLocationInfo,
       ' '
     )
->>>>>>> 6d57d789
     await expect(
       await rentalityPlatform.connect(guest).createTripRequestWithDelivery(
         {
@@ -844,7 +701,7 @@
         { value: payments.totalPrice }
       )
     ).to.changeEtherBalances([guest, rentalityPaymentService], [-payments.totalPrice, payments.totalPrice])
-    await expect(rentalityPlatform.connect(host).approveTripRequest(1)).not.to.be.reverted
+    await expect(rentalityGateway.connect(host).approveTripRequest(1)).not.to.be.reverted
     let claim = {
       tripId: 1,
       claimType: 0,
@@ -866,12 +723,12 @@
       amountInUsdCents: 10,
       photosUrl: '',
     }
-    await expect(rentalityPlatform.connect(guest).createClaim(claim)).to.be.reverted
-    await expect(rentalityPlatform.connect(guest).createClaim(claim2)).to.be.reverted
-    await expect(rentalityPlatform.connect(guest).createClaim(claim3)).to.not.be.reverted
-
-    let value = await rentalityView.calculateClaimValue(1)
-
-    await expect(rentalityPlatform.connect(host).payClaim(1, { value })).to.not.reverted
+    await expect(rentalityGateway.connect(guest).createClaim(claim)).to.be.reverted
+    await expect(rentalityGateway.connect(guest).createClaim(claim2)).to.be.reverted
+    await expect(rentalityGateway.connect(guest).createClaim(claim3)).to.not.be.reverted
+
+    let value = await rentalityGateway.calculateClaimValue(1)
+
+    await expect(rentalityGateway.connect(host).payClaim(1, { value })).to.not.reverted
   })
 })