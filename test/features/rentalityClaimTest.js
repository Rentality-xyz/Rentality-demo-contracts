const { loadFixture } = require('@nomicfoundation/hardhat-network-helpers')
const {
  deployDefaultFixture,
  getMockCarRequest,
  createMockClaimRequest,
  ethToken,
  calculatePayments, zeroHash,
} = require('../utils')
const { expect } = require('chai')
const { ethers } = require('hardhat')
describe('RentalityClaim', function () {
  let rentalityGateway,
    rentalityMockPriceFeed,
    rentalityUserService,
    rentalityTripService,
    rentalityCurrencyConverter,
    rentalityCarToken,
    rentalityPaymentService,
    rentalityPlatform,
    claimService,
    owner,
    admin,
    manager,
    host,
    guest,
    anonymous,
    rentalityLocationVerifier,
    rentalityView

  beforeEach(async function () {
    ;({
      rentalityGateway,
      rentalityMockPriceFeed,
      rentalityUserService,
      rentalityTripService,
      rentalityCurrencyConverter,
      rentalityCarToken,
      rentalityPaymentService,
      rentalityPlatform,
      claimService,
      owner,
      admin,
      manager,
      host,
      guest,
      anonymous,
      rentalityLocationVerifier,
      rentalityView,
    } = await loadFixture(deployDefaultFixture))
  })

  it('Host can not create claim before approve', async function () {
<<<<<<< HEAD
    await expect(rentalityGateway.connect(host).addCar(getMockCarRequest(0),zeroHash)).not.to.be.reverted
    const myCars = await rentalityGateway.connect(host).getMyCars()
=======
    await expect(
      rentalityPlatform.connect(host).addCar(getMockCarRequest(0, await rentalityLocationVerifier.getAddress(), admin))
    ).not.to.be.reverted
    const myCars = await rentalityView.connect(host).getMyCars()
>>>>>>> a8feb445
    expect(myCars.length).to.equal(1)

    const availableCars = await rentalityView.connect(guest).getAvailableCarsForUser(guest.address)
    expect(availableCars.length).to.equal(1)

    const oneDayInSeconds = 86400

    const result = await rentalityView.calculatePayments(1, 1, ethToken)
    await expect(
      await rentalityPlatform.connect(guest).createTripRequest(
        {
          carId: 1,
          startDateTime: Date.now(),
          endDateTime: Date.now() + oneDayInSeconds,
          currencyType: ethToken,
        },
        { value: result.totalPrice }
      )
    ).to.changeEtherBalances([guest, rentalityPaymentService], [-result.totalPrice, result.totalPrice])

    const amountToClaimInUsdCents = 10000
    let mockClaimRequest = createMockClaimRequest(1, amountToClaimInUsdCents)
    await expect(rentalityPlatform.connect(host).createClaim(mockClaimRequest)).to.be.revertedWith('Wrong trip status.')
  })
  it('Only host can create claim ', async function () {
<<<<<<< HEAD
    await expect(rentalityGateway.connect(host).addCar(getMockCarRequest(0),zeroHash)).not.to.be.reverted
    const myCars = await rentalityGateway.connect(host).getMyCars()
=======
    await expect(
      rentalityPlatform.connect(host).addCar(getMockCarRequest(0, await rentalityLocationVerifier.getAddress(), admin))
    ).not.to.be.reverted
    const myCars = await rentalityView.connect(host).getMyCars()
>>>>>>> a8feb445
    expect(myCars.length).to.equal(1)

    const availableCars = await rentalityView.connect(guest).getAvailableCarsForUser(guest.address)
    expect(availableCars.length).to.equal(1)

    const oneDayInSeconds = 86400

    const result = await rentalityView.calculatePayments(1, 1, ethToken)
    await expect(
      await rentalityPlatform.connect(guest).createTripRequest(
        {
          carId: 1,
          startDateTime: Date.now(),
          endDateTime: Date.now() + oneDayInSeconds,
          currencyType: ethToken,
        },
        { value: result.totalPrice }
      )
    ).to.changeEtherBalances([guest, rentalityPaymentService], [-result.totalPrice, result.totalPrice])

    await expect(rentalityPlatform.connect(host).approveTripRequest(1)).not.to.be.reverted

    const amountToClaimInUsdCents = 10000
    let mockClaimRequest = createMockClaimRequest(1, amountToClaimInUsdCents)
    await expect(rentalityPlatform.connect(guest).createClaim(mockClaimRequest)).to.be.revertedWith(
      'Only for trip host or guest, or wrong claim type.'
    )

    await expect(rentalityGateway.connect(admin).createClaim(mockClaimRequest)).to.be.revertedWith(
      'Only for trip host or guest, or wrong claim type.'
    )

    await expect(rentalityGateway.connect(anonymous).createClaim(mockClaimRequest)).to.be.revertedWith(
      'Only for trip host or guest, or wrong claim type.'
    )

    await expect(rentalityPlatform.connect(host).createClaim(mockClaimRequest)).to.not.reverted
  })

  it('Only host and guest can reject claim', async function () {
<<<<<<< HEAD
    await expect(rentalityGateway.connect(host).addCar(getMockCarRequest(0),zeroHash)).not.to.be.reverted
    const myCars = await rentalityGateway.connect(host).getMyCars()
=======
    await expect(
      rentalityPlatform.connect(host).addCar(getMockCarRequest(0, await rentalityLocationVerifier.getAddress(), admin))
    ).not.to.be.reverted
    const myCars = await rentalityView.connect(host).getMyCars()
>>>>>>> a8feb445
    expect(myCars.length).to.equal(1)

    const availableCars = await rentalityView.connect(guest).getAvailableCarsForUser(guest.address)
    expect(availableCars.length).to.equal(1)

    const oneDayInSeconds = 86400

    const result = await rentalityView.calculatePayments(1, 1, ethToken)
    await expect(
      await rentalityPlatform.connect(guest).createTripRequest(
        {
          carId: 1,
          startDateTime: Date.now(),
          endDateTime: Date.now() + oneDayInSeconds,
          currencyType: ethToken,
        },
        { value: result.totalPrice }
      )
    ).to.changeEtherBalances([guest, rentalityPaymentService], [-result.totalPrice, result.totalPrice])
    await expect(rentalityPlatform.connect(host).approveTripRequest(1)).not.to.be.reverted

    const amountToClaimInUsdCents = 10000
    let mockClaimRequest = createMockClaimRequest(1, amountToClaimInUsdCents)

    await expect(rentalityPlatform.connect(host).createClaim(mockClaimRequest)).to.not.reverted
    await expect(rentalityPlatform.connect(anonymous).rejectClaim(1)).to.be.revertedWith('Only for trip guest or host.')

    await expect(rentalityPlatform.connect(host).rejectClaim(1)).to.not.reverted

    await expect(rentalityPlatform.connect(host).createClaim(mockClaimRequest)).to.not.reverted

    await expect(rentalityPlatform.connect(guest).rejectClaim(2)).to.not.reverted
  })
  it('has correct claim Info', async function () {
<<<<<<< HEAD
    const createCarRequest = getMockCarRequest(0)
    await expect(rentalityGateway.connect(host).addCar(createCarRequest,zeroHash)).not.to.be.reverted
    const myCars = await rentalityGateway.connect(host).getMyCars()
=======
    const createCarRequest = getMockCarRequest(0, await rentalityLocationVerifier.getAddress(), admin)
    await expect(rentalityPlatform.connect(host).addCar(createCarRequest)).not.to.be.reverted
    const myCars = await rentalityView.connect(host).getMyCars()
>>>>>>> a8feb445
    expect(myCars.length).to.equal(1)

    const availableCars = await rentalityView.connect(guest).getAvailableCarsForUser(guest.address)
    expect(availableCars.length).to.equal(1)

    const oneDayInSeconds = 86400

    const dailyPriceInUsdCents = 1000

    const result = await rentalityView.calculatePayments(1, 1, ethToken)
    await expect(
      await rentalityPlatform.connect(guest).createTripRequest(
        {
          carId: 1,
          startDateTime: Date.now(),
          endDateTime: Date.now() + oneDayInSeconds,
          currencyType: ethToken,
        },
        { value: result.totalPrice }
      )
    ).to.changeEtherBalances([guest, rentalityPaymentService], [-result.totalPrice, result.totalPrice])
    await expect(rentalityPlatform.connect(host).approveTripRequest(1)).not.to.be.reverted

    const amountToClaimInUsdCents = 10000
    let mockClaimRequest = createMockClaimRequest(1, amountToClaimInUsdCents)

    await expect(rentalityPlatform.connect(host).createClaim(mockClaimRequest)).to.not.reverted

    const claimInfo = (await rentalityView.connect(host).getMyClaimsAsHost())[0]

    expect(claimInfo.carInfo.model).to.be.eq(createCarRequest.model)
    expect(claimInfo.carInfo.brand).to.be.eq(createCarRequest.brand)
    expect(claimInfo.carInfo.yearOfProduction.toString()).to.be.eq(createCarRequest.yearOfProduction)
    expect(claimInfo.claim.tripId).to.be.eq(1)
    expect(claimInfo.claim.amountInUsdCents).to.be.eq(amountToClaimInUsdCents)
    const currentTimeInSeconds = Math.floor(Date.now() / 1000)
    const deadline = currentTimeInSeconds + 259200

    expect(claimInfo.claim.deadlineDateInSec).to.be.approximately(deadline, 2400)
  })
  it('Get all trip claims', async function () {
<<<<<<< HEAD
    const createCarRequest = getMockCarRequest(0)
    await expect(rentalityGateway.connect(host).addCar(createCarRequest,zeroHash)).not.to.be.reverted
    const myCars = await rentalityGateway.connect(host).getMyCars()
=======
    const createCarRequest = getMockCarRequest(0, await rentalityLocationVerifier.getAddress(), admin)
    await expect(rentalityPlatform.connect(host).addCar(createCarRequest)).not.to.be.reverted
    const myCars = await rentalityView.connect(host).getMyCars()
>>>>>>> a8feb445
    expect(myCars.length).to.equal(1)

    const availableCars = await rentalityView.connect(guest).getAvailableCarsForUser(guest.address)
    expect(availableCars.length).to.equal(1)

    const oneDayInSeconds = 86400

    const dailyPriceInUsdCents = 1000

    const result = await rentalityView.calculatePayments(1, 1, ethToken)

    await expect(
      await rentalityPlatform.connect(guest).createTripRequest(
        {
          carId: 1,
          startDateTime: Date.now(),
          endDateTime: Date.now() + oneDayInSeconds,
          currencyType: ethToken,
        },
        { value: result.totalPrice }
      )
    ).to.changeEtherBalances([guest, rentalityPaymentService], [-result.totalPrice, result.totalPrice])
    await expect(rentalityPlatform.connect(host).approveTripRequest(1)).not.to.be.reverted

    const amountToClaimInUsdCents = 10000
    let mockClaimRequest = createMockClaimRequest(1, amountToClaimInUsdCents)

    await expect(rentalityPlatform.connect(host).createClaim(mockClaimRequest)).to.not.reverted
    await expect(rentalityPlatform.connect(host).createClaim(mockClaimRequest)).to.not.reverted
    await expect(rentalityPlatform.connect(host).createClaim(mockClaimRequest)).to.not.reverted

    const claimInfos = await rentalityView.connect(host).getMyClaimsAsHost()

    expect(claimInfos.length).to.be.eq(3)
    expect(claimInfos[0].claim.claimId).to.be.eq(1)
    expect(claimInfos[1].claim.claimId).to.be.eq(2)
    expect(claimInfos[2].claim.claimId).to.be.eq(3)
  })

  it('Refund test', async function () {
<<<<<<< HEAD
    const createCarRequest = getMockCarRequest(0)
    await expect(rentalityGateway.connect(host).addCar(createCarRequest,zeroHash)).not.to.be.reverted
    const myCars = await rentalityGateway.connect(host).getMyCars()
=======
    const createCarRequest = getMockCarRequest(0, await rentalityLocationVerifier.getAddress(), admin)
    await expect(rentalityPlatform.connect(host).addCar(createCarRequest)).not.to.be.reverted
    const myCars = await rentalityView.connect(host).getMyCars()
>>>>>>> a8feb445
    expect(myCars.length).to.equal(1)

    const availableCars = await rentalityView.connect(guest).getAvailableCarsForUser(guest.address)
    expect(availableCars.length).to.equal(1)

    const oneDayInSeconds = 86400

    const dailyPriceInUsdCents = 1000

    const result = await rentalityView.calculatePayments(1, 1, ethToken)
    await expect(
      await rentalityPlatform.connect(guest).createTripRequest(
        {
          carId: 1,
          startDateTime: Date.now(),
          endDateTime: Date.now() + oneDayInSeconds,
          currencyType: ethToken,
        },
        { value: result.totalPrice }
      )
    ).to.changeEtherBalances([guest, rentalityPaymentService], [-result.totalPrice, result.totalPrice])

    await expect(rentalityPlatform.connect(host).approveTripRequest(1)).not.to.be.reverted

    const amountToClaimInUsdCents = 362120

    let mockClaimRequest = createMockClaimRequest(1, amountToClaimInUsdCents)

    await expect(rentalityPlatform.connect(host).createClaim(mockClaimRequest)).to.not.reverted

    const [claimPriceInEth] = await rentalityCurrencyConverter.getFromUsdLatest(ethToken, amountToClaimInUsdCents)

    const claimInEth = ethers.parseEther(claimPriceInEth.toString())
    const total = claimInEth / BigInt(1e18)
    let value = await rentalityGateway.calculateClaimValue(1)

    await expect(rentalityPlatform.connect(guest).payClaim(1, { value })).to.changeEtherBalances(
      [guest, host],
      [BigInt(-value), claimPriceInEth]
    )
  })
  it('Should return all my claims ', async function () {
    const claimsCreate = 4
    let counter = 0
    for (i = 1; i <= claimsCreate; i++) {
      counter++
<<<<<<< HEAD
      const createCarRequest = getMockCarRequest(i)
      await expect(rentalityGateway.connect(host).addCar(createCarRequest,zeroHash)).not.to.be.reverted
      const myCars = await rentalityGateway.connect(host).getMyCars()
=======
      const createCarRequest = getMockCarRequest(i, await rentalityLocationVerifier.getAddress(), admin)
      await expect(rentalityPlatform.connect(host).addCar(createCarRequest)).not.to.be.reverted
      const myCars = await rentalityView.connect(host).getMyCars()
>>>>>>> a8feb445
      expect(myCars.length).to.equal(i)

      const oneDayInSeconds = 86400
      const { rentPriceInEth, ethToCurrencyRate, ethToCurrencyDecimals, rentalityFee } = await calculatePayments(
        rentalityCurrencyConverter,
        rentalityPaymentService,
        createCarRequest.pricePerDayInUsdCents,
        1,
        createCarRequest.securityDepositPerTripInUsdCents
      )
      await expect(
        await rentalityPlatform.connect(guest).createTripRequest(
          {
            carId: i,
            startDateTime: Date.now() + oneDayInSeconds * i,
            endDateTime: Date.now() + (oneDayInSeconds * i + 1),
            currencyType: ethToken,
          },
          { value: rentPriceInEth }
        )
      ).to.changeEtherBalances([guest, rentalityPaymentService], [-rentPriceInEth, rentPriceInEth])

      await expect(rentalityPlatform.connect(host).approveTripRequest(i)).not.to.be.reverted

      const amountToClaimInUsdCents = 10000
      let mockClaimRequest = createMockClaimRequest(i, amountToClaimInUsdCents)

      await expect(rentalityPlatform.connect(host).createClaim(mockClaimRequest)).to.not.reverted
    }
    // Owner should not have claims
    const ownerClaims = await rentalityGateway.getMyClaimsAsHost()
    const ownerClaims2 = await rentalityGateway.getMyClaimsAsGuest()

    expect(ownerClaims.length).to.be.eq(0)
    expect(ownerClaims2.length).to.be.eq(0)

    const hostClaims = await rentalityView.connect(host).getMyClaimsAsHost()

    expect(hostClaims.length).to.be.eq(claimsCreate)

    const guestClaims = await rentalityView.connect(guest).getMyClaimsAsGuest()

    expect(guestClaims.length).to.be.eq(claimsCreate)
  })
  it('Only host and guest can reject claim', async function () {
<<<<<<< HEAD
    await expect(rentalityGateway.connect(host).addCar(getMockCarRequest(0),zeroHash)).not.to.be.reverted
    const myCars = await rentalityGateway.connect(host).getMyCars()
=======
    await expect(
      rentalityPlatform.connect(host).addCar(getMockCarRequest(0, await rentalityLocationVerifier.getAddress(), admin))
    ).not.to.be.reverted
    const myCars = await rentalityView.connect(host).getMyCars()
>>>>>>> a8feb445
    expect(myCars.length).to.equal(1)

    const availableCars = await rentalityView.connect(guest).getAvailableCarsForUser(guest.address)
    expect(availableCars.length).to.equal(1)

    const oneDayInSeconds = 86400

    const result = await rentalityView.calculatePayments(1, 1, ethToken)
    await expect(
      await rentalityPlatform.connect(guest).createTripRequest(
        {
          carId: 1,
          startDateTime: Date.now(),
          endDateTime: Date.now() + oneDayInSeconds,
          currencyType: ethToken,
        },
        { value: result.totalPrice }
      )
    ).to.changeEtherBalances([guest, rentalityPaymentService], [-result.totalPrice, result.totalPrice])
    await expect(rentalityPlatform.connect(host).approveTripRequest(1)).not.to.be.reverted

    const amountToClaimInUsdCents = 10000
    let mockClaimRequest = createMockClaimRequest(1, amountToClaimInUsdCents)

    await expect(rentalityPlatform.connect(host).createClaim(mockClaimRequest)).to.not.reverted
    await expect(rentalityPlatform.connect(anonymous).rejectClaim(1)).to.be.revertedWith('Only for trip guest or host.')

    await expect(rentalityPlatform.connect(host).rejectClaim(1)).to.not.reverted

    await expect(rentalityPlatform.connect(host).createClaim(mockClaimRequest)).to.not.reverted

    await expect(rentalityPlatform.connect(guest).rejectClaim(2)).to.not.reverted
  })
  it('Host not able to create claim with guest status', async function () {
<<<<<<< HEAD
    const request = getMockCarRequest(51)
    await expect(rentalityGateway.connect(host).addCar(request,zeroHash)).not.to.be.reverted
    const myCars = await rentalityGateway.connect(host).getMyCars()
=======
    const request = getMockCarRequest(51, await rentalityLocationVerifier.getAddress(), admin)
    await expect(rentalityPlatform.connect(host).addCar(request)).not.to.be.reverted
    const myCars = await rentalityView.connect(host).getMyCars()
>>>>>>> a8feb445
    expect(myCars.length).to.equal(1)

    const availableCars = await rentalityView.connect(guest).getAvailableCarsForUser(guest.address)
    expect(availableCars.length).to.equal(1)

    let sumToPayInUsdCents = request.pricePerDayInUsdCents
    let dayInTrip = 7
    let sumToPayWithDiscount = sumToPayInUsdCents * dayInTrip - (sumToPayInUsdCents * dayInTrip * 10) / 100

    let totalTaxes = (sumToPayWithDiscount * 7) / 100 + dayInTrip * 200

    let sevenDays = 86400 * 7

    const payments = await rentalityView.calculatePayments(1, 7, ethToken)
    await expect(
      await rentalityPlatform.connect(guest).createTripRequest(
        {
          carId: 1,
          startDateTime: Date.now(),
          endDateTime: Date.now() + sevenDays,
          currencyType: ethToken,
        },
        { value: payments.totalPrice }
      )
    ).to.changeEtherBalances([guest, rentalityPaymentService], [-payments.totalPrice, payments.totalPrice])
    await expect(rentalityPlatform.connect(host).approveTripRequest(1)).not.to.be.reverted
    let claim = {
      tripId: 1,
      claimType: 9,
      description: 'Some des',
      amountInUsdCents: 10,
      photosUrl: '',
    }
    let claim2 = {
      tripId: 1,
      claimType: 8,
      description: 'Some des',
      amountInUsdCents: 10,
      photosUrl: '',
    }
    let claim3 = {
      tripId: 1,
      claimType: 2,
      description: 'Some des',
      amountInUsdCents: 10,
      photosUrl: '',
    }
    await expect(rentalityPlatform.connect(host).createClaim(claim)).to.be.reverted
    await expect(rentalityPlatform.connect(host).createClaim(claim2)).to.be.reverted
    await expect(rentalityPlatform.connect(host).createClaim(claim3)).to.not.be.reverted
  })
  it('Guest can not create claim with host type', async function () {
<<<<<<< HEAD
    const request = getMockCarRequest(51)
    await expect(rentalityGateway.connect(host).addCar(request,zeroHash)).not.to.be.reverted
    const myCars = await rentalityGateway.connect(host).getMyCars()
=======
    const request = getMockCarRequest(51, await rentalityLocationVerifier.getAddress(), admin)
    await expect(rentalityPlatform.connect(host).addCar(request)).not.to.be.reverted
    const myCars = await rentalityView.connect(host).getMyCars()
>>>>>>> a8feb445
    expect(myCars.length).to.equal(1)

    const availableCars = await rentalityView.connect(guest).getAvailableCarsForUser(guest.address)
    expect(availableCars.length).to.equal(1)

    let sumToPayInUsdCents = request.pricePerDayInUsdCents
    let dayInTrip = 7
    let sumToPayWithDiscount = sumToPayInUsdCents * dayInTrip - (sumToPayInUsdCents * dayInTrip * 10) / 100

    let totalTaxes = (sumToPayWithDiscount * 7) / 100 + dayInTrip * 200

    let sevenDays = 86400 * 7

    const payments = await rentalityView.calculatePayments(1, 7, ethToken)
    await expect(
      await rentalityPlatform.connect(guest).createTripRequest(
        {
          carId: 1,
          startDateTime: Date.now(),
          endDateTime: Date.now() + sevenDays,
          currencyType: ethToken,
        },
        { value: payments.totalPrice }
      )
    ).to.changeEtherBalances([guest, rentalityPaymentService], [-payments.totalPrice, payments.totalPrice])
    await expect(rentalityPlatform.connect(host).approveTripRequest(1)).not.to.be.reverted
    let claim = {
      tripId: 1,
      claimType: 0,
      description: 'Some des',
      amountInUsdCents: 10,
      photosUrl: '',
    }
    let claim2 = {
      tripId: 1,
      claimType: 1,
      description: 'Some des',
      amountInUsdCents: 10,
      photosUrl: '',
    }
    let claim3 = {
      tripId: 1,
      claimType: 5,
      description: 'Some des',
      amountInUsdCents: 10,
      photosUrl: '',
    }
    await expect(rentalityPlatform.connect(guest).createClaim(claim)).to.be.reverted
    await expect(rentalityPlatform.connect(guest).createClaim(claim2)).to.be.reverted
    await expect(rentalityPlatform.connect(guest).createClaim(claim3)).to.not.be.reverted
  })
  it('Host can pay claim', async function () {
<<<<<<< HEAD
    const request = getMockCarRequest(51)
    await expect(rentalityGateway.connect(host).addCar(request,zeroHash)).not.to.be.reverted
    const myCars = await rentalityGateway.connect(host).getMyCars()
=======
    const request = getMockCarRequest(51, await rentalityLocationVerifier.getAddress(), admin)
    await expect(rentalityPlatform.connect(host).addCar(request)).not.to.be.reverted
    const myCars = await rentalityView.connect(host).getMyCars()
>>>>>>> a8feb445
    expect(myCars.length).to.equal(1)

    const availableCars = await rentalityView.connect(guest).getAvailableCarsForUser(guest.address)
    expect(availableCars.length).to.equal(1)

    let sumToPayInUsdCents = request.pricePerDayInUsdCents
    let dayInTrip = 7
    let sumToPayWithDiscount = sumToPayInUsdCents * dayInTrip - (sumToPayInUsdCents * dayInTrip * 10) / 100

    let totalTaxes = (sumToPayWithDiscount * 7) / 100 + dayInTrip * 200

    let sevenDays = 86400 * 7

    const payments = await rentalityView.calculatePayments(1, 7, ethToken)
    await expect(
      await rentalityPlatform.connect(guest).createTripRequest(
        {
          carId: 1,
          startDateTime: Date.now(),
          endDateTime: Date.now() + sevenDays,
          currencyType: ethToken,
        },
        { value: payments.totalPrice }
      )
    ).to.changeEtherBalances([guest, rentalityPaymentService], [-payments.totalPrice, payments.totalPrice])
    await expect(rentalityPlatform.connect(host).approveTripRequest(1)).not.to.be.reverted
    let claim = {
      tripId: 1,
      claimType: 0,
      description: 'Some des',
      amountInUsdCents: 10,
      photosUrl: '',
    }
    let claim2 = {
      tripId: 1,
      claimType: 1,
      description: 'Some des',
      amountInUsdCents: 10,
      photosUrl: '',
    }
    let claim3 = {
      tripId: 1,
      claimType: 5,
      description: 'Some des',
      amountInUsdCents: 10,
      photosUrl: '',
    }
    await expect(rentalityPlatform.connect(guest).createClaim(claim)).to.be.reverted
    await expect(rentalityPlatform.connect(guest).createClaim(claim2)).to.be.reverted
    await expect(rentalityPlatform.connect(guest).createClaim(claim3)).to.not.be.reverted

    let value = await rentalityView.calculateClaimValue(1)

    await expect(rentalityPlatform.connect(host).payClaim(1, { value })).to.not.reverted
  })
})<|MERGE_RESOLUTION|>--- conflicted
+++ resolved
@@ -4,7 +4,7 @@
   getMockCarRequest,
   createMockClaimRequest,
   ethToken,
-  calculatePayments, zeroHash,
+  calculatePayments,
 } = require('../utils')
 const { expect } = require('chai')
 const { ethers } = require('hardhat')
@@ -50,15 +50,10 @@
   })
 
   it('Host can not create claim before approve', async function () {
-<<<<<<< HEAD
-    await expect(rentalityGateway.connect(host).addCar(getMockCarRequest(0),zeroHash)).not.to.be.reverted
-    const myCars = await rentalityGateway.connect(host).getMyCars()
-=======
     await expect(
       rentalityPlatform.connect(host).addCar(getMockCarRequest(0, await rentalityLocationVerifier.getAddress(), admin))
     ).not.to.be.reverted
     const myCars = await rentalityView.connect(host).getMyCars()
->>>>>>> a8feb445
     expect(myCars.length).to.equal(1)
 
     const availableCars = await rentalityView.connect(guest).getAvailableCarsForUser(guest.address)
@@ -84,15 +79,10 @@
     await expect(rentalityPlatform.connect(host).createClaim(mockClaimRequest)).to.be.revertedWith('Wrong trip status.')
   })
   it('Only host can create claim ', async function () {
-<<<<<<< HEAD
-    await expect(rentalityGateway.connect(host).addCar(getMockCarRequest(0),zeroHash)).not.to.be.reverted
-    const myCars = await rentalityGateway.connect(host).getMyCars()
-=======
     await expect(
       rentalityPlatform.connect(host).addCar(getMockCarRequest(0, await rentalityLocationVerifier.getAddress(), admin))
     ).not.to.be.reverted
     const myCars = await rentalityView.connect(host).getMyCars()
->>>>>>> a8feb445
     expect(myCars.length).to.equal(1)
 
     const availableCars = await rentalityView.connect(guest).getAvailableCarsForUser(guest.address)
@@ -133,15 +123,10 @@
   })
 
   it('Only host and guest can reject claim', async function () {
-<<<<<<< HEAD
-    await expect(rentalityGateway.connect(host).addCar(getMockCarRequest(0),zeroHash)).not.to.be.reverted
-    const myCars = await rentalityGateway.connect(host).getMyCars()
-=======
     await expect(
       rentalityPlatform.connect(host).addCar(getMockCarRequest(0, await rentalityLocationVerifier.getAddress(), admin))
     ).not.to.be.reverted
     const myCars = await rentalityView.connect(host).getMyCars()
->>>>>>> a8feb445
     expect(myCars.length).to.equal(1)
 
     const availableCars = await rentalityView.connect(guest).getAvailableCarsForUser(guest.address)
@@ -176,15 +161,9 @@
     await expect(rentalityPlatform.connect(guest).rejectClaim(2)).to.not.reverted
   })
   it('has correct claim Info', async function () {
-<<<<<<< HEAD
-    const createCarRequest = getMockCarRequest(0)
-    await expect(rentalityGateway.connect(host).addCar(createCarRequest,zeroHash)).not.to.be.reverted
-    const myCars = await rentalityGateway.connect(host).getMyCars()
-=======
     const createCarRequest = getMockCarRequest(0, await rentalityLocationVerifier.getAddress(), admin)
     await expect(rentalityPlatform.connect(host).addCar(createCarRequest)).not.to.be.reverted
     const myCars = await rentalityView.connect(host).getMyCars()
->>>>>>> a8feb445
     expect(myCars.length).to.equal(1)
 
     const availableCars = await rentalityView.connect(guest).getAvailableCarsForUser(guest.address)
@@ -226,15 +205,9 @@
     expect(claimInfo.claim.deadlineDateInSec).to.be.approximately(deadline, 2400)
   })
   it('Get all trip claims', async function () {
-<<<<<<< HEAD
-    const createCarRequest = getMockCarRequest(0)
-    await expect(rentalityGateway.connect(host).addCar(createCarRequest,zeroHash)).not.to.be.reverted
-    const myCars = await rentalityGateway.connect(host).getMyCars()
-=======
     const createCarRequest = getMockCarRequest(0, await rentalityLocationVerifier.getAddress(), admin)
     await expect(rentalityPlatform.connect(host).addCar(createCarRequest)).not.to.be.reverted
     const myCars = await rentalityView.connect(host).getMyCars()
->>>>>>> a8feb445
     expect(myCars.length).to.equal(1)
 
     const availableCars = await rentalityView.connect(guest).getAvailableCarsForUser(guest.address)
@@ -275,15 +248,9 @@
   })
 
   it('Refund test', async function () {
-<<<<<<< HEAD
-    const createCarRequest = getMockCarRequest(0)
-    await expect(rentalityGateway.connect(host).addCar(createCarRequest,zeroHash)).not.to.be.reverted
-    const myCars = await rentalityGateway.connect(host).getMyCars()
-=======
     const createCarRequest = getMockCarRequest(0, await rentalityLocationVerifier.getAddress(), admin)
     await expect(rentalityPlatform.connect(host).addCar(createCarRequest)).not.to.be.reverted
     const myCars = await rentalityView.connect(host).getMyCars()
->>>>>>> a8feb445
     expect(myCars.length).to.equal(1)
 
     const availableCars = await rentalityView.connect(guest).getAvailableCarsForUser(guest.address)
@@ -330,15 +297,9 @@
     let counter = 0
     for (i = 1; i <= claimsCreate; i++) {
       counter++
-<<<<<<< HEAD
-      const createCarRequest = getMockCarRequest(i)
-      await expect(rentalityGateway.connect(host).addCar(createCarRequest,zeroHash)).not.to.be.reverted
-      const myCars = await rentalityGateway.connect(host).getMyCars()
-=======
       const createCarRequest = getMockCarRequest(i, await rentalityLocationVerifier.getAddress(), admin)
       await expect(rentalityPlatform.connect(host).addCar(createCarRequest)).not.to.be.reverted
       const myCars = await rentalityView.connect(host).getMyCars()
->>>>>>> a8feb445
       expect(myCars.length).to.equal(i)
 
       const oneDayInSeconds = 86400
@@ -384,15 +345,10 @@
     expect(guestClaims.length).to.be.eq(claimsCreate)
   })
   it('Only host and guest can reject claim', async function () {
-<<<<<<< HEAD
-    await expect(rentalityGateway.connect(host).addCar(getMockCarRequest(0),zeroHash)).not.to.be.reverted
-    const myCars = await rentalityGateway.connect(host).getMyCars()
-=======
     await expect(
       rentalityPlatform.connect(host).addCar(getMockCarRequest(0, await rentalityLocationVerifier.getAddress(), admin))
     ).not.to.be.reverted
     const myCars = await rentalityView.connect(host).getMyCars()
->>>>>>> a8feb445
     expect(myCars.length).to.equal(1)
 
     const availableCars = await rentalityView.connect(guest).getAvailableCarsForUser(guest.address)
@@ -427,15 +383,9 @@
     await expect(rentalityPlatform.connect(guest).rejectClaim(2)).to.not.reverted
   })
   it('Host not able to create claim with guest status', async function () {
-<<<<<<< HEAD
-    const request = getMockCarRequest(51)
-    await expect(rentalityGateway.connect(host).addCar(request,zeroHash)).not.to.be.reverted
-    const myCars = await rentalityGateway.connect(host).getMyCars()
-=======
     const request = getMockCarRequest(51, await rentalityLocationVerifier.getAddress(), admin)
     await expect(rentalityPlatform.connect(host).addCar(request)).not.to.be.reverted
     const myCars = await rentalityView.connect(host).getMyCars()
->>>>>>> a8feb445
     expect(myCars.length).to.equal(1)
 
     const availableCars = await rentalityView.connect(guest).getAvailableCarsForUser(guest.address)
@@ -488,15 +438,9 @@
     await expect(rentalityPlatform.connect(host).createClaim(claim3)).to.not.be.reverted
   })
   it('Guest can not create claim with host type', async function () {
-<<<<<<< HEAD
-    const request = getMockCarRequest(51)
-    await expect(rentalityGateway.connect(host).addCar(request,zeroHash)).not.to.be.reverted
-    const myCars = await rentalityGateway.connect(host).getMyCars()
-=======
     const request = getMockCarRequest(51, await rentalityLocationVerifier.getAddress(), admin)
     await expect(rentalityPlatform.connect(host).addCar(request)).not.to.be.reverted
     const myCars = await rentalityView.connect(host).getMyCars()
->>>>>>> a8feb445
     expect(myCars.length).to.equal(1)
 
     const availableCars = await rentalityView.connect(guest).getAvailableCarsForUser(guest.address)
@@ -549,15 +493,9 @@
     await expect(rentalityPlatform.connect(guest).createClaim(claim3)).to.not.be.reverted
   })
   it('Host can pay claim', async function () {
-<<<<<<< HEAD
-    const request = getMockCarRequest(51)
-    await expect(rentalityGateway.connect(host).addCar(request,zeroHash)).not.to.be.reverted
-    const myCars = await rentalityGateway.connect(host).getMyCars()
-=======
     const request = getMockCarRequest(51, await rentalityLocationVerifier.getAddress(), admin)
     await expect(rentalityPlatform.connect(host).addCar(request)).not.to.be.reverted
     const myCars = await rentalityView.connect(host).getMyCars()
->>>>>>> a8feb445
     expect(myCars.length).to.equal(1)
 
     const availableCars = await rentalityView.connect(guest).getAvailableCarsForUser(guest.address)
