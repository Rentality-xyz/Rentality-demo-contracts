const { expect } = require('chai')

const { getMockCarRequest, TripStatus, deployDefaultFixture, ethToken, calculatePayments, zeroHash} = require('../utils')
const { loadFixture } = require('@nomicfoundation/hardhat-network-helpers')

describe('Rentality History Service', function () {
  let rentalityPlatform,
    rentalityGateway,
    transactionHistory,
    rentalityCurrencyConverter,
    rentalityAdminGateway,
    rentalityPaymentService,
    owner,
    admin,
    manager,
    host,
    guest,
    anonymous,
    rentalityLocationVerifier,
    rentalityView

  beforeEach(async function () {
    ;({
      rentalityPlatform,
      rentalityGateway,
      rentalityCurrencyConverter,
      rentalityAdminGateway,
      rentalityPaymentService,
      owner,
      admin,
      manager,
      host,
      guest,
      anonymous,
      rentalityLocationVerifier,
      rentalityView,
    } = await loadFixture(deployDefaultFixture))
  })

  it('should create history in case of cancellation', async function () {
<<<<<<< HEAD
    await expect(rentalityGateway.connect(host).addCar(getMockCarRequest(1),zeroHash)).not.to.be.reverted
    const myCars = await rentalityGateway.connect(host).getMyCars()
=======
    await expect(
      rentalityPlatform.connect(host).addCar(getMockCarRequest(1, await rentalityLocationVerifier.getAddress(), admin))
    ).not.to.be.reverted
    const myCars = await rentalityView.connect(host).getMyCars()
>>>>>>> cabe8745
    expect(myCars.length).to.equal(1)

    const availableCars = await rentalityView.connect(guest).getAvailableCarsForUser(guest.address)
    expect(availableCars.length).to.equal(1)

    const oneDayInSeconds = 86400

    const result = await rentalityView.calculatePayments(1, 1, ethToken)
    await expect(
      await rentalityPlatform.connect(guest).createTripRequest(
        {
          carId: 1,
          startDateTime: Date.now(),
          endDateTime: Date.now() + oneDayInSeconds,
          currencyType: ethToken,
        },
        { value: result.totalPrice }
      )
    ).to.changeEtherBalances([guest, rentalityPaymentService], [-result.totalPrice, result.totalPrice])

    await expect(rentalityPlatform.connect(host).rejectTripRequest(1)).to.not.reverted
    const details = (await rentalityView.getTrip(1)).trip

    const currentTimeMillis = Date.now()
    const currentTimeSeconds = Math.floor(currentTimeMillis / 1000)

    expect(details.transactionInfo.depositRefund).to.not.be.eq(0)
    expect(details.transactionInfo.dateTime).to.be.approximately(currentTimeSeconds, 2000)
    expect(details.transactionInfo.tripEarnings).to.be.eq(0)
    expect(details.transactionInfo.statusBeforeCancellation).to.be.eq(TripStatus.Created)
  })
  it('Happy case has history', async function () {
<<<<<<< HEAD
    const request = getMockCarRequest(55)
    await expect(rentalityGateway.connect(host).addCar(request,zeroHash)).not.to.be.reverted
    const myCars = await rentalityGateway.connect(host).getMyCars()
=======
    const request = getMockCarRequest(55, await rentalityLocationVerifier.getAddress(), admin)
    await expect(rentalityPlatform.connect(host).addCar(request)).not.to.be.reverted
    const myCars = await rentalityView.connect(host).getMyCars()
>>>>>>> cabe8745
    expect(myCars.length).to.equal(1)

    const availableCars = await rentalityView.connect(guest).getAvailableCarsForUser(guest.address)
    expect(availableCars.length).to.equal(1)

    const oneDayInSeconds = 86400

    const { rentPriceInEth, ethToCurrencyRate, ethToCurrencyDecimals, rentalityFee, taxes } = await calculatePayments(
      rentalityCurrencyConverter,
      rentalityPaymentService,
      request.pricePerDayInUsdCents,
      1,
      request.securityDepositPerTripInUsdCents
    )
    await expect(
      await rentalityPlatform.connect(guest).createTripRequest(
        {
          carId: 1,
          startDateTime: Date.now(),
          endDateTime: Date.now() + oneDayInSeconds,
          currencyType: ethToken,
        },
        { value: rentPriceInEth }
      )
    ).to.changeEtherBalances([guest, rentalityPaymentService], [-rentPriceInEth, rentPriceInEth])

    await expect(rentalityPlatform.connect(host).approveTripRequest(1)).not.to.be.reverted
    await expect(rentalityPlatform.connect(host).checkInByHost(1, [0, 0], '', '')).not.to.be.reverted
    await expect(rentalityPlatform.connect(guest).checkInByGuest(1, [0, 0])).not.to.be.reverted
    await expect(rentalityPlatform.connect(guest).checkOutByGuest(1, [0, 0])).not.to.be.reverted
    await expect(rentalityPlatform.connect(host).checkOutByHost(1, [0, 0])).not.to.be.reverted

    const trip = await rentalityView.getTrip(1)
    const tripDetails = trip['trip']

    const paymentInfo = tripDetails['paymentInfo']

    const depositValue = await rentalityCurrencyConverter.getFromUsd(
      ethToken,
      paymentInfo.depositInUsdCents,
      ethToCurrencyRate,
      ethToCurrencyDecimals
    )

    const returnToHost = rentPriceInEth - depositValue - rentalityFee - taxes

    await expect(rentalityPlatform.connect(host).finishTrip(1)).to.changeEtherBalances(
      [host, rentalityPaymentService],
      [returnToHost, -(returnToHost + depositValue)]
    )
    const details = (await rentalityView.getTrip(1)).trip

    const currentTimeMillis = Date.now()
    const currentTimeSeconds = Math.floor(currentTimeMillis / 1000)

    expect(details.transactionInfo.depositRefund).to.be.eq(request.securityDepositPerTripInUsdCents)
    expect(details.transactionInfo.dateTime).to.be.approximately(currentTimeSeconds, 2000)
    expect(details.transactionInfo.tripEarnings).to.be.approximately(
      Math.floor(request.pricePerDayInUsdCents - (request.pricePerDayInUsdCents * 20) / 100 /* platform fee*/),
      1
    )
    expect(details.transactionInfo.rentalityFee).to.be.approximately(
      Math.floor((request.pricePerDayInUsdCents * 20) / 100),
      1
    )
    expect(details.transactionInfo.statusBeforeCancellation).to.be.eq(TripStatus.Finished)
  })

  it('Should have receipt after trip end', async function () {
<<<<<<< HEAD
    const request = getMockCarRequest(51)
    await expect(rentalityGateway.connect(host).addCar(request,zeroHash)).not.to.be.reverted
    const myCars = await rentalityGateway.connect(host).getMyCars()
=======
    const request = getMockCarRequest(51, await rentalityLocationVerifier.getAddress(), admin)
    await expect(rentalityPlatform.connect(host).addCar(request)).not.to.be.reverted
    const myCars = await rentalityView.connect(host).getMyCars()
>>>>>>> cabe8745
    expect(myCars.length).to.equal(1)

    const availableCars = await rentalityView.connect(guest).getAvailableCarsForUser(guest.address)
    expect(availableCars.length).to.equal(1)

    let sumToPayInUsdCents = request.pricePerDayInUsdCents
    let dayInTrip = 7
    let sumToPayWithDiscount = sumToPayInUsdCents * dayInTrip - (sumToPayInUsdCents * dayInTrip * 10) / 100

    let totalTaxes = (sumToPayWithDiscount * 7) / 100 + dayInTrip * 200

    let sevenDays = 86400 * 7

    const payments = await rentalityView.calculatePayments(1, 7, ethToken)
    await expect(
      await rentalityPlatform.connect(guest).createTripRequest(
        {
          carId: 1,
          startDateTime: Date.now(),
          endDateTime: Date.now() + sevenDays,
          currencyType: ethToken,
        },
        { value: payments.totalPrice }
      )
    ).to.changeEtherBalances([guest, rentalityPaymentService], [-payments.totalPrice, payments.totalPrice])

    await expect(rentalityPlatform.connect(host).approveTripRequest(1)).not.to.be.reverted
    await expect(rentalityPlatform.connect(host).checkInByHost(1, [100, 15], '', '')).not.to.be.reverted
    await expect(rentalityPlatform.connect(guest).checkInByGuest(1, [100, 15])).not.to.be.reverted
    await expect(rentalityPlatform.connect(guest).checkOutByGuest(1, [50, 200])).not.to.be.reverted
    await expect(rentalityPlatform.connect(host).checkOutByHost(1, [50, 200])).not.to.be.reverted

    await expect(rentalityPlatform.connect(host).finishTrip(1)).to.not.reverted

    let result = await rentalityView.getTripReceipt(1)
    expect(result.totalDayPriceInUsdCents).to.be.eq(sumToPayInUsdCents * dayInTrip)
    expect(result.totalTripDays).to.be.eq(7)
    expect(result.discountAmount).to.be.approximately(
      BigInt(Math.floor(sumToPayInUsdCents * 7 - sumToPayWithDiscount)),
      1
    )

    expect(result.salesTax + result.governmentTax).to.be.eq(BigInt(Math.floor(totalTaxes)))
    expect(result.depositReceived).to.be.eq(BigInt(request.securityDepositPerTripInUsdCents))
    expect(result.startFuelLevel).to.be.eq(BigInt(100))
    expect(result.endFuelLevel).to.be.eq(BigInt(50))
    expect(result.startOdometer).to.be.eq(BigInt(15))
    expect(result.endOdometer).to.be.eq(BigInt(200))
  })
})<|MERGE_RESOLUTION|>--- conflicted
+++ resolved
@@ -1,6 +1,6 @@
 const { expect } = require('chai')
 
-const { getMockCarRequest, TripStatus, deployDefaultFixture, ethToken, calculatePayments, zeroHash} = require('../utils')
+const { getMockCarRequest, TripStatus, deployDefaultFixture, ethToken, calculatePayments } = require('../utils')
 const { loadFixture } = require('@nomicfoundation/hardhat-network-helpers')
 
 describe('Rentality History Service', function () {
@@ -38,15 +38,10 @@
   })
 
   it('should create history in case of cancellation', async function () {
-<<<<<<< HEAD
-    await expect(rentalityGateway.connect(host).addCar(getMockCarRequest(1),zeroHash)).not.to.be.reverted
-    const myCars = await rentalityGateway.connect(host).getMyCars()
-=======
     await expect(
       rentalityPlatform.connect(host).addCar(getMockCarRequest(1, await rentalityLocationVerifier.getAddress(), admin))
     ).not.to.be.reverted
     const myCars = await rentalityView.connect(host).getMyCars()
->>>>>>> cabe8745
     expect(myCars.length).to.equal(1)
 
     const availableCars = await rentalityView.connect(guest).getAvailableCarsForUser(guest.address)
@@ -79,15 +74,9 @@
     expect(details.transactionInfo.statusBeforeCancellation).to.be.eq(TripStatus.Created)
   })
   it('Happy case has history', async function () {
-<<<<<<< HEAD
-    const request = getMockCarRequest(55)
-    await expect(rentalityGateway.connect(host).addCar(request,zeroHash)).not.to.be.reverted
-    const myCars = await rentalityGateway.connect(host).getMyCars()
-=======
     const request = getMockCarRequest(55, await rentalityLocationVerifier.getAddress(), admin)
     await expect(rentalityPlatform.connect(host).addCar(request)).not.to.be.reverted
     const myCars = await rentalityView.connect(host).getMyCars()
->>>>>>> cabe8745
     expect(myCars.length).to.equal(1)
 
     const availableCars = await rentalityView.connect(guest).getAvailableCarsForUser(guest.address)
@@ -157,15 +146,9 @@
   })
 
   it('Should have receipt after trip end', async function () {
-<<<<<<< HEAD
-    const request = getMockCarRequest(51)
-    await expect(rentalityGateway.connect(host).addCar(request,zeroHash)).not.to.be.reverted
-    const myCars = await rentalityGateway.connect(host).getMyCars()
-=======
     const request = getMockCarRequest(51, await rentalityLocationVerifier.getAddress(), admin)
     await expect(rentalityPlatform.connect(host).addCar(request)).not.to.be.reverted
     const myCars = await rentalityView.connect(host).getMyCars()
->>>>>>> cabe8745
     expect(myCars.length).to.equal(1)
 
     const availableCars = await rentalityView.connect(guest).getAvailableCarsForUser(guest.address)
