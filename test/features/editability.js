--- conflicted
+++ resolved
@@ -145,14 +145,11 @@
       milesIncludedPerDay: 2,
       timeBufferBetweenTripsInSec: 2,
       currentlyListed: false,
-<<<<<<< HEAD
-      insuranceRequired: false,
-      insurancePriceInUsdCents: 0,
-=======
       insuranceIncluded: true,
       engineType: 1,
       tokenUri: 'uri',
->>>>>>> 7142de6e
+      insuranceRequired: false,
+      insurancePriceInUsdCents: 0,
     }
 
     await expect(rentalityGateway.connect(host).updateCarInfo(update_params)).to.be.revertedWith(
