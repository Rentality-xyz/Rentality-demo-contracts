--- conflicted
+++ resolved
@@ -30,8 +30,7 @@
     host,
     guest,
     anonymous,
-    rentalityLocationVerifier,
-    rentalityView
+    rentalityLocationVerifier
 
   beforeEach(async function () {
     ;({
@@ -53,30 +52,18 @@
       guest,
       anonymous,
       rentalityLocationVerifier,
-      rentalityView,
     } = await loadFixture(deployDefaultFixture))
   })
 
   it('should has editable: false, if car on the trip', async function () {
     await expect(
-<<<<<<< HEAD
-      rentalityPlatform.connect(host).addCar(getMockCarRequest(0, await rentalityLocationVerifier.getAddress(), admin))
-=======
       rentalityGateway
         .connect(host)
         .addCar(getMockCarRequest(0, await rentalityLocationVerifier.getAddress(), admin))
->>>>>>> 069beb75
-    ).not.to.be.reverted
-    const myCars = await rentalityView.connect(host).getMyCars()
+    ).not.to.be.reverted
+    const myCars = await rentalityGateway.connect(host).getMyCars()
     expect(myCars.length).to.equal(1)
 
-<<<<<<< HEAD
-    const availableCars = await rentalityView.connect(guest).getAvailableCarsForUser(guest.address)
-    expect(availableCars.length).to.equal(1)
-    let dailyPriceInUsdCents = 1000
-
-    const result = await rentalityView.calculatePayments(1, 1, ethToken)
-=======
     const availableCars = await rentalityGateway
       .connect(guest)
       .searchAvailableCarsWithDelivery(
@@ -92,7 +79,6 @@
     const result = await rentalityGateway
       .connect(guest)
       .calculatePaymentsWithDelivery(1, 1, ethToken, emptyLocationInfo, emptyLocationInfo, ' ')
->>>>>>> 069beb75
     await expect(
       await rentalityPlatform.connect(guest).createTripRequestWithDelivery(
         {
@@ -110,30 +96,19 @@
       )
     ).not.to.be.reverted
 
-    const myNotEditableCars = await rentalityView.connect(host).getMyCars()
+    const myNotEditableCars = await rentalityGateway.connect(host).getMyCars()
 
     expect(myNotEditableCars[0].isEditable).to.be.equal(false)
   })
   it('should not be able to edit car, if it on the trip', async function () {
     await expect(
-<<<<<<< HEAD
-      rentalityPlatform.connect(host).addCar(getMockCarRequest(0, await rentalityLocationVerifier.getAddress(), admin))
-=======
       rentalityGateway
         .connect(host)
         .addCar(getMockCarRequest(0, await rentalityLocationVerifier.getAddress(), admin))
->>>>>>> 069beb75
-    ).not.to.be.reverted
-    const myCars = await rentalityView.connect(host).getMyCars()
+    ).not.to.be.reverted
+    const myCars = await rentalityGateway.connect(host).getMyCars()
     expect(myCars.length).to.equal(1)
 
-<<<<<<< HEAD
-    const availableCars = await rentalityView.connect(guest).getAvailableCarsForUser(guest.address)
-    expect(availableCars.length).to.equal(1)
-    let dailyPriceInUsdCents = 1000
-
-    const result = await rentalityView.calculatePayments(1, 1, ethToken)
-=======
     const availableCars = await rentalityGateway
       .connect(guest)
       .searchAvailableCarsWithDelivery(
@@ -149,7 +124,6 @@
     const result = await rentalityGateway
       .connect(guest)
       .calculatePaymentsWithDelivery(1, 1, ethToken, emptyLocationInfo, emptyLocationInfo, ' ')
->>>>>>> 069beb75
     await expect(
       await rentalityPlatform.connect(guest).createTripRequestWithDelivery(
         {
@@ -167,7 +141,7 @@
       )
     ).not.to.be.reverted
 
-    const myNotEditableCars = await rentalityView.connect(host).getMyCars()
+    const myNotEditableCars = await rentalityGateway.connect(host).getMyCars()
 
     expect(myNotEditableCars[0].isEditable).to.be.equal(false)
 
@@ -187,11 +161,6 @@
 dimoTokenId: 0
     }
 
-<<<<<<< HEAD
-    await expect(rentalityPlatform.connect(host).updateCarInfo(update_params)).to.be.revertedWith(
-      'Car is not available for update.'
-    )
-=======
     let locationInfo = {
       locationInfo: emptyLocationInfo,
       signature: signLocationInfo(await rentalityLocationVerifier.getAddress(), admin, emptyLocationInfo),
@@ -199,25 +168,17 @@
     await expect(
       rentalityGateway.connect(host).updateCarInfoWithLocation(update_params, locationInfo)
     ).to.be.revertedWith('Car is not available for update.')
->>>>>>> 069beb75
   })
 
   it('should be again editable after cancellation', async function () {
     await expect(
-<<<<<<< HEAD
-      rentalityPlatform.connect(host).addCar(getMockCarRequest(0, await rentalityLocationVerifier.getAddress(), admin))
-=======
       rentalityGateway
         .connect(host)
         .addCar(getMockCarRequest(0, await rentalityLocationVerifier.getAddress(), admin))
->>>>>>> 069beb75
-    ).not.to.be.reverted
-    const myCars = await rentalityView.connect(host).getMyCars()
+    ).not.to.be.reverted
+    const myCars = await rentalityGateway.connect(host).getMyCars()
     expect(myCars.length).to.equal(1)
 
-<<<<<<< HEAD
-    const availableCars = await rentalityView.connect(guest).getAvailableCarsForUser(guest.address)
-=======
     const availableCars = await rentalityGateway
       .connect(guest)
       .searchAvailableCarsWithDelivery(
@@ -227,18 +188,13 @@
         emptyLocationInfo,
         emptyLocationInfo
       )
->>>>>>> 069beb75
     expect(availableCars.length).to.equal(1)
 
     const rentPriceInUsdCents = 1000
 
-<<<<<<< HEAD
-    const result = await rentalityView.calculatePayments(1, 1, ethToken)
-=======
     const result = await rentalityGateway
       .connect(guest)
       .calculatePaymentsWithDelivery(1, 1, ethToken, emptyLocationInfo, emptyLocationInfo, ' ')
->>>>>>> 069beb75
     await expect(
       await rentalityPlatform.connect(guest).createTripRequestWithDelivery(
         {
@@ -256,13 +212,13 @@
       )
     ).not.to.be.reverted
 
-    const myNotEditableCars = await rentalityView.connect(host).getMyCars()
+    const myNotEditableCars = await rentalityGateway.connect(host).getMyCars()
 
     expect(myNotEditableCars[0].isEditable).to.be.equal(false)
 
-    await rentalityPlatform.connect(guest).rejectTripRequest(1)
-
-    const myNotEditableCars2 = await rentalityView.connect(host).getMyCars()
+    await rentalityGateway.connect(guest).rejectTripRequest(1)
+
+    const myNotEditableCars2 = await rentalityGateway.connect(host).getMyCars()
 
     expect(myNotEditableCars2[0].isEditable).to.be.equal(true)
   })
