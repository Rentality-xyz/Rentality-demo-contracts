const { expect } = require('chai')
const {
  deployDefaultFixture,
  getMockCarRequest,
  ethToken,
  getEmptySearchCarParams,
  calculatePayments,
  emptyLocationInfo,
  zeroHash,
  signLocationInfo,
  emptySignedLocationInfo,
} = require('../utils')
const { loadFixture } = require('@nomicfoundation/hardhat-network-helpers')

describe('Ability to update car during trip', function () {
  let rentalityGateway,
    rentalityMockPriceFeed,
    rentalityUserService,
    rentalityTripService,
    rentalityCurrencyConverter,
    rentalityCarToken,
    rentalityPaymentService,
    rentalityPlatform,
    claimService,
    rentalityAutomationService,
    rentalityAdminGateway,
    owner,
    admin,
    manager,
    host,
    guest,
    anonymous,
    rentalityLocationVerifier

  beforeEach(async function () {
    ;({
      rentalityGateway,
      rentalityMockPriceFeed,
      rentalityUserService,
      rentalityTripService,
      rentalityCurrencyConverter,
      rentalityCarToken,
      rentalityPaymentService,
      rentalityPlatform,
      claimService,
      rentalityAutomationService,
      rentalityAdminGateway,
      owner,
      admin,
      manager,
      host,
      guest,
      anonymous,
      rentalityLocationVerifier,
    } = await loadFixture(deployDefaultFixture))
  })

  it('should has editable: false, if car on the trip', async function () {
    await expect(
      rentalityGateway
        .connect(host)
        .addCar(getMockCarRequest(0, await rentalityLocationVerifier.getAddress(), admin))
    ).not.to.be.reverted
    const myCars = await rentalityGateway.connect(host).getMyCars()
    expect(myCars.length).to.equal(1)

    const availableCars = await rentalityGateway
      .connect(guest)
      .searchAvailableCarsWithDelivery(
        0,
        new Date().getSeconds() + 86400,
        getEmptySearchCarParams(1),
        emptyLocationInfo,
        emptyLocationInfo
      )
    expect(availableCars.length).to.equal(1)
    let dailyPriceInUsdCents = 1000

    const result = await rentalityGateway
      .connect(guest)
      .calculatePaymentsWithDelivery(1, 1, ethToken, emptyLocationInfo, emptyLocationInfo, ' ')
    await expect(
      await rentalityPlatform.connect(guest).createTripRequestWithDelivery(
        {
          carId: 1,
          startDateTime: Date.now(),
          endDateTime: Date.now() + 85600,
          currencyType: ethToken,
          insurancePaid: false,
          photo: '',
          pickUpInfo: emptySignedLocationInfo,
          returnInfo: emptySignedLocationInfo,
        },
        ' ',
        { value: result.totalPrice }
      )
    ).not.to.be.reverted

    const myNotEditableCars = await rentalityGateway.connect(host).getMyCars()

    expect(myNotEditableCars[0].isEditable).to.be.equal(false)
  })
  it('should not be able to edit car, if it on the trip', async function () {
    await expect(
      rentalityGateway
        .connect(host)
        .addCar(getMockCarRequest(0, await rentalityLocationVerifier.getAddress(), admin))
    ).not.to.be.reverted
    const myCars = await rentalityGateway.connect(host).getMyCars()
    expect(myCars.length).to.equal(1)

    const availableCars = await rentalityGateway
      .connect(guest)
      .searchAvailableCarsWithDelivery(
        0,
        new Date().getSeconds() + 86400,
        getEmptySearchCarParams(1),
        emptyLocationInfo,
        emptyLocationInfo
      )
    expect(availableCars.length).to.equal(1)
    let dailyPriceInUsdCents = 1000

    const result = await rentalityGateway
      .connect(guest)
      .calculatePaymentsWithDelivery(1, 1, ethToken, emptyLocationInfo, emptyLocationInfo, ' ')
    await expect(
      await rentalityPlatform.connect(guest).createTripRequestWithDelivery(
        {
          carId: 1,
          startDateTime: Date.now(),
          endDateTime: Date.now() + 84700,
          currencyType: ethToken,
          insurancePaid: false,
          photo: '',
          pickUpInfo: emptySignedLocationInfo,
          returnInfo: emptySignedLocationInfo,
        },
        ' ',
        { value: result.totalPrice }
      )
    ).not.to.be.reverted

    const myNotEditableCars = await rentalityGateway.connect(host).getMyCars()

    expect(myNotEditableCars[0].isEditable).to.be.equal(false)

    let update_params = {
      carId: 1,
      pricePerDayInUsdCents: 2,
      securityDepositPerTripInUsdCents: 2,
      engineParams: [2, 2],
      milesIncludedPerDay: 2,
      timeBufferBetweenTripsInSec: 2,
      currentlyListed: false,
      insuranceIncluded: true,
      engineType: 1,
      tokenUri: 'uri',
      insuranceRequired: false,
      insurancePriceInUsdCents: 0,
<<<<<<< HEAD
dimoTokenId: 0
=======
dimoTokenId: 0,
signedDimoTokenId: '0x'
>>>>>>> a2d7a6c6
    }

    let locationInfo = {
      locationInfo: emptyLocationInfo,
      signature: signLocationInfo(await rentalityLocationVerifier.getAddress(), admin, emptyLocationInfo),
    }
    await expect(
      rentalityGateway.connect(host).updateCarInfoWithLocation(update_params, locationInfo)
    ).to.be.revertedWith('Car is not available for update.')
  })

  it('should be again editable after cancellation', async function () {
    await expect(
      rentalityGateway
        .connect(host)
        .addCar(getMockCarRequest(0, await rentalityLocationVerifier.getAddress(), admin))
    ).not.to.be.reverted
    const myCars = await rentalityGateway.connect(host).getMyCars()
    expect(myCars.length).to.equal(1)

    const availableCars = await rentalityGateway
      .connect(guest)
      .searchAvailableCarsWithDelivery(
        0,
        new Date().getSeconds() + 86400,
        getEmptySearchCarParams(1),
        emptyLocationInfo,
        emptyLocationInfo
      )
    expect(availableCars.length).to.equal(1)

    const rentPriceInUsdCents = 1000

    const result = await rentalityGateway
      .connect(guest)
      .calculatePaymentsWithDelivery(1, 1, ethToken, emptyLocationInfo, emptyLocationInfo, ' ')
    await expect(
      await rentalityPlatform.connect(guest).createTripRequestWithDelivery(
        {
          carId: 1,
          startDateTime: Date.now(),
          endDateTime: Date.now() + 84500,
          currencyType: ethToken,
          insurancePaid: false,
          photo: '',
          pickUpInfo: emptySignedLocationInfo,
          returnInfo: emptySignedLocationInfo,
        },
        ' ',
        { value: result.totalPrice }
      )
    ).not.to.be.reverted

    const myNotEditableCars = await rentalityGateway.connect(host).getMyCars()

    expect(myNotEditableCars[0].isEditable).to.be.equal(false)

    await rentalityGateway.connect(guest).rejectTripRequest(1)

    const myNotEditableCars2 = await rentalityGateway.connect(host).getMyCars()

    expect(myNotEditableCars2[0].isEditable).to.be.equal(true)
  })
})<|MERGE_RESOLUTION|>--- conflicted
+++ resolved
@@ -158,12 +158,8 @@
       tokenUri: 'uri',
       insuranceRequired: false,
       insurancePriceInUsdCents: 0,
-<<<<<<< HEAD
-dimoTokenId: 0
-=======
 dimoTokenId: 0,
 signedDimoTokenId: '0x'
->>>>>>> a2d7a6c6
     }
 
     let locationInfo = {
