--- conflicted
+++ resolved
@@ -212,55 +212,5 @@
       )
       expect(result[1]).to.be.eq(expectedFuelRefund)
     })
-<<<<<<< HEAD
-
-    it('should correctly compute end params', async function () {
-      const createCarRequest = getMockCarRequest(0)
-      await expect(rentalityGateway.connect(host).addCar(createCarRequest)).not.to.be.reverted
-
-      const oneDayInSeconds = 24 * 60 * 60
-      const rentPriceInUsdCents = 1000
-      const [rentPriceInEth, ethToCurrencyRate, ethToCurrencyDecimals] =
-        await rentalityCurrencyConverter.getFromUsdLatest(ethToken, rentPriceInUsdCents)
-
-      const blockNumBefore = await ethers.provider.getBlockNumber()
-      const blockBefore = await ethers.provider.getBlock(blockNumBefore)
-      const timestampBefore = blockBefore.timestamp
-
-      await expect(
-        rentalityGateway.connect(guest).createTripRequest(
-          {
-            carId: 1,
-            host: host.address,
-            startDateTime: timestampBefore,
-            endDateTime: timestampBefore + oneDayInSeconds * 2,
-            startLocation: '',
-            endLocation: '',
-            totalDayPriceInUsdCents: rentPriceInUsdCents,
-            taxPriceInUsdCents: 0,
-            depositInUsdCents: 0,
-            currencyRate: ethToCurrencyRate,
-            currencyDecimals: ethToCurrencyDecimals,
-            currencyType: ethToken,
-          },
-          { value: rentPriceInEth }
-        )
-      ).to.not.reverted
-      expect(await rentalityGateway.connect(host).approveTripRequest(1)).not.be.reverted
-
-      await expect(rentalityGateway.connect(host).checkInByHost(1, [10, 0])).not.be.reverted
-
-      await expect(rentalityGateway.connect(guest).checkInByGuest(1, [10, 0])).not.be.reverted
-
-      await network.provider.send('evm_setNextBlockTimestamp', [timestampBefore + oneDayInSeconds * 3])
-
-      await expect(rentalityGateway.connect(admin).callOutdated()).not.be.reverted
-
-      const trip = await rentalityTripService.getTrip(1)
-      expect(trip.startParamLevels[0]).to.be.eq(trip.endParamLevels[0])
-      expect(trip.startParamLevels[1]).to.be.eq(trip.endParamLevels[1])
-    })
-=======
->>>>>>> 5df05941
   })
 })