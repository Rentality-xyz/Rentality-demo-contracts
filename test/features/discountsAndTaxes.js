const { expect } = require('chai')
const {
  deployDefaultFixture,
  getMockCarRequest,
  ethToken,
  calculatePayments,
  calculatePaymentsFrom,
  emptyLocationInfo,
} = require('../utils')
const { loadFixture } = require('@nomicfoundation/hardhat-network-helpers')
const { ethers } = require('hardhat')

describe('Rentality taxes & discounts', function () {
  let rentalityGateway,
    rentalityMockPriceFeed,
    rentalityUserService,
    rentalityTripService,
    rentalityCurrencyConverter,
    rentalityCarToken,
    rentalityPaymentService,
    rentalityPlatform,
    engineService,
    rentalityAutomationService,
    elEngine,
    pEngine,
    hEngine,
    owner,
    admin,
    manager,
    host,
    guest,
    anonymous,
    rentalityLocationVerifier

  beforeEach(async function () {
    ;({
      rentalityGateway,
      rentalityMockPriceFeed,
      rentalityUserService,
      rentalityTripService,
      rentalityCurrencyConverter,
      rentalityCarToken,
      rentalityPaymentService,
      rentalityPlatform,
      engineService,
      rentalityAutomationService,
      elEngine,
      pEngine,
      hEngine,
      owner,
      admin,
      manager,
      host,
      guest,
      anonymous,
      rentalityLocationVerifier,
    } = await loadFixture(deployDefaultFixture))
  })

  it('should correctly calculate taxes', async function () {
    let sumToPayInUsdCents = 19500
    let dayInTrip = 3
    let totalTaxes = (sumToPayInUsdCents * 7) / 100 + dayInTrip * 200

    let [sales, gov] = await rentalityPaymentService.calculateTaxes(1, dayInTrip, sumToPayInUsdCents)

    expect(totalTaxes).to.be.eq(sales + gov)
  })
  it('should correctly calculate discount', async function () {
    let sumToPay = 37800
    let threeDayDiscount = sumToPay * 3 - (sumToPay * 3 * 2) / 100
    let sevenDayDiscount = sumToPay * 7 - (sumToPay * 7 * 10) / 100
    let thirtyDiscount = sumToPay * 31 - (sumToPay * 31 * 15) / 100

    let threeDayCalculatedDiscountPrice = await rentalityPaymentService.calculateSumWithDiscount(
      ethToken /*address(0)*/,
      3,
      sumToPay
    )
    expect(threeDayCalculatedDiscountPrice).to.be.eq(threeDayDiscount)

    let sevenDayCalculatedDiscountPrice = await rentalityPaymentService.calculateSumWithDiscount(
      ethToken /*address(0)*/,
      7,
      sumToPay
    )
    expect(sevenDayCalculatedDiscountPrice).to.be.eq(sevenDayDiscount)

    let thirtyDayCalculatedDiscountPrice = await rentalityPaymentService.calculateSumWithDiscount(
      ethToken /*address(0)*/,
      31,
      sumToPay
    )
    expect(thirtyDayCalculatedDiscountPrice).to.be.eq(thirtyDiscount)
  })
  it('guest payed correct value with taxes, without discount', async function () {
<<<<<<< HEAD
    const request = getMockCarRequest(10)
    await expect(rentalityGateway.connect(host).addCar(request)).not.to.be.reverted
=======
    const request = getMockCarRequest(10, await rentalityLocationVerifier.getAddress(), admin)
    await expect(rentalityCarToken.connect(host).addCar(request)).not.to.be.reverted
>>>>>>> aacbee4f
    const myCars = await rentalityCarToken.connect(host).getCarsOwnedByUser(host.address)
    expect(myCars.length).to.equal(1)

    const availableCars = await rentalityCarToken.connect(guest).getAvailableCarsForUser(guest.address)
    expect(availableCars.length).to.equal(1)

    let dayInTrip = 2

    let twoDaysInSec = 172800

    const result = await rentalityGateway.calculatePayments(1, dayInTrip, ethToken, false)

    await expect(
      await rentalityPlatform.connect(guest).createTripRequest(
        {
          carId: 1,
          startDateTime: Date.now(),
          endDateTime: Date.now() + twoDaysInSec,
          currencyType: ethToken,
          insurancePaid: false,
          photo: '',
          pickUpInfo: {
            signature: guest.address,
            locationInfo: emptyLocationInfo,
          },
          returnInfo: {
            signature: guest.address,
            locationInfo: emptyLocationInfo,
          },
        },
        { value: result.totalPrice }
      )
    ).to.changeEtherBalances([guest, rentalityPaymentService], [-result.totalPrice, result.totalPrice])
  })

  it('guest payed correct value with taxes and 3 days discount', async function () {
<<<<<<< HEAD
    const request = getMockCarRequest(10)
    await expect(rentalityGateway.connect(host).addCar(request)).not.to.be.reverted
=======
    const request = getMockCarRequest(10, await rentalityLocationVerifier.getAddress(), admin)
    await expect(rentalityCarToken.connect(host).addCar(request)).not.to.be.reverted
>>>>>>> aacbee4f
    const myCars = await rentalityCarToken.connect(host).getCarsOwnedByUser(host.address)
    expect(myCars.length).to.equal(1)

    const availableCars = await rentalityCarToken.connect(guest).getAvailableCarsForUser(guest.address)
    expect(availableCars.length).to.equal(1)

    let dayInTrip = 4

    let fourDaysInSec = 345600
    const result = await rentalityGateway.calculatePayments(1, dayInTrip, ethToken, false)

    await expect(
      await rentalityPlatform.connect(guest).createTripRequest(
        {
          carId: 1,
          startDateTime: Date.now(),
          endDateTime: Date.now() + fourDaysInSec,
          currencyType: ethToken,
          insurancePaid: false,
          photo: '',
          pickUpInfo: {
            signature: guest.address,
            locationInfo: emptyLocationInfo,
          },
          returnInfo: {
            signature: guest.address,
            locationInfo: emptyLocationInfo,
          },
        },
        { value: result.totalPrice }
      )
    ).to.changeEtherBalances([guest, rentalityPaymentService], [-result.totalPrice, result.totalPrice])
  })
  it('guest payed correct value with taxes and 7 days discount', async function () {
<<<<<<< HEAD
    const request = getMockCarRequest(10)
    await expect(rentalityGateway.connect(host).addCar(request)).not.to.be.reverted
=======
    const request = getMockCarRequest(10, await rentalityLocationVerifier.getAddress(), admin)
    await expect(rentalityCarToken.connect(host).addCar(request)).not.to.be.reverted
>>>>>>> aacbee4f
    const myCars = await rentalityCarToken.connect(host).getCarsOwnedByUser(host.address)
    expect(myCars.length).to.equal(1)

    const availableCars = await rentalityCarToken.connect(guest).getAvailableCarsForUser(guest.address)
    expect(availableCars.length).to.equal(1)

    let dayInTrip = 8
    let eightDaysInSec = 691200

    const result = await rentalityGateway.calculatePayments(1, dayInTrip, ethToken, false)

    await expect(
      await rentalityPlatform.connect(guest).createTripRequest(
        {
          carId: 1,
          startDateTime: Date.now(),
          endDateTime: Date.now() + eightDaysInSec,
          currencyType: ethToken,
          insurancePaid: false,
          photo: '',
          pickUpInfo: {
            signature: guest.address,
            locationInfo: emptyLocationInfo,
          },
          returnInfo: {
            signature: guest.address,
            locationInfo: emptyLocationInfo,
          },
        },
        { value: result.totalPrice }
      )
    ).to.changeEtherBalances([guest, rentalityPaymentService], [-result.totalPrice, result.totalPrice])
  })

  it('guest payed correct value with taxes and 30 days discount', async function () {
<<<<<<< HEAD
    const request = getMockCarRequest(10)
    await expect(rentalityGateway.connect(host).addCar(request)).not.to.be.reverted
=======
    const request = getMockCarRequest(10, await rentalityLocationVerifier.getAddress(), admin)
    await expect(rentalityCarToken.connect(host).addCar(request)).not.to.be.reverted
>>>>>>> aacbee4f
    const myCars = await rentalityCarToken.connect(host).getCarsOwnedByUser(host.address)
    expect(myCars.length).to.equal(1)

    const availableCars = await rentalityCarToken.connect(guest).getAvailableCarsForUser(guest.address)
    expect(availableCars.length).to.equal(1)

    let dayInTrip = 31

    let thirtyOneDayInSec = 86400 * 31

    const result = await rentalityGateway.calculatePayments(1, dayInTrip, ethToken, false)

    await expect(
      await rentalityPlatform.connect(guest).createTripRequest(
        {
          carId: 1,
          startDateTime: Date.now(),
          endDateTime: Date.now() + thirtyOneDayInSec,
          currencyType: ethToken,
          insurancePaid: false,
          photo: '',
          pickUpInfo: {
            signature: guest.address,
            locationInfo: emptyLocationInfo,
          },
          returnInfo: {
            signature: guest.address,
            locationInfo: emptyLocationInfo,
          },
        },
        { value: result.totalPrice }
      )
    ).to.changeEtherBalances([guest, rentalityPaymentService], [-result.totalPrice, result.totalPrice])
  })
  it('after trip host get correct value', async function () {
<<<<<<< HEAD
    const request = getMockCarRequest(91)
    await expect(rentalityGateway.connect(host).addCar(request)).not.to.be.reverted
=======
    const request = getMockCarRequest(91, await rentalityLocationVerifier.getAddress(), admin)
    await expect(rentalityCarToken.connect(host).addCar(request)).not.to.be.reverted
>>>>>>> aacbee4f
    const myCars = await rentalityCarToken.connect(host).getCarsOwnedByUser(host.address)
    expect(myCars.length).to.equal(1)

    const availableCars = await rentalityCarToken.connect(guest).getAvailableCarsForUser(guest.address)
    expect(availableCars.length).to.equal(1)

    let sumToPayInUsdCents = request.pricePerDayInUsdCents
    let dayInTrip = 31

    const { rentalityFee, taxes } = await calculatePayments(
      rentalityCurrencyConverter,
      rentalityPaymentService,
      sumToPayInUsdCents,
      dayInTrip,
      request.securityDepositPerTripInUsdCents
    )

    let thirtyOneDayInSec = 86400 * 31
    const result = await rentalityGateway.calculatePayments(1, 31, ethToken, false)
    const value = result[0]

    await expect(
      await rentalityPlatform.connect(guest).createTripRequest(
        {
          carId: 1,
          startDateTime: Date.now(),
          endDateTime: Date.now() + thirtyOneDayInSec,
          currencyType: ethToken,
          insurancePaid: false,
          photo: '',
          pickUpInfo: {
            signature: guest.address,
            locationInfo: emptyLocationInfo,
          },
          returnInfo: {
            signature: guest.address,
            locationInfo: emptyLocationInfo,
          },
        },
        { value }
      )
    ).to.changeEtherBalances([guest, rentalityPaymentService], [-value, value])

    await expect(rentalityGateway.connect(host).approveTripRequest(1)).not.to.be.reverted
    await expect(rentalityGateway.connect(host).checkInByHost(1, [0, 0], '', '')).not.to.be.reverted
    await expect(rentalityGateway.connect(guest).checkInByGuest(1, [0, 0])).not.to.be.reverted
    await expect(rentalityGateway.connect(guest).checkOutByGuest(1, [0, 0])).not.to.be.reverted
    await expect(rentalityGateway.connect(host).checkOutByHost(1, [0, 0])).not.to.be.reverted

    const [deposit, ,] = await rentalityCurrencyConverter.getFromUsdLatest(
      ethToken,
      request.securityDepositPerTripInUsdCents
    )

    const returnToHost = value - deposit - rentalityFee - taxes

    await expect(rentalityGateway.connect(host).finishTrip(1)).to.changeEtherBalances(
      [host, rentalityPaymentService],
      [returnToHost, -(result.totalPrice - rentalityFee - taxes)]
    )
  })

  it('Should return user discount, if it exists', async function () {
<<<<<<< HEAD
    await expect(rentalityGateway.connect(host).addCar(getMockCarRequest(0))).not.to.be.reverted
=======
    await expect(
      rentalityCarToken.connect(host).addCar(getMockCarRequest(0, await rentalityLocationVerifier.getAddress(), admin))
    ).not.to.be.reverted
>>>>>>> aacbee4f
    const myCars = await rentalityCarToken.connect(host).getCarsOwnedByUser(host.address)
    expect(myCars.length).to.equal(1)

    const availableCars = await rentalityCarToken.connect(guest).getAvailableCarsForUser(guest.address)
    expect(availableCars.length).to.equal(1)

    const data = {
      threeDaysDiscount: 100_000,
      sevenDaysDiscount: 200_000,
      thirtyDaysDiscount: 1_000_000,
      initialized: true,
    }

    await expect(await rentalityGateway.connect(owner).addUserDiscount(data)).to.not.reverted

    let first = await rentalityPaymentService.connect(owner).calculateSumWithDiscount(owner.address, 3, 1000)
    expect(first).to.be.eq(1000 * 3 - (1000 * 3 * 10) / 100)
    let second = await rentalityPaymentService.connect(owner).calculateSumWithDiscount(owner.address, 8, 1000)
    expect(second).to.be.eq(1000 * 8 - (1000 * 8 * 20) / 100)
    let last = await rentalityPaymentService.connect(owner).calculateSumWithDiscount(owner.address, 31, 1000)
    expect(last).to.be.eq(0)
  })

  it('Calculate payments should return correct calculation', async function () {
<<<<<<< HEAD
    const request = getMockCarRequest(10)
    await expect(rentalityGateway.connect(host).addCar(request)).not.to.be.reverted
=======
    const request = getMockCarRequest(10, await rentalityLocationVerifier.getAddress(), admin)
    await expect(rentalityCarToken.connect(host).addCar(request)).not.to.be.reverted
>>>>>>> aacbee4f

    const tripDays = 7

    const { rentPriceInEth, ethToCurrencyRate, ethToCurrencyDecimals, rentalityFee } = await calculatePayments(
      rentalityCurrencyConverter,
      rentalityPaymentService,
      request.pricePerDayInUsdCents,
      7,
      request.securityDepositPerTripInUsdCents
    )

    const contractResult = await rentalityGateway.calculatePayments(
      1,
      tripDays,
      '0x0000000000000000000000000000000000000000',
      false
    )
    expect(contractResult.totalPrice).to.be.eq(rentPriceInEth)
  })

  it('Calculate payments: can create trip request with calculated sum', async function () {
<<<<<<< HEAD
    const request = getMockCarRequest(10)
    await expect(rentalityGateway.connect(host).addCar(request)).not.to.be.reverted
=======
    const request = getMockCarRequest(10, await rentalityLocationVerifier.getAddress(), admin)
    await expect(rentalityCarToken.connect(host).addCar(request)).not.to.be.reverted
>>>>>>> aacbee4f

    const tripDays = 31
    const oneDayInSeconds = 86400

    const { rentPriceInEth, ethToCurrencyRate, ethToCurrencyDecimals, rentalityFee } = await calculatePayments(
      rentalityCurrencyConverter,
      rentalityPaymentService,
      request.pricePerDayInUsdCents,
      31,
      request.securityDepositPerTripInUsdCents
    )

    const contractResult = await rentalityGateway.calculatePayments(
      1,
      tripDays,
      '0x0000000000000000000000000000000000000000',
      false
    )
    expect(contractResult.totalPrice).to.be.eq(rentPriceInEth)

    await expect(
      rentalityPlatform.connect(guest).createTripRequest(
        {
          carId: 1,
          host: host.address,
          startDateTime: Date.now(),
          endDateTime: Date.now() + oneDayInSeconds * tripDays,
          startLocation: '',
          endLocation: '',
          totalDayPriceInUsdCents: request.pricePerDayInUsdCents,
          depositInUsdCents: request.securityDepositPerTripInUsdCents,
          currencyRate: contractResult.currencyRate,
          currencyDecimals: contractResult.currencyDecimals,
          currencyType: ethToken,
          insurancePaid: false,
          photo: '',
          pickUpInfo: {
            signature: guest.address,
            locationInfo: emptyLocationInfo,
          },
          returnInfo: {
            signature: guest.address,
            locationInfo: emptyLocationInfo,
          },
        },
        { value: contractResult.totalPrice }
      )
    ).to.changeEtherBalances([guest, rentalityPaymentService], [-contractResult.totalPrice, contractResult.totalPrice])
  })
})<|MERGE_RESOLUTION|>--- conflicted
+++ resolved
@@ -94,13 +94,8 @@
     expect(thirtyDayCalculatedDiscountPrice).to.be.eq(thirtyDiscount)
   })
   it('guest payed correct value with taxes, without discount', async function () {
-<<<<<<< HEAD
-    const request = getMockCarRequest(10)
-    await expect(rentalityGateway.connect(host).addCar(request)).not.to.be.reverted
-=======
-    const request = getMockCarRequest(10, await rentalityLocationVerifier.getAddress(), admin)
-    await expect(rentalityCarToken.connect(host).addCar(request)).not.to.be.reverted
->>>>>>> aacbee4f
+    const request = getMockCarRequest(10, await rentalityLocationVerifier.getAddress(), admin)
+    await expect(rentalityCarToken.connect(host).addCar(request)).not.to.be.reverted
     const myCars = await rentalityCarToken.connect(host).getCarsOwnedByUser(host.address)
     expect(myCars.length).to.equal(1)
 
@@ -120,16 +115,6 @@
           startDateTime: Date.now(),
           endDateTime: Date.now() + twoDaysInSec,
           currencyType: ethToken,
-          insurancePaid: false,
-          photo: '',
-          pickUpInfo: {
-            signature: guest.address,
-            locationInfo: emptyLocationInfo,
-          },
-          returnInfo: {
-            signature: guest.address,
-            locationInfo: emptyLocationInfo,
-          },
         },
         { value: result.totalPrice }
       )
@@ -137,13 +122,8 @@
   })
 
   it('guest payed correct value with taxes and 3 days discount', async function () {
-<<<<<<< HEAD
-    const request = getMockCarRequest(10)
-    await expect(rentalityGateway.connect(host).addCar(request)).not.to.be.reverted
-=======
-    const request = getMockCarRequest(10, await rentalityLocationVerifier.getAddress(), admin)
-    await expect(rentalityCarToken.connect(host).addCar(request)).not.to.be.reverted
->>>>>>> aacbee4f
+    const request = getMockCarRequest(10, await rentalityLocationVerifier.getAddress(), admin)
+    await expect(rentalityCarToken.connect(host).addCar(request)).not.to.be.reverted
     const myCars = await rentalityCarToken.connect(host).getCarsOwnedByUser(host.address)
     expect(myCars.length).to.equal(1)
 
@@ -162,29 +142,14 @@
           startDateTime: Date.now(),
           endDateTime: Date.now() + fourDaysInSec,
           currencyType: ethToken,
-          insurancePaid: false,
-          photo: '',
-          pickUpInfo: {
-            signature: guest.address,
-            locationInfo: emptyLocationInfo,
-          },
-          returnInfo: {
-            signature: guest.address,
-            locationInfo: emptyLocationInfo,
-          },
         },
         { value: result.totalPrice }
       )
     ).to.changeEtherBalances([guest, rentalityPaymentService], [-result.totalPrice, result.totalPrice])
   })
   it('guest payed correct value with taxes and 7 days discount', async function () {
-<<<<<<< HEAD
-    const request = getMockCarRequest(10)
-    await expect(rentalityGateway.connect(host).addCar(request)).not.to.be.reverted
-=======
-    const request = getMockCarRequest(10, await rentalityLocationVerifier.getAddress(), admin)
-    await expect(rentalityCarToken.connect(host).addCar(request)).not.to.be.reverted
->>>>>>> aacbee4f
+    const request = getMockCarRequest(10, await rentalityLocationVerifier.getAddress(), admin)
+    await expect(rentalityCarToken.connect(host).addCar(request)).not.to.be.reverted
     const myCars = await rentalityCarToken.connect(host).getCarsOwnedByUser(host.address)
     expect(myCars.length).to.equal(1)
 
@@ -203,16 +168,6 @@
           startDateTime: Date.now(),
           endDateTime: Date.now() + eightDaysInSec,
           currencyType: ethToken,
-          insurancePaid: false,
-          photo: '',
-          pickUpInfo: {
-            signature: guest.address,
-            locationInfo: emptyLocationInfo,
-          },
-          returnInfo: {
-            signature: guest.address,
-            locationInfo: emptyLocationInfo,
-          },
         },
         { value: result.totalPrice }
       )
@@ -220,13 +175,8 @@
   })
 
   it('guest payed correct value with taxes and 30 days discount', async function () {
-<<<<<<< HEAD
-    const request = getMockCarRequest(10)
-    await expect(rentalityGateway.connect(host).addCar(request)).not.to.be.reverted
-=======
-    const request = getMockCarRequest(10, await rentalityLocationVerifier.getAddress(), admin)
-    await expect(rentalityCarToken.connect(host).addCar(request)).not.to.be.reverted
->>>>>>> aacbee4f
+    const request = getMockCarRequest(10, await rentalityLocationVerifier.getAddress(), admin)
+    await expect(rentalityCarToken.connect(host).addCar(request)).not.to.be.reverted
     const myCars = await rentalityCarToken.connect(host).getCarsOwnedByUser(host.address)
     expect(myCars.length).to.equal(1)
 
@@ -246,29 +196,14 @@
           startDateTime: Date.now(),
           endDateTime: Date.now() + thirtyOneDayInSec,
           currencyType: ethToken,
-          insurancePaid: false,
-          photo: '',
-          pickUpInfo: {
-            signature: guest.address,
-            locationInfo: emptyLocationInfo,
-          },
-          returnInfo: {
-            signature: guest.address,
-            locationInfo: emptyLocationInfo,
-          },
         },
         { value: result.totalPrice }
       )
     ).to.changeEtherBalances([guest, rentalityPaymentService], [-result.totalPrice, result.totalPrice])
   })
   it('after trip host get correct value', async function () {
-<<<<<<< HEAD
-    const request = getMockCarRequest(91)
-    await expect(rentalityGateway.connect(host).addCar(request)).not.to.be.reverted
-=======
     const request = getMockCarRequest(91, await rentalityLocationVerifier.getAddress(), admin)
     await expect(rentalityCarToken.connect(host).addCar(request)).not.to.be.reverted
->>>>>>> aacbee4f
     const myCars = await rentalityCarToken.connect(host).getCarsOwnedByUser(host.address)
     expect(myCars.length).to.equal(1)
 
@@ -297,16 +232,6 @@
           startDateTime: Date.now(),
           endDateTime: Date.now() + thirtyOneDayInSec,
           currencyType: ethToken,
-          insurancePaid: false,
-          photo: '',
-          pickUpInfo: {
-            signature: guest.address,
-            locationInfo: emptyLocationInfo,
-          },
-          returnInfo: {
-            signature: guest.address,
-            locationInfo: emptyLocationInfo,
-          },
         },
         { value }
       )
@@ -332,13 +257,9 @@
   })
 
   it('Should return user discount, if it exists', async function () {
-<<<<<<< HEAD
-    await expect(rentalityGateway.connect(host).addCar(getMockCarRequest(0))).not.to.be.reverted
-=======
     await expect(
       rentalityCarToken.connect(host).addCar(getMockCarRequest(0, await rentalityLocationVerifier.getAddress(), admin))
     ).not.to.be.reverted
->>>>>>> aacbee4f
     const myCars = await rentalityCarToken.connect(host).getCarsOwnedByUser(host.address)
     expect(myCars.length).to.equal(1)
 
@@ -363,13 +284,8 @@
   })
 
   it('Calculate payments should return correct calculation', async function () {
-<<<<<<< HEAD
-    const request = getMockCarRequest(10)
-    await expect(rentalityGateway.connect(host).addCar(request)).not.to.be.reverted
-=======
-    const request = getMockCarRequest(10, await rentalityLocationVerifier.getAddress(), admin)
-    await expect(rentalityCarToken.connect(host).addCar(request)).not.to.be.reverted
->>>>>>> aacbee4f
+    const request = getMockCarRequest(10, await rentalityLocationVerifier.getAddress(), admin)
+    await expect(rentalityCarToken.connect(host).addCar(request)).not.to.be.reverted
 
     const tripDays = 7
 
@@ -391,13 +307,8 @@
   })
 
   it('Calculate payments: can create trip request with calculated sum', async function () {
-<<<<<<< HEAD
-    const request = getMockCarRequest(10)
-    await expect(rentalityGateway.connect(host).addCar(request)).not.to.be.reverted
-=======
-    const request = getMockCarRequest(10, await rentalityLocationVerifier.getAddress(), admin)
-    await expect(rentalityCarToken.connect(host).addCar(request)).not.to.be.reverted
->>>>>>> aacbee4f
+    const request = getMockCarRequest(10, await rentalityLocationVerifier.getAddress(), admin)
+    await expect(rentalityCarToken.connect(host).addCar(request)).not.to.be.reverted
 
     const tripDays = 31
     const oneDayInSeconds = 86400
@@ -432,16 +343,6 @@
           currencyRate: contractResult.currencyRate,
           currencyDecimals: contractResult.currencyDecimals,
           currencyType: ethToken,
-          insurancePaid: false,
-          photo: '',
-          pickUpInfo: {
-            signature: guest.address,
-            locationInfo: emptyLocationInfo,
-          },
-          returnInfo: {
-            signature: guest.address,
-            locationInfo: emptyLocationInfo,
-          },
         },
         { value: contractResult.totalPrice }
       )
