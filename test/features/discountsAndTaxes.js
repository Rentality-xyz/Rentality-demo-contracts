const { expect } = require('chai')
const {
  deployDefaultFixture,
  getMockCarRequest,
  ethToken,
  calculatePayments,
  calculatePaymentsFrom,
  zeroHash,
  emptyLocationInfo,
  emptySignedLocationInfo,
} = require('../utils')
const { loadFixture } = require('@nomicfoundation/hardhat-network-helpers')
const { ethers } = require('hardhat')

describe('Rentality taxes & discounts', function () {
  let rentalityGateway,
    rentalityMockPriceFeed,
    rentalityUserService,
    rentalityTripService,
    rentalityCurrencyConverter,
    rentalityCarToken,
    rentalityPaymentService,
    rentalityPlatform,
    engineService,
    rentalityAutomationService,
    elEngine,
    pEngine,
    hEngine,
    owner,
    admin,
    manager,
    host,
    guest,
    anonymous,
    rentalityLocationVerifier,
    rentalityView

  beforeEach(async function () {
    ;({
      rentalityGateway,
      rentalityMockPriceFeed,
      rentalityUserService,
      rentalityTripService,
      rentalityCurrencyConverter,
      rentalityCarToken,
      rentalityPaymentService,
      rentalityPlatform,
      engineService,
      rentalityAutomationService,
      elEngine,
      pEngine,
      hEngine,
      owner,
      admin,
      manager,
      host,
      guest,
      anonymous,
      rentalityLocationVerifier,
      rentalityView,
    } = await loadFixture(deployDefaultFixture))
  })

  it('should correctly calculate taxes', async function () {
    let sumToPayInUsdCents = 19500
    let dayInTrip = 3
    let totalTaxes = (sumToPayInUsdCents * 7) / 100 + dayInTrip * 200

    let [sales, gov] = await rentalityPaymentService.calculateTaxes(1, dayInTrip, sumToPayInUsdCents)

    expect(totalTaxes).to.be.eq(sales + gov)
  })
  it('should correctly calculate discount', async function () {
    let sumToPay = 37800
    let threeDayDiscount = sumToPay * 3 - (sumToPay * 3 * 2) / 100
    let sevenDayDiscount = sumToPay * 7 - (sumToPay * 7 * 10) / 100
    let thirtyDiscount = sumToPay * 31 - (sumToPay * 31 * 15) / 100

    let threeDayCalculatedDiscountPrice = await rentalityPaymentService.calculateSumWithDiscount(
      ethToken /*address(0)*/,
      3,
      sumToPay
    )
    expect(threeDayCalculatedDiscountPrice).to.be.eq(threeDayDiscount)

    let sevenDayCalculatedDiscountPrice = await rentalityPaymentService.calculateSumWithDiscount(
      ethToken /*address(0)*/,
      7,
      sumToPay
    )
    expect(sevenDayCalculatedDiscountPrice).to.be.eq(sevenDayDiscount)

    let thirtyDayCalculatedDiscountPrice = await rentalityPaymentService.calculateSumWithDiscount(
      ethToken /*address(0)*/,
      31,
      sumToPay
    )
    expect(thirtyDayCalculatedDiscountPrice).to.be.eq(thirtyDiscount)
  })
  it('guest payed correct value with taxes, without discount', async function () {
    const request = getMockCarRequest(10, await rentalityLocationVerifier.getAddress(), admin)
<<<<<<< HEAD
    await expect(rentalityPlatform.connect(host).addCar(request)).not.to.be.reverted
=======
    await expect(rentalityGateway.connect(host).addCar(request)).not.to.be.reverted
>>>>>>> 6d57d789
    const myCars = await rentalityCarToken.connect(host).getCarsOwnedByUser(host.address)
    expect(myCars.length).to.equal(1)

    const availableCars = await rentalityCarToken.connect(guest).getAvailableCarsForUser(guest.address)
    expect(availableCars.length).to.equal(1)

    let dayInTrip = 2

    let twoDaysInSec = 172800

<<<<<<< HEAD
    const result = await rentalityView.calculatePayments(1, dayInTrip, ethToken)
=======
    const result = await rentalityGateway.calculatePaymentsWithDelivery(
      1,
      dayInTrip,
      ethToken,
      emptyLocationInfo,
      emptyLocationInfo,
      ' '
    )
>>>>>>> 6d57d789

    await expect(
      await rentalityPlatform.connect(guest).createTripRequestWithDelivery(
        {
          carId: 1,
          startDateTime: Date.now(),
          endDateTime: Date.now() + twoDaysInSec,
          currencyType: ethToken,
          pickUpInfo: emptySignedLocationInfo,
          returnInfo: emptySignedLocationInfo,
        },
        ' ',
        { value: result.totalPrice }
      )
    ).to.changeEtherBalances([guest, rentalityPaymentService], [-result.totalPrice, result.totalPrice])
  })

  it('guest payed correct value with taxes and 3 days discount', async function () {
    const request = getMockCarRequest(10, await rentalityLocationVerifier.getAddress(), admin)
<<<<<<< HEAD
    await expect(rentalityPlatform.connect(host).addCar(request)).not.to.be.reverted
=======
    await expect(rentalityGateway.connect(host).addCar(request)).not.to.be.reverted
>>>>>>> 6d57d789
    const myCars = await rentalityCarToken.connect(host).getCarsOwnedByUser(host.address)
    expect(myCars.length).to.equal(1)

    const availableCars = await rentalityCarToken.connect(guest).getAvailableCarsForUser(guest.address)
    expect(availableCars.length).to.equal(1)

    let dayInTrip = 4

    let fourDaysInSec = 345600
<<<<<<< HEAD
    const result = await rentalityView.calculatePayments(1, dayInTrip, ethToken)
=======
    const result = await rentalityGateway.calculatePaymentsWithDelivery(
      1,
      dayInTrip,
      ethToken,
      emptyLocationInfo,
      emptyLocationInfo,
      ' '
    )
>>>>>>> 6d57d789

    await expect(
      await rentalityPlatform.connect(guest).createTripRequestWithDelivery(
        {
          carId: 1,
          startDateTime: Date.now(),
          endDateTime: Date.now() + fourDaysInSec,
          currencyType: ethToken,
          pickUpInfo: emptySignedLocationInfo,
          returnInfo: emptySignedLocationInfo,
        },
        ' ',
        { value: result.totalPrice }
      )
    ).to.changeEtherBalances([guest, rentalityPaymentService], [-result.totalPrice, result.totalPrice])
  })
  it('guest payed correct value with taxes and 7 days discount', async function () {
    const request = getMockCarRequest(10, await rentalityLocationVerifier.getAddress(), admin)
<<<<<<< HEAD
    await expect(rentalityPlatform.connect(host).addCar(request)).not.to.be.reverted
=======
    await expect(rentalityGateway.connect(host).addCar(request)).not.to.be.reverted
>>>>>>> 6d57d789
    const myCars = await rentalityCarToken.connect(host).getCarsOwnedByUser(host.address)
    expect(myCars.length).to.equal(1)

    const availableCars = await rentalityCarToken.connect(guest).getAvailableCarsForUser(guest.address)
    expect(availableCars.length).to.equal(1)

    let dayInTrip = 8
    let eightDaysInSec = 691200

<<<<<<< HEAD
    const result = await rentalityView.calculatePayments(1, dayInTrip, ethToken)
=======
    const result = await rentalityGateway.calculatePaymentsWithDelivery(
      1,
      dayInTrip,
      ethToken,
      emptyLocationInfo,
      emptyLocationInfo,
      ' '
    )
>>>>>>> 6d57d789

    await expect(
      await rentalityPlatform.connect(guest).createTripRequestWithDelivery(
        {
          carId: 1,
          startDateTime: Date.now(),
          endDateTime: Date.now() + eightDaysInSec,
          currencyType: ethToken,
          pickUpInfo: emptySignedLocationInfo,
          returnInfo: emptySignedLocationInfo,
        },
        ' ',
        { value: result.totalPrice }
      )
    ).to.changeEtherBalances([guest, rentalityPaymentService], [-result.totalPrice, result.totalPrice])
  })

  it('guest payed correct value with taxes and 30 days discount', async function () {
    const request = getMockCarRequest(10, await rentalityLocationVerifier.getAddress(), admin)
<<<<<<< HEAD
    await expect(rentalityPlatform.connect(host).addCar(request)).not.to.be.reverted
=======
    await expect(rentalityGateway.connect(host).addCar(request)).not.to.be.reverted
>>>>>>> 6d57d789
    const myCars = await rentalityCarToken.connect(host).getCarsOwnedByUser(host.address)
    expect(myCars.length).to.equal(1)

    const availableCars = await rentalityCarToken.connect(guest).getAvailableCarsForUser(guest.address)
    expect(availableCars.length).to.equal(1)

    let dayInTrip = 31

    let thirtyOneDayInSec = 86400 * 31

<<<<<<< HEAD
    const result = await rentalityView.calculatePayments(1, dayInTrip, ethToken)
=======
    const result = await rentalityGateway.calculatePaymentsWithDelivery(
      1,
      dayInTrip,
      ethToken,
      emptyLocationInfo,
      emptyLocationInfo,
      ' '
    )
>>>>>>> 6d57d789

    await expect(
      await rentalityPlatform.connect(guest).createTripRequestWithDelivery(
        {
          carId: 1,
          startDateTime: Date.now(),
          endDateTime: Date.now() + thirtyOneDayInSec,
          currencyType: ethToken,
          pickUpInfo: emptySignedLocationInfo,
          returnInfo: emptySignedLocationInfo,
        },
        ' ',
        { value: result.totalPrice }
      )
    ).to.changeEtherBalances([guest, rentalityPaymentService], [-result.totalPrice, result.totalPrice])
  })
  it('after trip host get correct value', async function () {
    const request = getMockCarRequest(91, await rentalityLocationVerifier.getAddress(), admin)
<<<<<<< HEAD
    await expect(rentalityPlatform.connect(host).addCar(request)).not.to.be.reverted
=======
    await expect(rentalityGateway.connect(host).addCar(request)).not.to.be.reverted
>>>>>>> 6d57d789
    const myCars = await rentalityCarToken.connect(host).getCarsOwnedByUser(host.address)
    expect(myCars.length).to.equal(1)

    const availableCars = await rentalityCarToken.connect(guest).getAvailableCarsForUser(guest.address)
    expect(availableCars.length).to.equal(1)

    let sumToPayInUsdCents = request.pricePerDayInUsdCents
    let dayInTrip = 31

    const { rentalityFee, taxes } = await calculatePayments(
      rentalityCurrencyConverter,
      rentalityPaymentService,
      sumToPayInUsdCents,
      dayInTrip,
      request.securityDepositPerTripInUsdCents
    )

    let thirtyOneDayInSec = 86400 * 31
<<<<<<< HEAD
    const result = await rentalityView.calculatePayments(1, 31, ethToken)
=======
    const result = await rentalityGateway.calculatePaymentsWithDelivery(
      1,
      31,
      ethToken,
      emptyLocationInfo,
      emptyLocationInfo,
      ' '
    )
>>>>>>> 6d57d789
    const value = result[0]

    await expect(
      await rentalityPlatform.connect(guest).createTripRequestWithDelivery(
        {
          carId: 1,
          startDateTime: Date.now(),
          endDateTime: Date.now() + thirtyOneDayInSec,
          currencyType: ethToken,
          pickUpInfo: emptySignedLocationInfo,
          returnInfo: emptySignedLocationInfo,
        },
        ' ',
        { value }
      )
    ).to.changeEtherBalances([guest, rentalityPaymentService], [-value, value])

    await expect(rentalityPlatform.connect(host).approveTripRequest(1)).not.to.be.reverted
    await expect(rentalityPlatform.connect(host).checkInByHost(1, [0, 0], '', '')).not.to.be.reverted
    await expect(rentalityPlatform.connect(guest).checkInByGuest(1, [0, 0])).not.to.be.reverted
    await expect(rentalityPlatform.connect(guest).checkOutByGuest(1, [0, 0])).not.to.be.reverted
    await expect(rentalityPlatform.connect(host).checkOutByHost(1, [0, 0])).not.to.be.reverted

    const [deposit, ,] = await rentalityCurrencyConverter.getFromUsdLatest(
      ethToken,
      request.securityDepositPerTripInUsdCents
    )

    const returnToHost = value - deposit - rentalityFee - taxes

    await expect(rentalityPlatform.connect(host).finishTrip(1)).to.changeEtherBalances(
      [host, rentalityPaymentService],
      [returnToHost, -(result.totalPrice - rentalityFee - taxes)]
    )
  })

  it('Should return user discount, if it exists', async function () {
    await expect(
<<<<<<< HEAD
      rentalityPlatform.connect(host).addCar(getMockCarRequest(0, await rentalityLocationVerifier.getAddress(), admin))
=======
      rentalityGateway
        .connect(host)
        .addCar(getMockCarRequest(0, await rentalityLocationVerifier.getAddress(), admin))
>>>>>>> 6d57d789
    ).not.to.be.reverted
    const myCars = await rentalityCarToken.connect(host).getCarsOwnedByUser(host.address)
    expect(myCars.length).to.equal(1)

    const availableCars = await rentalityCarToken.connect(guest).getAvailableCarsForUser(guest.address)
    expect(availableCars.length).to.equal(1)

    const data = {
      threeDaysDiscount: 100_000,
      sevenDaysDiscount: 200_000,
      thirtyDaysDiscount: 1_000_000,
      initialized: true,
    }

    await expect(await rentalityPlatform.connect(owner).addUserDiscount(data)).to.not.reverted

    let first = await rentalityPaymentService.connect(owner).calculateSumWithDiscount(owner.address, 3, 1000)
    expect(first).to.be.eq(1000 * 3 - (1000 * 3 * 10) / 100)
    let second = await rentalityPaymentService.connect(owner).calculateSumWithDiscount(owner.address, 8, 1000)
    expect(second).to.be.eq(1000 * 8 - (1000 * 8 * 20) / 100)
    let last = await rentalityPaymentService.connect(owner).calculateSumWithDiscount(owner.address, 31, 1000)
    expect(last).to.be.eq(0)
  })

  it('Calculate payments should return correct calculation', async function () {
    const request = getMockCarRequest(10, await rentalityLocationVerifier.getAddress(), admin)
<<<<<<< HEAD
    await expect(rentalityPlatform.connect(host).addCar(request)).not.to.be.reverted
=======
    await expect(rentalityGateway.connect(host).addCar(request)).not.to.be.reverted
>>>>>>> 6d57d789

    const tripDays = 7

    const { rentPriceInEth, ethToCurrencyRate, ethToCurrencyDecimals, rentalityFee } = await calculatePayments(
      rentalityCurrencyConverter,
      rentalityPaymentService,
      request.pricePerDayInUsdCents,
      7,
      request.securityDepositPerTripInUsdCents
    )

<<<<<<< HEAD
    const contractResult = await rentalityView.calculatePayments(
=======
    const contractResult = await rentalityGateway.calculatePaymentsWithDelivery(
>>>>>>> 6d57d789
      1,
      tripDays,
      '0x0000000000000000000000000000000000000000',
      emptyLocationInfo,
      emptyLocationInfo,
      ' '
    )
    expect(contractResult.totalPrice).to.be.eq(rentPriceInEth)
  })

  it('Calculate payments: can create trip request with calculated sum', async function () {
    const request = getMockCarRequest(10, await rentalityLocationVerifier.getAddress(), admin)
<<<<<<< HEAD
    await expect(rentalityPlatform.connect(host).addCar(request)).not.to.be.reverted
=======
    await expect(rentalityGateway.connect(host).addCar(request)).not.to.be.reverted
>>>>>>> 6d57d789

    const tripDays = 31
    const oneDayInSeconds = 86400

    const { rentPriceInEth, ethToCurrencyRate, ethToCurrencyDecimals, rentalityFee } = await calculatePayments(
      rentalityCurrencyConverter,
      rentalityPaymentService,
      request.pricePerDayInUsdCents,
      31,
      request.securityDepositPerTripInUsdCents
    )

<<<<<<< HEAD
    const contractResult = await rentalityView.calculatePayments(
=======
    const contractResult = await rentalityGateway.calculatePaymentsWithDelivery(
>>>>>>> 6d57d789
      1,
      tripDays,
      '0x0000000000000000000000000000000000000000',
      emptyLocationInfo,
      emptyLocationInfo,
      ' '
    )
    expect(contractResult.totalPrice).to.be.eq(rentPriceInEth)

    await expect(
      rentalityPlatform.connect(guest).createTripRequestWithDelivery(
        {
          carId: 1,
          host: host.address,
          startDateTime: Date.now(),
          endDateTime: Date.now() + oneDayInSeconds * tripDays,
          startLocation: '',
          endLocation: '',
          totalDayPriceInUsdCents: request.pricePerDayInUsdCents,
          depositInUsdCents: request.securityDepositPerTripInUsdCents,
          currencyRate: contractResult.currencyRate,
          currencyDecimals: contractResult.currencyDecimals,
          currencyType: ethToken,
          pickUpInfo: emptySignedLocationInfo,
          returnInfo: emptySignedLocationInfo,
        },
        ' ',
        { value: contractResult.totalPrice }
      )
    ).to.changeEtherBalances([guest, rentalityPaymentService], [-contractResult.totalPrice, contractResult.totalPrice])
  })
})<|MERGE_RESOLUTION|>--- conflicted
+++ resolved
@@ -32,8 +32,7 @@
     host,
     guest,
     anonymous,
-    rentalityLocationVerifier,
-    rentalityView
+    rentalityLocationVerifier
 
   beforeEach(async function () {
     ;({
@@ -57,7 +56,6 @@
       guest,
       anonymous,
       rentalityLocationVerifier,
-      rentalityView,
     } = await loadFixture(deployDefaultFixture))
   })
 
@@ -99,11 +97,7 @@
   })
   it('guest payed correct value with taxes, without discount', async function () {
     const request = getMockCarRequest(10, await rentalityLocationVerifier.getAddress(), admin)
-<<<<<<< HEAD
-    await expect(rentalityPlatform.connect(host).addCar(request)).not.to.be.reverted
-=======
-    await expect(rentalityGateway.connect(host).addCar(request)).not.to.be.reverted
->>>>>>> 6d57d789
+    await expect(rentalityGateway.connect(host).addCar(request)).not.to.be.reverted
     const myCars = await rentalityCarToken.connect(host).getCarsOwnedByUser(host.address)
     expect(myCars.length).to.equal(1)
 
@@ -114,9 +108,6 @@
 
     let twoDaysInSec = 172800
 
-<<<<<<< HEAD
-    const result = await rentalityView.calculatePayments(1, dayInTrip, ethToken)
-=======
     const result = await rentalityGateway.calculatePaymentsWithDelivery(
       1,
       dayInTrip,
@@ -125,7 +116,6 @@
       emptyLocationInfo,
       ' '
     )
->>>>>>> 6d57d789
 
     await expect(
       await rentalityPlatform.connect(guest).createTripRequestWithDelivery(
@@ -145,11 +135,7 @@
 
   it('guest payed correct value with taxes and 3 days discount', async function () {
     const request = getMockCarRequest(10, await rentalityLocationVerifier.getAddress(), admin)
-<<<<<<< HEAD
-    await expect(rentalityPlatform.connect(host).addCar(request)).not.to.be.reverted
-=======
-    await expect(rentalityGateway.connect(host).addCar(request)).not.to.be.reverted
->>>>>>> 6d57d789
+    await expect(rentalityGateway.connect(host).addCar(request)).not.to.be.reverted
     const myCars = await rentalityCarToken.connect(host).getCarsOwnedByUser(host.address)
     expect(myCars.length).to.equal(1)
 
@@ -159,9 +145,6 @@
     let dayInTrip = 4
 
     let fourDaysInSec = 345600
-<<<<<<< HEAD
-    const result = await rentalityView.calculatePayments(1, dayInTrip, ethToken)
-=======
     const result = await rentalityGateway.calculatePaymentsWithDelivery(
       1,
       dayInTrip,
@@ -170,7 +153,6 @@
       emptyLocationInfo,
       ' '
     )
->>>>>>> 6d57d789
 
     await expect(
       await rentalityPlatform.connect(guest).createTripRequestWithDelivery(
@@ -189,11 +171,7 @@
   })
   it('guest payed correct value with taxes and 7 days discount', async function () {
     const request = getMockCarRequest(10, await rentalityLocationVerifier.getAddress(), admin)
-<<<<<<< HEAD
-    await expect(rentalityPlatform.connect(host).addCar(request)).not.to.be.reverted
-=======
-    await expect(rentalityGateway.connect(host).addCar(request)).not.to.be.reverted
->>>>>>> 6d57d789
+    await expect(rentalityGateway.connect(host).addCar(request)).not.to.be.reverted
     const myCars = await rentalityCarToken.connect(host).getCarsOwnedByUser(host.address)
     expect(myCars.length).to.equal(1)
 
@@ -203,9 +181,6 @@
     let dayInTrip = 8
     let eightDaysInSec = 691200
 
-<<<<<<< HEAD
-    const result = await rentalityView.calculatePayments(1, dayInTrip, ethToken)
-=======
     const result = await rentalityGateway.calculatePaymentsWithDelivery(
       1,
       dayInTrip,
@@ -214,7 +189,6 @@
       emptyLocationInfo,
       ' '
     )
->>>>>>> 6d57d789
 
     await expect(
       await rentalityPlatform.connect(guest).createTripRequestWithDelivery(
@@ -234,11 +208,7 @@
 
   it('guest payed correct value with taxes and 30 days discount', async function () {
     const request = getMockCarRequest(10, await rentalityLocationVerifier.getAddress(), admin)
-<<<<<<< HEAD
-    await expect(rentalityPlatform.connect(host).addCar(request)).not.to.be.reverted
-=======
-    await expect(rentalityGateway.connect(host).addCar(request)).not.to.be.reverted
->>>>>>> 6d57d789
+    await expect(rentalityGateway.connect(host).addCar(request)).not.to.be.reverted
     const myCars = await rentalityCarToken.connect(host).getCarsOwnedByUser(host.address)
     expect(myCars.length).to.equal(1)
 
@@ -249,9 +219,6 @@
 
     let thirtyOneDayInSec = 86400 * 31
 
-<<<<<<< HEAD
-    const result = await rentalityView.calculatePayments(1, dayInTrip, ethToken)
-=======
     const result = await rentalityGateway.calculatePaymentsWithDelivery(
       1,
       dayInTrip,
@@ -260,7 +227,6 @@
       emptyLocationInfo,
       ' '
     )
->>>>>>> 6d57d789
 
     await expect(
       await rentalityPlatform.connect(guest).createTripRequestWithDelivery(
@@ -279,11 +245,7 @@
   })
   it('after trip host get correct value', async function () {
     const request = getMockCarRequest(91, await rentalityLocationVerifier.getAddress(), admin)
-<<<<<<< HEAD
-    await expect(rentalityPlatform.connect(host).addCar(request)).not.to.be.reverted
-=======
-    await expect(rentalityGateway.connect(host).addCar(request)).not.to.be.reverted
->>>>>>> 6d57d789
+    await expect(rentalityGateway.connect(host).addCar(request)).not.to.be.reverted
     const myCars = await rentalityCarToken.connect(host).getCarsOwnedByUser(host.address)
     expect(myCars.length).to.equal(1)
 
@@ -302,9 +264,6 @@
     )
 
     let thirtyOneDayInSec = 86400 * 31
-<<<<<<< HEAD
-    const result = await rentalityView.calculatePayments(1, 31, ethToken)
-=======
     const result = await rentalityGateway.calculatePaymentsWithDelivery(
       1,
       31,
@@ -313,7 +272,6 @@
       emptyLocationInfo,
       ' '
     )
->>>>>>> 6d57d789
     const value = result[0]
 
     await expect(
@@ -331,11 +289,11 @@
       )
     ).to.changeEtherBalances([guest, rentalityPaymentService], [-value, value])
 
-    await expect(rentalityPlatform.connect(host).approveTripRequest(1)).not.to.be.reverted
-    await expect(rentalityPlatform.connect(host).checkInByHost(1, [0, 0], '', '')).not.to.be.reverted
-    await expect(rentalityPlatform.connect(guest).checkInByGuest(1, [0, 0])).not.to.be.reverted
-    await expect(rentalityPlatform.connect(guest).checkOutByGuest(1, [0, 0])).not.to.be.reverted
-    await expect(rentalityPlatform.connect(host).checkOutByHost(1, [0, 0])).not.to.be.reverted
+    await expect(rentalityGateway.connect(host).approveTripRequest(1)).not.to.be.reverted
+    await expect(rentalityGateway.connect(host).checkInByHost(1, [0, 0], '', '')).not.to.be.reverted
+    await expect(rentalityGateway.connect(guest).checkInByGuest(1, [0, 0])).not.to.be.reverted
+    await expect(rentalityGateway.connect(guest).checkOutByGuest(1, [0, 0])).not.to.be.reverted
+    await expect(rentalityGateway.connect(host).checkOutByHost(1, [0, 0])).not.to.be.reverted
 
     const [deposit, ,] = await rentalityCurrencyConverter.getFromUsdLatest(
       ethToken,
@@ -344,7 +302,7 @@
 
     const returnToHost = value - deposit - rentalityFee - taxes
 
-    await expect(rentalityPlatform.connect(host).finishTrip(1)).to.changeEtherBalances(
+    await expect(rentalityGateway.connect(host).finishTrip(1)).to.changeEtherBalances(
       [host, rentalityPaymentService],
       [returnToHost, -(result.totalPrice - rentalityFee - taxes)]
     )
@@ -352,13 +310,9 @@
 
   it('Should return user discount, if it exists', async function () {
     await expect(
-<<<<<<< HEAD
-      rentalityPlatform.connect(host).addCar(getMockCarRequest(0, await rentalityLocationVerifier.getAddress(), admin))
-=======
       rentalityGateway
         .connect(host)
         .addCar(getMockCarRequest(0, await rentalityLocationVerifier.getAddress(), admin))
->>>>>>> 6d57d789
     ).not.to.be.reverted
     const myCars = await rentalityCarToken.connect(host).getCarsOwnedByUser(host.address)
     expect(myCars.length).to.equal(1)
@@ -373,7 +327,7 @@
       initialized: true,
     }
 
-    await expect(await rentalityPlatform.connect(owner).addUserDiscount(data)).to.not.reverted
+    await expect(await rentalityGateway.connect(owner).addUserDiscount(data)).to.not.reverted
 
     let first = await rentalityPaymentService.connect(owner).calculateSumWithDiscount(owner.address, 3, 1000)
     expect(first).to.be.eq(1000 * 3 - (1000 * 3 * 10) / 100)
@@ -385,11 +339,7 @@
 
   it('Calculate payments should return correct calculation', async function () {
     const request = getMockCarRequest(10, await rentalityLocationVerifier.getAddress(), admin)
-<<<<<<< HEAD
-    await expect(rentalityPlatform.connect(host).addCar(request)).not.to.be.reverted
-=======
-    await expect(rentalityGateway.connect(host).addCar(request)).not.to.be.reverted
->>>>>>> 6d57d789
+    await expect(rentalityGateway.connect(host).addCar(request)).not.to.be.reverted
 
     const tripDays = 7
 
@@ -401,11 +351,7 @@
       request.securityDepositPerTripInUsdCents
     )
 
-<<<<<<< HEAD
-    const contractResult = await rentalityView.calculatePayments(
-=======
     const contractResult = await rentalityGateway.calculatePaymentsWithDelivery(
->>>>>>> 6d57d789
       1,
       tripDays,
       '0x0000000000000000000000000000000000000000',
@@ -418,11 +364,7 @@
 
   it('Calculate payments: can create trip request with calculated sum', async function () {
     const request = getMockCarRequest(10, await rentalityLocationVerifier.getAddress(), admin)
-<<<<<<< HEAD
-    await expect(rentalityPlatform.connect(host).addCar(request)).not.to.be.reverted
-=======
-    await expect(rentalityGateway.connect(host).addCar(request)).not.to.be.reverted
->>>>>>> 6d57d789
+    await expect(rentalityGateway.connect(host).addCar(request)).not.to.be.reverted
 
     const tripDays = 31
     const oneDayInSeconds = 86400
@@ -435,11 +377,7 @@
       request.securityDepositPerTripInUsdCents
     )
 
-<<<<<<< HEAD
-    const contractResult = await rentalityView.calculatePayments(
-=======
     const contractResult = await rentalityGateway.calculatePaymentsWithDelivery(
->>>>>>> 6d57d789
       1,
       tripDays,
       '0x0000000000000000000000000000000000000000',
