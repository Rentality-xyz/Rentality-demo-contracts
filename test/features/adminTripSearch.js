const { expect } = require('chai')
const {
  deployDefaultFixture,
  ethToken,
  locationInfo,
  getEmptySearchCarParams,
  signTCMessage,
  getMockCarRequest,
  calculatePayments,
  filter,
  PaymentStatus,
  AdminTripStatus,
  zeroHash,
  signLocationInfo,
  emptyLocationInfo,
  emptySignedLocationInfo,
} = require('../utils')
const { loadFixture } = require('@nomicfoundation/hardhat-network-helpers')
const { ethers } = require('hardhat')

describe('Admin trip searching', function () {
  let rentalityGateway,
    rentalityMockPriceFeed,
    rentalityUserService,
    rentalityTripService,
    rentalityCurrencyConverter,
    rentalityCarToken,
    rentalityPaymentService,
    rentalityPlatform,
    engineService,
    rentalityAutomationService,
    deliveryService,
    elEngine,
    pEngine,
    hEngine,
    owner,
    admin,
    manager,
    host,
    guest,
    anonymous,
    rentalityAdminGateway,
    rentalityLocationVerifier,
    rentalityView

  beforeEach(async function () {
    ;({
      rentalityGateway,
      rentalityMockPriceFeed,
      rentalityUserService,
      rentalityTripService,
      rentalityCurrencyConverter,
      rentalityCarToken,
      rentalityPaymentService,
      rentalityPlatform,
      engineService,
      rentalityAutomationService,
      deliveryService,
      elEngine,
      pEngine,
      hEngine,
      owner,
      admin,
      manager,
      host,
      guest,
      anonymous,
      rentalityAdminGateway,
      rentalityLocationVerifier,
      rentalityView,
    } = await loadFixture(deployDefaultFixture))
  })

  it('Search by location', async function () {
    let request = getMockCarRequest(1, await rentalityLocationVerifier.getAddress(), admin)
    request.locationInfo.locationInfo = {
      latitude: '',
      longitude: '',
      userAddress: 'Miami Riverwalk, Miami, Florida, USA',
      country: 'USA',
      state: 'Florida',
      city: 'Miami',

      timeZoneId: 'id',
    }
    request.locationInfo.signature = signLocationInfo(
      await rentalityLocationVerifier.getAddress(),
      admin,
      request.locationInfo.locationInfo
    )
    await expect(rentalityPlatform.connect(host).addCar(request)).not.to.be.reverted
    const myCars = await rentalityView.connect(host).getMyCars()
    expect(myCars.length).to.equal(1)

<<<<<<< HEAD
    const availableCars = await rentalityView.connect(guest).getAvailableCarsForUser(guest.address)
=======
    const availableCars = await rentalityGateway
      .connect(guest)
      .searchAvailableCarsWithDelivery(
        0,
        new Date().getSeconds() + 86400,
        getEmptySearchCarParams(1),
        emptyLocationInfo,
        emptyLocationInfo
      )
>>>>>>> 6d57d789
    expect(availableCars.length).to.equal(1)

    const oneDayInSeconds = 86400

<<<<<<< HEAD
    const resultPayments = await rentalityView.calculatePayments(1, 1, ethToken)
    let startDateTime = Date.now() - 10
    let endDateTime = Date.now() + oneDayInSeconds + 10
    await expect(
      await rentalityPlatform.connect(guest).createTripRequest(
=======
    const resultPayments = await rentalityGateway
      .connect(guest)
      .calculatePaymentsWithDelivery(1, 1, ethToken, emptyLocationInfo, emptyLocationInfo, ' ')
    let startDateTime = Date.now() - 10
    let endDateTime = Date.now() + oneDayInSeconds + 10
    await expect(
      await rentalityGateway.connect(guest).createTripRequestWithDelivery(
>>>>>>> 6d57d789
        {
          carId: 1,
          startDateTime: Date.now(),
          endDateTime: Date.now() + oneDayInSeconds,
          currencyType: ethToken,
          pickUpInfo: emptySignedLocationInfo,
          returnInfo: emptySignedLocationInfo,
          useRefferalDiscount: false,
        },
        ' ',
        { value: resultPayments.totalPrice }
      )
    ).to.changeEtherBalances([guest, rentalityPaymentService], [-resultPayments.totalPrice, resultPayments.totalPrice])
    let searchFiler = filter
    searchFiler.location.city = request.locationInfo.locationInfo.city
    searchFiler.location.state = request.locationInfo.locationInfo.state
    searchFiler.location.country = request.locationInfo.locationInfo.country
    searchFiler.startDateTime = startDateTime
    searchFiler.endDateTime = endDateTime

    let result = await rentalityAdminGateway.getAllTrips(searchFiler, 1, 10)
    expect(result.trips.length).to.be.eq(1)
    searchFiler.location.state = 'city'

    let result2 = await rentalityAdminGateway.getAllTrips(searchFiler, 1, 10)
    expect(result2.trips.length).to.be.eq(0)
  })
  it('Pagination test', async function () {
    let request = getMockCarRequest(1, await rentalityLocationVerifier.getAddress(), admin)
    request.locationInfo.locationInfo = {
      latitude: '',
      longitude: '',
      userAddress: 'Miami Riverwalk, Miami, Florida, USA',
      country: 'USA',
      state: 'Florida',
      city: 'Miami',

      timeZoneId: 'id',
    }
    request.locationInfo.signature = signLocationInfo(
      await rentalityLocationVerifier.getAddress(),
      admin,
      request.locationInfo.locationInfo
    )
    await expect(rentalityPlatform.connect(host).addCar(request)).not.to.be.reverted
    const myCars = await rentalityView.connect(host).getMyCars()
    expect(myCars.length).to.equal(1)

<<<<<<< HEAD
    const availableCars = await rentalityView.connect(guest).getAvailableCarsForUser(guest.address)
=======
    const availableCars = await rentalityGateway
      .connect(guest)
      .searchAvailableCarsWithDelivery(
        0,
        new Date().getSeconds() + 86400,
        getEmptySearchCarParams(1),
        emptyLocationInfo,
        emptyLocationInfo
      )
>>>>>>> 6d57d789
    expect(availableCars.length).to.equal(1)

    const oneDayInSeconds = 86400

<<<<<<< HEAD
    const resultPayments = await rentalityView.calculatePayments(1, 2, ethToken)
=======
    const resultPayments = await rentalityGateway.calculatePaymentsWithDelivery(
      1,
      2,
      ethToken,
      emptyLocationInfo,
      emptyLocationInfo,
      ' '
    )
>>>>>>> 6d57d789
    let startDateTime = Date.now() - 10
    let endDateTime = Date.now() + oneDayInSeconds * 2
    for (let i = 0; i < 10; i++) {
      await expect(
<<<<<<< HEAD
        await rentalityPlatform.connect(guest).createTripRequest(
=======
        await rentalityGateway.connect(guest).createTripRequestWithDelivery(
>>>>>>> 6d57d789
          {
            carId: 1,
            startDateTime: Date.now(),
            endDateTime: Date.now() + oneDayInSeconds + 10,
            currencyType: ethToken,
            pickUpInfo: emptySignedLocationInfo,
            returnInfo: emptySignedLocationInfo,
          },
          ' ',
          { value: resultPayments.totalPrice }
        )
      ).to.changeEtherBalances(
        [guest, rentalityPaymentService],
        [-resultPayments.totalPrice, resultPayments.totalPrice]
      )
    }
    let searchFiler = filter
    searchFiler.location.city = request.locationInfo.locationInfo.city
    searchFiler.location.state = request.locationInfo.locationInfo.state
    searchFiler.location.country = request.locationInfo.locationInfo.country
    searchFiler.startDateTime = startDateTime
    searchFiler.endDateTime = endDateTime

    let result = await rentalityAdminGateway.getAllTrips(searchFiler, 1, 3)
    expect(result.trips.length).to.be.eq(3)
    expect(result.totalPageCount).to.be.eq(4)

    expect(result.trips[0].trip.tripId).to.be.eq(1)
    expect(result.trips[1].trip.tripId).to.be.eq(2)
    expect(result.trips[2].trip.tripId).to.be.eq(3)

    let result2 = await rentalityAdminGateway.getAllTrips(searchFiler, 2, 3)

    expect(result2.trips.length).to.be.eq(3)

    expect(result2.trips[0].trip.tripId).to.be.eq(4)
    expect(result2.trips[1].trip.tripId).to.be.eq(5)
    expect(result2.trips[2].trip.tripId).to.be.eq(6)

    let result3 = await rentalityAdminGateway.getAllTrips(searchFiler, 3, 3)
    expect(result3.trips.length).to.be.eq(3)

    expect(result3.trips[0].trip.tripId).to.be.eq(7)
    expect(result3.trips[1].trip.tripId).to.be.eq(8)
    expect(result3.trips[2].trip.tripId).to.be.eq(9)

    let result4 = await rentalityAdminGateway.getAllTrips(searchFiler, 4, 3)
    expect(result4.trips.length).to.be.eq(1)
    expect(result4.trips[0].trip.tripId).to.be.eq(10)
  })
  it('Payment status', async function () {
    let request = getMockCarRequest(1, await rentalityLocationVerifier.getAddress(), admin)
    request.locationInfo.locationInfo = {
      latitude: '',
      longitude: '',
      userAddress: 'Miami Riverwalk, Miami, Florida, USA',
      country: 'USA',
      state: 'Florida',
      city: 'Miami',

      timeZoneId: 'id',
    }
    request.locationInfo.signature = signLocationInfo(
      await rentalityLocationVerifier.getAddress(),
      admin,
      request.locationInfo.locationInfo
    )
    await expect(rentalityPlatform.connect(host).addCar(request)).not.to.be.reverted
    const myCars = await rentalityView.connect(host).getMyCars()
    expect(myCars.length).to.equal(1)

<<<<<<< HEAD
    const availableCars = await rentalityView.connect(guest).getAvailableCarsForUser(guest.address)
=======
    const availableCars = await rentalityGateway
      .connect(guest)
      .searchAvailableCarsWithDelivery(
        0,
        new Date().getSeconds() + 86400,
        getEmptySearchCarParams(1),
        emptyLocationInfo,
        emptyLocationInfo
      )
>>>>>>> 6d57d789
    expect(availableCars.length).to.equal(1)

    const oneDayInSeconds = 86400

<<<<<<< HEAD
    const resultPayments = await rentalityView.calculatePayments(1, 2, ethToken)
=======
    const resultPayments = await rentalityGateway.calculatePaymentsWithDelivery(
      1,
      2,
      ethToken,
      emptyLocationInfo,
      emptyLocationInfo,
      ' '
    )
>>>>>>> 6d57d789
    let startDateTime = Date.now() - 10
    let endDateTime = Date.now() + oneDayInSeconds * 2
    let searchFiler = filter
    searchFiler.paymentStatus = PaymentStatus.Prepayment

    await expect(
<<<<<<< HEAD
      await rentalityPlatform.connect(guest).createTripRequest(
=======
      await rentalityGateway.connect(guest).createTripRequestWithDelivery(
>>>>>>> 6d57d789
        {
          carId: 1,
          startDateTime: Date.now(),
          endDateTime: Date.now() + oneDayInSeconds + 10,
          currencyType: ethToken,
          pickUpInfo: emptySignedLocationInfo,
          returnInfo: emptySignedLocationInfo,
        },
        ' ',
        { value: resultPayments.totalPrice }
      )
    ).to.changeEtherBalances([guest, rentalityPaymentService], [-resultPayments.totalPrice, resultPayments.totalPrice])
    let result = await rentalityAdminGateway.getAllTrips(searchFiler, 1, 3)
    expect(result.trips.length).to.be.eq(1)
    expect(result.trips[0].trip.tripId).to.be.eq(1)

    await expect(rentalityPlatform.connect(host).approveTripRequest(1)).not.to.be.reverted
    result = await rentalityAdminGateway.getAllTrips(searchFiler, 1, 3)
    expect(result.trips.length).to.be.eq(1)
    expect(result.trips[0].trip.tripId).to.be.eq(1)

    await expect(rentalityPlatform.connect(host).checkInByHost(1, [0, 0], '', '')).not.to.be.reverted
    result = await rentalityAdminGateway.getAllTrips(searchFiler, 1, 3)
    expect(result.trips.length).to.be.eq(1)

    expect(result.trips[0].trip.tripId).to.be.eq(1)

    await expect(rentalityPlatform.connect(guest).checkInByGuest(1, [0, 0])).not.to.be.reverted
    result = await rentalityAdminGateway.getAllTrips(searchFiler, 1, 3)
    expect(result.trips.length).to.be.eq(1)
    expect(result.trips[0].trip.tripId).to.be.eq(1)

    await expect(rentalityPlatform.connect(guest).checkOutByGuest(1, [0, 0])).not.to.be.reverted
    result = await rentalityAdminGateway.getAllTrips(searchFiler, 1, 3)
    expect(result.trips.length).to.be.eq(1)
    expect(result.trips[0].trip.tripId).to.be.eq(1)

    await expect(rentalityPlatform.connect(host).checkOutByHost(1, [0, 0])).not.to.be.reverted
    result = await rentalityAdminGateway.getAllTrips(searchFiler, 1, 3)
    expect(result.trips.length).to.be.eq(1)
    expect(result.trips[0].trip.tripId).to.be.eq(1)

    await expect(rentalityPlatform.connect(host).finishTrip(1)).not.to.be.reverted
    result = await rentalityAdminGateway.getAllTrips(searchFiler, 1, 3)
    expect(result.trips.length).to.be.eq(0)

    searchFiler.paymentStatus = PaymentStatus.PaidToHost
    result = await rentalityAdminGateway.getAllTrips(searchFiler, 1, 3)
    expect(result.trips.length).to.be.eq(1)
    expect(result.trips[0].trip.tripId).to.be.eq(1)
  })
  it('Payment status unpaid', async function () {
    let request = getMockCarRequest(1, await rentalityLocationVerifier.getAddress(), admin)
    request.locationInfo.locationInfo = {
      latitude: '',
      longitude: '',
      userAddress: 'Miami Riverwalk, Miami, Florida, USA',
      country: 'USA',
      state: 'Florida',
      city: 'Miami',

      timeZoneId: 'id',
    }
    request.locationInfo.signature = signLocationInfo(
      await rentalityLocationVerifier.getAddress(),
      admin,
      request.locationInfo.locationInfo
    )
    await expect(rentalityPlatform.connect(host).addCar(request)).not.to.be.reverted
    const myCars = await rentalityView.connect(host).getMyCars()
    expect(myCars.length).to.equal(1)

<<<<<<< HEAD
    const availableCars = await rentalityView.connect(guest).getAvailableCarsForUser(guest.address)
=======
    const availableCars = await rentalityGateway
      .connect(guest)
      .searchAvailableCarsWithDelivery(
        0,
        new Date().getSeconds() + 86400,
        getEmptySearchCarParams(1),
        emptyLocationInfo,
        emptyLocationInfo
      )
>>>>>>> 6d57d789
    expect(availableCars.length).to.equal(1)

    const oneDayInSeconds = 86400

<<<<<<< HEAD
    const resultPayments = await rentalityView.calculatePayments(1, 2, ethToken)
=======
    const resultPayments = await rentalityGateway.calculatePaymentsWithDelivery(
      1,
      2,
      ethToken,
      emptyLocationInfo,
      emptyLocationInfo,
      ' '
    )
>>>>>>> 6d57d789
    let startDateTime = Date.now() - 10
    let endDateTime = Date.now() + oneDayInSeconds * 2
    let searchFiler = filter
    searchFiler.paymentStatus = PaymentStatus.Prepayment

    await expect(
<<<<<<< HEAD
      await rentalityPlatform.connect(guest).createTripRequest(
=======
      await rentalityGateway.connect(guest).createTripRequestWithDelivery(
>>>>>>> 6d57d789
        {
          carId: 1,
          startDateTime: Date.now(),
          endDateTime: Date.now() + oneDayInSeconds + 10,
          currencyType: ethToken,
          pickUpInfo: emptySignedLocationInfo,
          returnInfo: emptySignedLocationInfo,
        },
        ' ',
        { value: resultPayments.totalPrice }
      )
    ).to.changeEtherBalances([guest, rentalityPaymentService], [-resultPayments.totalPrice, resultPayments.totalPrice])
    let result = await rentalityAdminGateway.getAllTrips(searchFiler, 1, 3)
    expect(result.trips.length).to.be.eq(1)
    expect(result.trips[0].trip.tripId).to.be.eq(1)

    await expect(rentalityPlatform.connect(host).approveTripRequest(1)).not.to.be.reverted
    result = await rentalityAdminGateway.getAllTrips(searchFiler, 1, 3)
    expect(result.trips.length).to.be.eq(1)
    expect(result.trips[0].trip.tripId).to.be.eq(1)

    await expect(rentalityPlatform.connect(host).checkInByHost(1, [0, 0], '', '')).not.to.be.reverted
    result = await rentalityAdminGateway.getAllTrips(searchFiler, 1, 3)
    expect(result.trips.length).to.be.eq(1)

    expect(result.trips[0].trip.tripId).to.be.eq(1)

    await expect(rentalityPlatform.connect(host).checkOutByHost(1, [0, 0])).not.to.be.reverted
    searchFiler.paymentStatus = PaymentStatus.Unpaid
    result = await rentalityAdminGateway.getAllTrips(searchFiler, 1, 3)
    expect(result.trips.length).to.be.eq(1)
    expect(result.trips[0].trip.tripId).to.be.eq(1)

    await expect(rentalityGateway.connect(admin).confirmCheckOut(1)).not.to.be.reverted

    searchFiler.paymentStatus = PaymentStatus.PaidToHost
    result = await rentalityAdminGateway.getAllTrips(searchFiler, 1, 3)
    expect(result.trips.length).to.be.eq(1)
    expect(result.trips[0].trip.tripId).to.be.eq(1)
  })
  it('Payment status refund to guest', async function () {
    let request = getMockCarRequest(1, await rentalityLocationVerifier.getAddress(), admin)
    request.locationInfo.locationInfo = {
      latitude: '1231',
      longitude: '41241',
      userAddress: 'Miami Riverwalk, Miami, Florida, USA',
      country: 'USA',
      state: 'Florida',
      city: 'Miami',

      timeZoneId: 'id',
    }
    request.locationInfo.signature = signLocationInfo(
      await rentalityLocationVerifier.getAddress(),
      admin,
      request.locationInfo.locationInfo
    )
    await expect(rentalityPlatform.connect(host).addCar(request)).not.to.be.reverted
    const myCars = await rentalityView.connect(host).getMyCars()
    expect(myCars.length).to.equal(1)

<<<<<<< HEAD
    const availableCars = await rentalityView.connect(guest).getAvailableCarsForUser(guest.address)
=======
    const availableCars = await rentalityGateway
      .connect(guest)
      .searchAvailableCarsWithDelivery(
        0,
        new Date().getSeconds() + 86400,
        getEmptySearchCarParams(1),
        emptyLocationInfo,
        emptyLocationInfo
      )
>>>>>>> 6d57d789
    expect(availableCars.length).to.equal(1)

    const oneDayInSeconds = 86400

<<<<<<< HEAD
    const resultPayments = await rentalityView.calculatePayments(1, 2, ethToken)
=======
    const resultPayments = await rentalityGateway.calculatePaymentsWithDelivery(
      1,
      2,
      ethToken,
      emptyLocationInfo,
      emptyLocationInfo,
      ' '
    )
>>>>>>> 6d57d789
    let startDateTime = Date.now() - 10
    let endDateTime = Date.now() + oneDayInSeconds * 2
    let searchFiler = filter
    searchFiler.paymentStatus = PaymentStatus.Prepayment

    await expect(
<<<<<<< HEAD
      await rentalityPlatform.connect(guest).createTripRequest(
=======
      await rentalityGateway.connect(guest).createTripRequestWithDelivery(
>>>>>>> 6d57d789
        {
          carId: 1,
          startDateTime: Date.now(),
          endDateTime: Date.now() + oneDayInSeconds + 10,
          currencyType: ethToken,
          pickUpInfo: emptySignedLocationInfo,
          returnInfo: emptySignedLocationInfo,
        },
        ' ',
        { value: resultPayments.totalPrice }
      )
    ).to.changeEtherBalances([guest, rentalityPaymentService], [-resultPayments.totalPrice, resultPayments.totalPrice])

    searchFiler.paymentStatus = PaymentStatus.RefundToGuest

    await expect(rentalityPlatform.connect(host).rejectTripRequest(1)).not.to.be.reverted
    let result = await rentalityAdminGateway.getAllTrips(searchFiler, 1, 3)
    expect(result.trips.length).to.be.eq(1)
    expect(result.trips[0].trip.tripId).to.be.eq(1)
  })
  it('Admin status', async function () {
    let request = getMockCarRequest(1, await rentalityLocationVerifier.getAddress(), admin)
    request.locationInfo.locationInfo = {
      latitude: '',
      longitude: '',
      userAddress: 'Miami Riverwalk, Miami, Florida, USA',
      country: 'USA',
      state: 'Florida',
      city: 'Miami',

      timeZoneId: 'id',
    }
    request.locationInfo.signature = signLocationInfo(
      await rentalityLocationVerifier.getAddress(),
      admin,
      request.locationInfo.locationInfo
    )
    await expect(rentalityPlatform.connect(host).addCar(request)).not.to.be.reverted
    const myCars = await rentalityView.connect(host).getMyCars()
    expect(myCars.length).to.equal(1)

<<<<<<< HEAD
    const availableCars = await rentalityView.connect(guest).getAvailableCarsForUser(guest.address)
=======
    const availableCars = await rentalityGateway
      .connect(guest)
      .searchAvailableCarsWithDelivery(
        0,
        new Date().getSeconds() + 86400,
        getEmptySearchCarParams(1),
        emptyLocationInfo,
        emptyLocationInfo
      )
>>>>>>> 6d57d789
    expect(availableCars.length).to.equal(1)

    const oneDayInSeconds = 86400

<<<<<<< HEAD
    const resultPayments = await rentalityView.calculatePayments(1, 2, ethToken)
=======
    const resultPayments = await rentalityGateway.calculatePaymentsWithDelivery(
      1,
      2,
      ethToken,
      emptyLocationInfo,
      emptyLocationInfo,
      ' '
    )
>>>>>>> 6d57d789
    let startDateTime = Date.now() - 10
    let endDateTime = Date.now() + oneDayInSeconds * 2
    let searchFiler = filter
    searchFiler.paymentStatus = PaymentStatus.Prepayment
    searchFiler.status = AdminTripStatus.Created

    await expect(
<<<<<<< HEAD
      await rentalityPlatform.connect(guest).createTripRequest(
=======
      await rentalityGateway.connect(guest).createTripRequestWithDelivery(
>>>>>>> 6d57d789
        {
          carId: 1,
          startDateTime: Date.now(),
          endDateTime: Date.now() + oneDayInSeconds + 10,
          currencyType: ethToken,
          pickUpInfo: emptySignedLocationInfo,
          returnInfo: emptySignedLocationInfo,
        },
        ' ',
        { value: resultPayments.totalPrice }
      )
    ).to.changeEtherBalances([guest, rentalityPaymentService], [-resultPayments.totalPrice, resultPayments.totalPrice])
    let result = await rentalityAdminGateway.getAllTrips(searchFiler, 1, 3)
    expect(result.trips.length).to.be.eq(1)
    expect(result.trips[0].trip.tripId).to.be.eq(1)

    await expect(rentalityPlatform.connect(host).approveTripRequest(1)).not.to.be.reverted
    searchFiler.status = AdminTripStatus.Approved
    result = await rentalityAdminGateway.getAllTrips(searchFiler, 1, 3)
    expect(result.trips.length).to.be.eq(1)
    expect(result.trips[0].trip.tripId).to.be.eq(1)

    searchFiler.status = AdminTripStatus.CheckedInByHost
    await expect(rentalityPlatform.connect(host).checkInByHost(1, [0, 0], '', '')).not.to.be.reverted
    result = await rentalityAdminGateway.getAllTrips(searchFiler, 1, 3)
    expect(result.trips.length).to.be.eq(1)
    expect(result.trips[0].trip.tripId).to.be.eq(1)

    searchFiler.paymentStatus = PaymentStatus.Unpaid
    searchFiler.status = AdminTripStatus.CompletedWithoutGuestConfirmation
    await expect(rentalityPlatform.connect(host).checkOutByHost(1, [0, 0])).not.to.be.reverted
    result = await rentalityAdminGateway.getAllTrips(searchFiler, 1, 3)
    expect(result.trips.length).to.be.eq(1)
    expect(result.trips[0].trip.tripId).to.be.eq(1)

    await expect(rentalityGateway.connect(admin).confirmCheckOut(1)).not.to.be.reverted

    searchFiler.status = AdminTripStatus.CompletedByAdmin
    searchFiler.paymentStatus = PaymentStatus.PaidToHost
    result = await rentalityAdminGateway.getAllTrips(searchFiler, 1, 3)
    expect(result.trips.length).to.be.eq(1)
    expect(result.trips[0].trip.tripId).to.be.eq(1)
  })

  it('All cars pagination test', async function () {
    for (let i = 0; i < 10; i++)
      await expect(
<<<<<<< HEAD
        rentalityPlatform
=======
        rentalityGateway
>>>>>>> 6d57d789
          .connect(host)
          .addCar(getMockCarRequest(i, await rentalityLocationVerifier.getAddress(), admin))
      ).not.to.be.reverted

    let result = await rentalityAdminGateway.getAllCars(1, 3)
    expect(result.cars.length).to.be.eq(3)
    expect(result.totalPageCount).to.be.eq(4)

    expect(result.cars[0].car.carId).to.be.eq(1)
    expect(result.cars[1].car.carId).to.be.eq(2)
    expect(result.cars[2].car.carId).to.be.eq(3)

    result = await rentalityAdminGateway.getAllCars(2, 3)
    expect(result.cars.length).to.be.eq(3)

    expect(result.cars[0].car.carId).to.be.eq(4)
    expect(result.cars[1].car.carId).to.be.eq(5)
    expect(result.cars[2].car.carId).to.be.eq(6)

    result = await rentalityAdminGateway.getAllCars(3, 3)
    expect(result.cars.length).to.be.eq(3)

    expect(result.cars[0].car.carId).to.be.eq(7)
    expect(result.cars[1].car.carId).to.be.eq(8)
    expect(result.cars[2].car.carId).to.be.eq(9)

    result = await rentalityAdminGateway.getAllCars(4, 3)
    expect(result.cars.length).to.be.eq(1)

    expect(result.cars[0].car.carId).to.be.eq(10)
  })

  it('Role manage', async function () {
    await expect(rentalityAdminGateway.manageRole(3, anonymous.address, true)).to.not.reverted
    expect(await rentalityUserService.isAdmin(anonymous.address)).to.be.eq(true)

    await expect(rentalityAdminGateway.manageRole(3, anonymous.address, false)).to.not.reverted
    expect(await rentalityUserService.isAdmin(anonymous.address)).to.be.eq(false)

    await expect(rentalityAdminGateway.connect(host).manageRole(3, admin.address, false)).to.be.reverted
  })
})<|MERGE_RESOLUTION|>--- conflicted
+++ resolved
@@ -40,8 +40,7 @@
     guest,
     anonymous,
     rentalityAdminGateway,
-    rentalityLocationVerifier,
-    rentalityView
+    rentalityLocationVerifier
 
   beforeEach(async function () {
     ;({
@@ -67,7 +66,6 @@
       anonymous,
       rentalityAdminGateway,
       rentalityLocationVerifier,
-      rentalityView,
     } = await loadFixture(deployDefaultFixture))
   })
 
@@ -88,13 +86,10 @@
       admin,
       request.locationInfo.locationInfo
     )
-    await expect(rentalityPlatform.connect(host).addCar(request)).not.to.be.reverted
-    const myCars = await rentalityView.connect(host).getMyCars()
+    await expect(rentalityGateway.connect(host).addCar(request)).not.to.be.reverted
+    const myCars = await rentalityGateway.connect(host).getMyCars()
     expect(myCars.length).to.equal(1)
 
-<<<<<<< HEAD
-    const availableCars = await rentalityView.connect(guest).getAvailableCarsForUser(guest.address)
-=======
     const availableCars = await rentalityGateway
       .connect(guest)
       .searchAvailableCarsWithDelivery(
@@ -104,18 +99,10 @@
         emptyLocationInfo,
         emptyLocationInfo
       )
->>>>>>> 6d57d789
     expect(availableCars.length).to.equal(1)
 
     const oneDayInSeconds = 86400
 
-<<<<<<< HEAD
-    const resultPayments = await rentalityView.calculatePayments(1, 1, ethToken)
-    let startDateTime = Date.now() - 10
-    let endDateTime = Date.now() + oneDayInSeconds + 10
-    await expect(
-      await rentalityPlatform.connect(guest).createTripRequest(
-=======
     const resultPayments = await rentalityGateway
       .connect(guest)
       .calculatePaymentsWithDelivery(1, 1, ethToken, emptyLocationInfo, emptyLocationInfo, ' ')
@@ -123,7 +110,6 @@
     let endDateTime = Date.now() + oneDayInSeconds + 10
     await expect(
       await rentalityGateway.connect(guest).createTripRequestWithDelivery(
->>>>>>> 6d57d789
         {
           carId: 1,
           startDateTime: Date.now(),
@@ -168,13 +154,10 @@
       admin,
       request.locationInfo.locationInfo
     )
-    await expect(rentalityPlatform.connect(host).addCar(request)).not.to.be.reverted
-    const myCars = await rentalityView.connect(host).getMyCars()
+    await expect(rentalityGateway.connect(host).addCar(request)).not.to.be.reverted
+    const myCars = await rentalityGateway.connect(host).getMyCars()
     expect(myCars.length).to.equal(1)
 
-<<<<<<< HEAD
-    const availableCars = await rentalityView.connect(guest).getAvailableCarsForUser(guest.address)
-=======
     const availableCars = await rentalityGateway
       .connect(guest)
       .searchAvailableCarsWithDelivery(
@@ -184,14 +167,10 @@
         emptyLocationInfo,
         emptyLocationInfo
       )
->>>>>>> 6d57d789
     expect(availableCars.length).to.equal(1)
 
     const oneDayInSeconds = 86400
 
-<<<<<<< HEAD
-    const resultPayments = await rentalityView.calculatePayments(1, 2, ethToken)
-=======
     const resultPayments = await rentalityGateway.calculatePaymentsWithDelivery(
       1,
       2,
@@ -200,16 +179,11 @@
       emptyLocationInfo,
       ' '
     )
->>>>>>> 6d57d789
     let startDateTime = Date.now() - 10
     let endDateTime = Date.now() + oneDayInSeconds * 2
     for (let i = 0; i < 10; i++) {
       await expect(
-<<<<<<< HEAD
-        await rentalityPlatform.connect(guest).createTripRequest(
-=======
         await rentalityGateway.connect(guest).createTripRequestWithDelivery(
->>>>>>> 6d57d789
           {
             carId: 1,
             startDateTime: Date.now(),
@@ -277,13 +251,10 @@
       admin,
       request.locationInfo.locationInfo
     )
-    await expect(rentalityPlatform.connect(host).addCar(request)).not.to.be.reverted
-    const myCars = await rentalityView.connect(host).getMyCars()
+    await expect(rentalityGateway.connect(host).addCar(request)).not.to.be.reverted
+    const myCars = await rentalityGateway.connect(host).getMyCars()
     expect(myCars.length).to.equal(1)
 
-<<<<<<< HEAD
-    const availableCars = await rentalityView.connect(guest).getAvailableCarsForUser(guest.address)
-=======
     const availableCars = await rentalityGateway
       .connect(guest)
       .searchAvailableCarsWithDelivery(
@@ -293,14 +264,10 @@
         emptyLocationInfo,
         emptyLocationInfo
       )
->>>>>>> 6d57d789
     expect(availableCars.length).to.equal(1)
 
     const oneDayInSeconds = 86400
 
-<<<<<<< HEAD
-    const resultPayments = await rentalityView.calculatePayments(1, 2, ethToken)
-=======
     const resultPayments = await rentalityGateway.calculatePaymentsWithDelivery(
       1,
       2,
@@ -309,18 +276,13 @@
       emptyLocationInfo,
       ' '
     )
->>>>>>> 6d57d789
     let startDateTime = Date.now() - 10
     let endDateTime = Date.now() + oneDayInSeconds * 2
     let searchFiler = filter
     searchFiler.paymentStatus = PaymentStatus.Prepayment
 
     await expect(
-<<<<<<< HEAD
-      await rentalityPlatform.connect(guest).createTripRequest(
-=======
       await rentalityGateway.connect(guest).createTripRequestWithDelivery(
->>>>>>> 6d57d789
         {
           carId: 1,
           startDateTime: Date.now(),
@@ -337,33 +299,33 @@
     expect(result.trips.length).to.be.eq(1)
     expect(result.trips[0].trip.tripId).to.be.eq(1)
 
-    await expect(rentalityPlatform.connect(host).approveTripRequest(1)).not.to.be.reverted
-    result = await rentalityAdminGateway.getAllTrips(searchFiler, 1, 3)
-    expect(result.trips.length).to.be.eq(1)
-    expect(result.trips[0].trip.tripId).to.be.eq(1)
-
-    await expect(rentalityPlatform.connect(host).checkInByHost(1, [0, 0], '', '')).not.to.be.reverted
-    result = await rentalityAdminGateway.getAllTrips(searchFiler, 1, 3)
-    expect(result.trips.length).to.be.eq(1)
-
-    expect(result.trips[0].trip.tripId).to.be.eq(1)
-
-    await expect(rentalityPlatform.connect(guest).checkInByGuest(1, [0, 0])).not.to.be.reverted
-    result = await rentalityAdminGateway.getAllTrips(searchFiler, 1, 3)
-    expect(result.trips.length).to.be.eq(1)
-    expect(result.trips[0].trip.tripId).to.be.eq(1)
-
-    await expect(rentalityPlatform.connect(guest).checkOutByGuest(1, [0, 0])).not.to.be.reverted
-    result = await rentalityAdminGateway.getAllTrips(searchFiler, 1, 3)
-    expect(result.trips.length).to.be.eq(1)
-    expect(result.trips[0].trip.tripId).to.be.eq(1)
-
-    await expect(rentalityPlatform.connect(host).checkOutByHost(1, [0, 0])).not.to.be.reverted
-    result = await rentalityAdminGateway.getAllTrips(searchFiler, 1, 3)
-    expect(result.trips.length).to.be.eq(1)
-    expect(result.trips[0].trip.tripId).to.be.eq(1)
-
-    await expect(rentalityPlatform.connect(host).finishTrip(1)).not.to.be.reverted
+    await expect(rentalityGateway.connect(host).approveTripRequest(1)).not.to.be.reverted
+    result = await rentalityAdminGateway.getAllTrips(searchFiler, 1, 3)
+    expect(result.trips.length).to.be.eq(1)
+    expect(result.trips[0].trip.tripId).to.be.eq(1)
+
+    await expect(rentalityGateway.connect(host).checkInByHost(1, [0, 0], '', '')).not.to.be.reverted
+    result = await rentalityAdminGateway.getAllTrips(searchFiler, 1, 3)
+    expect(result.trips.length).to.be.eq(1)
+
+    expect(result.trips[0].trip.tripId).to.be.eq(1)
+
+    await expect(rentalityGateway.connect(guest).checkInByGuest(1, [0, 0])).not.to.be.reverted
+    result = await rentalityAdminGateway.getAllTrips(searchFiler, 1, 3)
+    expect(result.trips.length).to.be.eq(1)
+    expect(result.trips[0].trip.tripId).to.be.eq(1)
+
+    await expect(rentalityGateway.connect(guest).checkOutByGuest(1, [0, 0])).not.to.be.reverted
+    result = await rentalityAdminGateway.getAllTrips(searchFiler, 1, 3)
+    expect(result.trips.length).to.be.eq(1)
+    expect(result.trips[0].trip.tripId).to.be.eq(1)
+
+    await expect(rentalityGateway.connect(host).checkOutByHost(1, [0, 0])).not.to.be.reverted
+    result = await rentalityAdminGateway.getAllTrips(searchFiler, 1, 3)
+    expect(result.trips.length).to.be.eq(1)
+    expect(result.trips[0].trip.tripId).to.be.eq(1)
+
+    await expect(rentalityGateway.connect(host).finishTrip(1)).not.to.be.reverted
     result = await rentalityAdminGateway.getAllTrips(searchFiler, 1, 3)
     expect(result.trips.length).to.be.eq(0)
 
@@ -389,13 +351,10 @@
       admin,
       request.locationInfo.locationInfo
     )
-    await expect(rentalityPlatform.connect(host).addCar(request)).not.to.be.reverted
-    const myCars = await rentalityView.connect(host).getMyCars()
+    await expect(rentalityGateway.connect(host).addCar(request)).not.to.be.reverted
+    const myCars = await rentalityGateway.connect(host).getMyCars()
     expect(myCars.length).to.equal(1)
 
-<<<<<<< HEAD
-    const availableCars = await rentalityView.connect(guest).getAvailableCarsForUser(guest.address)
-=======
     const availableCars = await rentalityGateway
       .connect(guest)
       .searchAvailableCarsWithDelivery(
@@ -405,14 +364,10 @@
         emptyLocationInfo,
         emptyLocationInfo
       )
->>>>>>> 6d57d789
     expect(availableCars.length).to.equal(1)
 
     const oneDayInSeconds = 86400
 
-<<<<<<< HEAD
-    const resultPayments = await rentalityView.calculatePayments(1, 2, ethToken)
-=======
     const resultPayments = await rentalityGateway.calculatePaymentsWithDelivery(
       1,
       2,
@@ -421,18 +376,13 @@
       emptyLocationInfo,
       ' '
     )
->>>>>>> 6d57d789
     let startDateTime = Date.now() - 10
     let endDateTime = Date.now() + oneDayInSeconds * 2
     let searchFiler = filter
     searchFiler.paymentStatus = PaymentStatus.Prepayment
 
     await expect(
-<<<<<<< HEAD
-      await rentalityPlatform.connect(guest).createTripRequest(
-=======
       await rentalityGateway.connect(guest).createTripRequestWithDelivery(
->>>>>>> 6d57d789
         {
           carId: 1,
           startDateTime: Date.now(),
@@ -449,18 +399,18 @@
     expect(result.trips.length).to.be.eq(1)
     expect(result.trips[0].trip.tripId).to.be.eq(1)
 
-    await expect(rentalityPlatform.connect(host).approveTripRequest(1)).not.to.be.reverted
-    result = await rentalityAdminGateway.getAllTrips(searchFiler, 1, 3)
-    expect(result.trips.length).to.be.eq(1)
-    expect(result.trips[0].trip.tripId).to.be.eq(1)
-
-    await expect(rentalityPlatform.connect(host).checkInByHost(1, [0, 0], '', '')).not.to.be.reverted
-    result = await rentalityAdminGateway.getAllTrips(searchFiler, 1, 3)
-    expect(result.trips.length).to.be.eq(1)
-
-    expect(result.trips[0].trip.tripId).to.be.eq(1)
-
-    await expect(rentalityPlatform.connect(host).checkOutByHost(1, [0, 0])).not.to.be.reverted
+    await expect(rentalityGateway.connect(host).approveTripRequest(1)).not.to.be.reverted
+    result = await rentalityAdminGateway.getAllTrips(searchFiler, 1, 3)
+    expect(result.trips.length).to.be.eq(1)
+    expect(result.trips[0].trip.tripId).to.be.eq(1)
+
+    await expect(rentalityGateway.connect(host).checkInByHost(1, [0, 0], '', '')).not.to.be.reverted
+    result = await rentalityAdminGateway.getAllTrips(searchFiler, 1, 3)
+    expect(result.trips.length).to.be.eq(1)
+
+    expect(result.trips[0].trip.tripId).to.be.eq(1)
+
+    await expect(rentalityGateway.connect(host).checkOutByHost(1, [0, 0])).not.to.be.reverted
     searchFiler.paymentStatus = PaymentStatus.Unpaid
     result = await rentalityAdminGateway.getAllTrips(searchFiler, 1, 3)
     expect(result.trips.length).to.be.eq(1)
@@ -490,13 +440,10 @@
       admin,
       request.locationInfo.locationInfo
     )
-    await expect(rentalityPlatform.connect(host).addCar(request)).not.to.be.reverted
-    const myCars = await rentalityView.connect(host).getMyCars()
+    await expect(rentalityGateway.connect(host).addCar(request)).not.to.be.reverted
+    const myCars = await rentalityGateway.connect(host).getMyCars()
     expect(myCars.length).to.equal(1)
 
-<<<<<<< HEAD
-    const availableCars = await rentalityView.connect(guest).getAvailableCarsForUser(guest.address)
-=======
     const availableCars = await rentalityGateway
       .connect(guest)
       .searchAvailableCarsWithDelivery(
@@ -506,14 +453,10 @@
         emptyLocationInfo,
         emptyLocationInfo
       )
->>>>>>> 6d57d789
     expect(availableCars.length).to.equal(1)
 
     const oneDayInSeconds = 86400
 
-<<<<<<< HEAD
-    const resultPayments = await rentalityView.calculatePayments(1, 2, ethToken)
-=======
     const resultPayments = await rentalityGateway.calculatePaymentsWithDelivery(
       1,
       2,
@@ -522,18 +465,13 @@
       emptyLocationInfo,
       ' '
     )
->>>>>>> 6d57d789
     let startDateTime = Date.now() - 10
     let endDateTime = Date.now() + oneDayInSeconds * 2
     let searchFiler = filter
     searchFiler.paymentStatus = PaymentStatus.Prepayment
 
     await expect(
-<<<<<<< HEAD
-      await rentalityPlatform.connect(guest).createTripRequest(
-=======
       await rentalityGateway.connect(guest).createTripRequestWithDelivery(
->>>>>>> 6d57d789
         {
           carId: 1,
           startDateTime: Date.now(),
@@ -549,7 +487,7 @@
 
     searchFiler.paymentStatus = PaymentStatus.RefundToGuest
 
-    await expect(rentalityPlatform.connect(host).rejectTripRequest(1)).not.to.be.reverted
+    await expect(rentalityGateway.connect(host).rejectTripRequest(1)).not.to.be.reverted
     let result = await rentalityAdminGateway.getAllTrips(searchFiler, 1, 3)
     expect(result.trips.length).to.be.eq(1)
     expect(result.trips[0].trip.tripId).to.be.eq(1)
@@ -571,13 +509,10 @@
       admin,
       request.locationInfo.locationInfo
     )
-    await expect(rentalityPlatform.connect(host).addCar(request)).not.to.be.reverted
-    const myCars = await rentalityView.connect(host).getMyCars()
+    await expect(rentalityGateway.connect(host).addCar(request)).not.to.be.reverted
+    const myCars = await rentalityGateway.connect(host).getMyCars()
     expect(myCars.length).to.equal(1)
 
-<<<<<<< HEAD
-    const availableCars = await rentalityView.connect(guest).getAvailableCarsForUser(guest.address)
-=======
     const availableCars = await rentalityGateway
       .connect(guest)
       .searchAvailableCarsWithDelivery(
@@ -587,14 +522,10 @@
         emptyLocationInfo,
         emptyLocationInfo
       )
->>>>>>> 6d57d789
     expect(availableCars.length).to.equal(1)
 
     const oneDayInSeconds = 86400
 
-<<<<<<< HEAD
-    const resultPayments = await rentalityView.calculatePayments(1, 2, ethToken)
-=======
     const resultPayments = await rentalityGateway.calculatePaymentsWithDelivery(
       1,
       2,
@@ -603,7 +534,6 @@
       emptyLocationInfo,
       ' '
     )
->>>>>>> 6d57d789
     let startDateTime = Date.now() - 10
     let endDateTime = Date.now() + oneDayInSeconds * 2
     let searchFiler = filter
@@ -611,11 +541,7 @@
     searchFiler.status = AdminTripStatus.Created
 
     await expect(
-<<<<<<< HEAD
-      await rentalityPlatform.connect(guest).createTripRequest(
-=======
       await rentalityGateway.connect(guest).createTripRequestWithDelivery(
->>>>>>> 6d57d789
         {
           carId: 1,
           startDateTime: Date.now(),
@@ -632,21 +558,21 @@
     expect(result.trips.length).to.be.eq(1)
     expect(result.trips[0].trip.tripId).to.be.eq(1)
 
-    await expect(rentalityPlatform.connect(host).approveTripRequest(1)).not.to.be.reverted
+    await expect(rentalityGateway.connect(host).approveTripRequest(1)).not.to.be.reverted
     searchFiler.status = AdminTripStatus.Approved
     result = await rentalityAdminGateway.getAllTrips(searchFiler, 1, 3)
     expect(result.trips.length).to.be.eq(1)
     expect(result.trips[0].trip.tripId).to.be.eq(1)
 
     searchFiler.status = AdminTripStatus.CheckedInByHost
-    await expect(rentalityPlatform.connect(host).checkInByHost(1, [0, 0], '', '')).not.to.be.reverted
+    await expect(rentalityGateway.connect(host).checkInByHost(1, [0, 0], '', '')).not.to.be.reverted
     result = await rentalityAdminGateway.getAllTrips(searchFiler, 1, 3)
     expect(result.trips.length).to.be.eq(1)
     expect(result.trips[0].trip.tripId).to.be.eq(1)
 
     searchFiler.paymentStatus = PaymentStatus.Unpaid
     searchFiler.status = AdminTripStatus.CompletedWithoutGuestConfirmation
-    await expect(rentalityPlatform.connect(host).checkOutByHost(1, [0, 0])).not.to.be.reverted
+    await expect(rentalityGateway.connect(host).checkOutByHost(1, [0, 0])).not.to.be.reverted
     result = await rentalityAdminGateway.getAllTrips(searchFiler, 1, 3)
     expect(result.trips.length).to.be.eq(1)
     expect(result.trips[0].trip.tripId).to.be.eq(1)
@@ -663,11 +589,7 @@
   it('All cars pagination test', async function () {
     for (let i = 0; i < 10; i++)
       await expect(
-<<<<<<< HEAD
-        rentalityPlatform
-=======
         rentalityGateway
->>>>>>> 6d57d789
           .connect(host)
           .addCar(getMockCarRequest(i, await rentalityLocationVerifier.getAddress(), admin))
       ).not.to.be.reverted
