const { expect } = require('chai')
const {
  deployDefaultFixture,
  getMockCarRequest,
  ethToken,
  calculatePayments,
  getEmptySearchCarParams,
  TripStatus, zeroHash,
} = require('../utils')
const { loadFixture } = require('@nomicfoundation/hardhat-network-helpers')
const { ethers } = require('hardhat')

describe('Check out without guest', function () {
  let rentalityGateway,
    rentalityMockPriceFeed,
    rentalityUserService,
    rentalityTripService,
    rentalityCurrencyConverter,
    rentalityCarToken,
    rentalityPaymentService,
    rentalityPlatform,
    engineService,
    rentalityAutomationService,
    elEngine,
    pEngine,
    hEngine,
    owner,
    admin,
    manager,
    host,
    guest,
    anonymous,
    rentalityLocationVerifier,
    rentalityView
  beforeEach(async function () {
    ;({
      rentalityGateway,
      rentalityMockPriceFeed,
      rentalityUserService,
      rentalityTripService,
      rentalityCurrencyConverter,
      rentalityCarToken,
      rentalityPaymentService,
      rentalityPlatform,
      engineService,
      rentalityAutomationService,
      elEngine,
      pEngine,
      hEngine,
      owner,
      admin,
      manager,
      host,
      guest,
      anonymous,
      rentalityLocationVerifier,
      rentalityView,
    } = await loadFixture(deployDefaultFixture))
  })

  it('Host can check out without guest', async function () {
<<<<<<< HEAD
    let request = getMockCarRequest(1)
    await expect(rentalityGateway.connect(host).addCar(request,zeroHash)).not.to.be.reverted
    const myCars = await rentalityGateway.connect(host).getMyCars()
=======
    let request = getMockCarRequest(1, await rentalityLocationVerifier.getAddress(), admin)
    await expect(rentalityPlatform.connect(host).addCar(request)).not.to.be.reverted
    const myCars = await rentalityView.connect(host).getMyCars()
>>>>>>> a8feb445
    expect(myCars.length).to.equal(1)

    const availableCars = await rentalityView.connect(guest).getAvailableCarsForUser(guest.address)
    expect(availableCars.length).to.equal(1)

    const oneDayInSeconds = 86400

    const { rentPriceInEth, ethToCurrencyRate, ethToCurrencyDecimals, rentalityFee, taxes } = await calculatePayments(
      rentalityCurrencyConverter,
      rentalityPaymentService,
      request.pricePerDayInUsdCents,
      1,
      request.securityDepositPerTripInUsdCents
    )

    await expect(
      await rentalityPlatform.connect(guest).createTripRequest(
        {
          carId: 1,
          startDateTime: Date.now(),
          endDateTime: Date.now() + oneDayInSeconds,
          currencyType: ethToken,
        },
        { value: rentPriceInEth }
      )
    ).to.changeEtherBalances([guest, rentalityPaymentService], [-rentPriceInEth, rentPriceInEth])

    await expect(rentalityPlatform.connect(host).approveTripRequest(1)).not.to.be.reverted
    await expect(rentalityPlatform.connect(host).checkInByHost(1, [0, 0], '', '')).not.to.be.reverted
    await expect(rentalityPlatform.connect(host).checkOutByHost(1, [0, 0])).not.to.be.reverted
  })

  it('Car is available on search after check out without guest', async function () {
<<<<<<< HEAD
    let request = getMockCarRequest(1)
    await expect(rentalityGateway.connect(host).addCar(request,zeroHash)).not.to.be.reverted
    const myCars = await rentalityGateway.connect(host).getMyCars()
=======
    let request = getMockCarRequest(1, await rentalityLocationVerifier.getAddress(), admin)
    await expect(rentalityPlatform.connect(host).addCar(request)).not.to.be.reverted
    const myCars = await rentalityView.connect(host).getMyCars()
>>>>>>> a8feb445
    expect(myCars.length).to.equal(1)

    const availableCars = await rentalityView.connect(guest).getAvailableCarsForUser(guest.address)
    expect(availableCars.length).to.equal(1)

    const oneDayInSeconds = 86400

    const { rentPriceInEth, ethToCurrencyRate, ethToCurrencyDecimals, rentalityFee, taxes } = await calculatePayments(
      rentalityCurrencyConverter,
      rentalityPaymentService,
      request.pricePerDayInUsdCents,
      1,
      request.securityDepositPerTripInUsdCents
    )

    await expect(
      await rentalityPlatform.connect(guest).createTripRequest(
        {
          carId: 1,
          startDateTime: Date.now(),
          endDateTime: Date.now() + oneDayInSeconds,
          currencyType: ethToken,
        },
        { value: rentPriceInEth }
      )
    ).to.changeEtherBalances([guest, rentalityPaymentService], [-rentPriceInEth, rentPriceInEth])

    await expect(rentalityPlatform.connect(host).approveTripRequest(1)).not.to.be.reverted
    await expect(rentalityPlatform.connect(host).checkInByHost(1, [0, 0], '', '')).not.to.be.reverted
    await expect(rentalityPlatform.connect(host).checkOutByHost(1, [0, 0])).not.to.be.reverted

    const searchParams = getEmptySearchCarParams()
    const resultAr = await rentalityView.searchAvailableCars(
      new Date().getDate(),
      new Date().getDate() + 100,
      searchParams
    )
    const carId = resultAr[0].car.carId

    expect(carId).to.be.eq(1)
  })

  it('Host can not check out and finish trip without confirmation', async function () {
<<<<<<< HEAD
    let request = getMockCarRequest(1)
    await expect(rentalityGateway.connect(host).addCar(request,zeroHash)).not.to.be.reverted
    const myCars = await rentalityGateway.connect(host).getMyCars()
=======
    let request = getMockCarRequest(1, await rentalityLocationVerifier.getAddress(), admin)
    await expect(rentalityPlatform.connect(host).addCar(request)).not.to.be.reverted
    const myCars = await rentalityView.connect(host).getMyCars()
>>>>>>> a8feb445
    expect(myCars.length).to.equal(1)

    const availableCars = await rentalityView.connect(guest).getAvailableCarsForUser(guest.address)
    expect(availableCars.length).to.equal(1)

    const oneDayInSeconds = 86400

    const { rentPriceInEth, ethToCurrencyRate, ethToCurrencyDecimals, rentalityFee, taxes } = await calculatePayments(
      rentalityCurrencyConverter,
      rentalityPaymentService,
      request.pricePerDayInUsdCents,
      1,
      request.securityDepositPerTripInUsdCents
    )

    await expect(
      await rentalityPlatform.connect(guest).createTripRequest(
        {
          carId: 1,
          startDateTime: Date.now(),
          endDateTime: Date.now() + oneDayInSeconds,
          currencyType: ethToken,
        },
        { value: rentPriceInEth }
      )
    ).to.changeEtherBalances([guest, rentalityPaymentService], [-rentPriceInEth, rentPriceInEth])

    await expect(rentalityPlatform.connect(host).approveTripRequest(1)).not.to.be.reverted
    await expect(rentalityPlatform.connect(host).checkInByHost(1, [0, 0], '', '')).not.to.be.reverted
    await expect(rentalityPlatform.connect(host).checkOutByHost(1, [0, 0])).not.be.reverted
    await expect(rentalityPlatform.connect(host).finishTrip(1)).to.be.reverted
  })
  it('Happy case, with guest confirmation', async function () {
<<<<<<< HEAD
    let request = getMockCarRequest(3)
    await expect(rentalityGateway.connect(host).addCar(request,zeroHash)).not.to.be.reverted
    const myCars = await rentalityGateway.connect(host).getMyCars()
=======
    let request = getMockCarRequest(3, await rentalityLocationVerifier.getAddress(), admin)
    await expect(rentalityPlatform.connect(host).addCar(request)).not.to.be.reverted
    const myCars = await rentalityView.connect(host).getMyCars()
>>>>>>> a8feb445
    expect(myCars.length).to.equal(1)

    const availableCars = await rentalityView.connect(guest).getAvailableCarsForUser(guest.address)
    expect(availableCars.length).to.equal(1)
    let oneDayInSeconds = 86400
    let dayInTrip = 31

    const { rentPriceInEth, ethToCurrencyRate, ethToCurrencyDecimals, rentalityFee, taxes } = await calculatePayments(
      rentalityCurrencyConverter,
      rentalityPaymentService,
      request.pricePerDayInUsdCents,
      dayInTrip,
      request.securityDepositPerTripInUsdCents
    )

    await expect(
      await rentalityPlatform.connect(guest).createTripRequest(
        {
          carId: 1,
          startDateTime: Date.now(),
          endDateTime: Date.now() + oneDayInSeconds * dayInTrip,
          currencyType: ethToken,
        },
        { value: rentPriceInEth }
      )
    ).to.changeEtherBalances([guest, rentalityPaymentService], [-rentPriceInEth, rentPriceInEth])

    await expect(rentalityPlatform.connect(host).approveTripRequest(1)).not.to.be.reverted
    await expect(rentalityPlatform.connect(host).checkInByHost(1, [0, 0], '', '')).not.to.be.reverted
    await expect(rentalityPlatform.connect(host).checkOutByHost(1, [0, 0])).not.to.be.reverted
    await expect(rentalityPlatform.connect(host).confirmCheckOut(1)).to.be.reverted

    const depositValue = await rentalityCurrencyConverter.getFromUsd(
      ethToken,
      request.securityDepositPerTripInUsdCents,
      ethToCurrencyRate,
      ethToCurrencyDecimals
    )

    const returnToHost = rentPriceInEth - rentalityFee - taxes - depositValue

    await expect(rentalityGateway.connect(guest).confirmCheckOut(1)).to.changeEtherBalances(
      [host, rentalityPaymentService],
      [returnToHost, -(rentPriceInEth - taxes - rentalityFee)]
    )
    const trip = await rentalityTripService.getTrip(1)

    expect(trip.status).to.be.eq(TripStatus.Finished)
  })
  it('Happy case, with admin confirmation', async function () {
<<<<<<< HEAD
    const request = getMockCarRequest(0)
    await expect(rentalityGateway.connect(host).addCar(request,zeroHash)).not.to.be.reverted
    const myCars = await rentalityGateway.connect(host).getMyCars()
=======
    const request = getMockCarRequest(0, await rentalityLocationVerifier.getAddress(), admin)
    await expect(rentalityPlatform.connect(host).addCar(request)).not.to.be.reverted
    const myCars = await rentalityView.connect(host).getMyCars()
>>>>>>> a8feb445
    expect(myCars.length).to.equal(1)

    const availableCars = await rentalityView.connect(guest).getAvailableCarsForUser(guest.address)
    expect(availableCars.length).to.equal(1)
    const oneDayInSeconds = 86400

    const { rentPriceInEth, ethToCurrencyRate, ethToCurrencyDecimals, rentalityFee, taxes } = await calculatePayments(
      rentalityCurrencyConverter,
      rentalityPaymentService,
      request.pricePerDayInUsdCents,
      1,
      request.securityDepositPerTripInUsdCents
    )

    await expect(
      await rentalityPlatform.connect(guest).createTripRequest(
        {
          carId: 1,
          startDateTime: Date.now(),
          endDateTime: Date.now() + oneDayInSeconds,
          currencyType: ethToken,
        },
        { value: rentPriceInEth }
      )
    ).to.changeEtherBalances([guest, rentalityPaymentService], [-rentPriceInEth, rentPriceInEth])

    await expect(rentalityPlatform.connect(host).approveTripRequest(1)).not.to.be.reverted
    await expect(rentalityPlatform.connect(host).checkInByHost(1, [0, 0], '', '')).not.to.be.reverted
    await expect(rentalityPlatform.connect(host).checkOutByHost(1, [0, 0])).not.to.be.reverted

    const depositValue = await rentalityCurrencyConverter.getFromUsd(
      ethToken,
      request.securityDepositPerTripInUsdCents,
      ethToCurrencyRate,
      ethToCurrencyDecimals
    )

    const returnToHost = rentPriceInEth - rentalityFee - taxes - depositValue

    await expect(rentalityGateway.connect(admin).confirmCheckOut(1)).to.changeEtherBalances(
      [host, rentalityPaymentService],
      [returnToHost, -(rentPriceInEth - taxes - rentalityFee)]
    )
    const trip = await rentalityTripService.getTrip(1)

    expect(trip.status).to.be.eq(TripStatus.Finished)
  })

  it('Admin can reject trip, after check out without guest', async function () {
<<<<<<< HEAD
    let request = getMockCarRequest(2)
    await expect(rentalityGateway.connect(host).addCar(request,zeroHash)).not.to.be.reverted
    const myCars = await rentalityGateway.connect(host).getMyCars()
=======
    let request = getMockCarRequest(2, await rentalityLocationVerifier.getAddress(), admin)
    await expect(rentalityPlatform.connect(host).addCar(request)).not.to.be.reverted
    const myCars = await rentalityView.connect(host).getMyCars()
>>>>>>> a8feb445
    expect(myCars.length).to.equal(1)

    const availableCars = await rentalityView.connect(guest).getAvailableCarsForUser(guest.address)
    expect(availableCars.length).to.equal(1)
    let dayInTrip = 31

    const oneDayInSeconds = 86400

    const { rentPriceInEth, ethToCurrencyRate, ethToCurrencyDecimals, rentalityFee, taxes } = await calculatePayments(
      rentalityCurrencyConverter,
      rentalityPaymentService,
      request.pricePerDayInUsdCents,
      dayInTrip,
      request.securityDepositPerTripInUsdCents
    )

    await expect(
      await rentalityPlatform.connect(guest).createTripRequest(
        {
          carId: 1,
          startDateTime: Date.now(),
          endDateTime: Date.now() + oneDayInSeconds * dayInTrip,
          currencyType: ethToken,
        },
        { value: rentPriceInEth }
      )
    ).to.changeEtherBalances([guest, rentalityPaymentService], [-rentPriceInEth, rentPriceInEth])

    await expect(rentalityPlatform.connect(host).approveTripRequest(1)).not.to.be.reverted
    await expect(rentalityPlatform.connect(host).checkInByHost(1, [0, 0], '', '')).not.to.be.reverted
    await expect(rentalityPlatform.connect(host).checkOutByHost(1, [0, 0])).not.to.be.reverted

    await expect(rentalityPlatform.connect(guest).rejectTripRequest(1)).to.be.reverted
    await expect(rentalityPlatform.connect(host).rejectTripRequest(1)).to.be.reverted

    await expect(rentalityGateway.connect(admin).rejectTripRequest(1)).to.changeEtherBalances(
      [guest, rentalityPaymentService],
      [rentPriceInEth, -rentPriceInEth]
    )
    const trip = await rentalityTripService.getTrip(1)

    expect(trip.status).to.be.eq(TripStatus.Canceled)
  })
})<|MERGE_RESOLUTION|>--- conflicted
+++ resolved
@@ -5,7 +5,7 @@
   ethToken,
   calculatePayments,
   getEmptySearchCarParams,
-  TripStatus, zeroHash,
+  TripStatus,
 } = require('../utils')
 const { loadFixture } = require('@nomicfoundation/hardhat-network-helpers')
 const { ethers } = require('hardhat')
@@ -59,15 +59,9 @@
   })
 
   it('Host can check out without guest', async function () {
-<<<<<<< HEAD
-    let request = getMockCarRequest(1)
-    await expect(rentalityGateway.connect(host).addCar(request,zeroHash)).not.to.be.reverted
-    const myCars = await rentalityGateway.connect(host).getMyCars()
-=======
     let request = getMockCarRequest(1, await rentalityLocationVerifier.getAddress(), admin)
     await expect(rentalityPlatform.connect(host).addCar(request)).not.to.be.reverted
     const myCars = await rentalityView.connect(host).getMyCars()
->>>>>>> a8feb445
     expect(myCars.length).to.equal(1)
 
     const availableCars = await rentalityView.connect(guest).getAvailableCarsForUser(guest.address)
@@ -101,15 +95,9 @@
   })
 
   it('Car is available on search after check out without guest', async function () {
-<<<<<<< HEAD
-    let request = getMockCarRequest(1)
-    await expect(rentalityGateway.connect(host).addCar(request,zeroHash)).not.to.be.reverted
-    const myCars = await rentalityGateway.connect(host).getMyCars()
-=======
     let request = getMockCarRequest(1, await rentalityLocationVerifier.getAddress(), admin)
     await expect(rentalityPlatform.connect(host).addCar(request)).not.to.be.reverted
     const myCars = await rentalityView.connect(host).getMyCars()
->>>>>>> a8feb445
     expect(myCars.length).to.equal(1)
 
     const availableCars = await rentalityView.connect(guest).getAvailableCarsForUser(guest.address)
@@ -153,15 +141,9 @@
   })
 
   it('Host can not check out and finish trip without confirmation', async function () {
-<<<<<<< HEAD
-    let request = getMockCarRequest(1)
-    await expect(rentalityGateway.connect(host).addCar(request,zeroHash)).not.to.be.reverted
-    const myCars = await rentalityGateway.connect(host).getMyCars()
-=======
     let request = getMockCarRequest(1, await rentalityLocationVerifier.getAddress(), admin)
     await expect(rentalityPlatform.connect(host).addCar(request)).not.to.be.reverted
     const myCars = await rentalityView.connect(host).getMyCars()
->>>>>>> a8feb445
     expect(myCars.length).to.equal(1)
 
     const availableCars = await rentalityView.connect(guest).getAvailableCarsForUser(guest.address)
@@ -195,15 +177,9 @@
     await expect(rentalityPlatform.connect(host).finishTrip(1)).to.be.reverted
   })
   it('Happy case, with guest confirmation', async function () {
-<<<<<<< HEAD
-    let request = getMockCarRequest(3)
-    await expect(rentalityGateway.connect(host).addCar(request,zeroHash)).not.to.be.reverted
-    const myCars = await rentalityGateway.connect(host).getMyCars()
-=======
     let request = getMockCarRequest(3, await rentalityLocationVerifier.getAddress(), admin)
     await expect(rentalityPlatform.connect(host).addCar(request)).not.to.be.reverted
     const myCars = await rentalityView.connect(host).getMyCars()
->>>>>>> a8feb445
     expect(myCars.length).to.equal(1)
 
     const availableCars = await rentalityView.connect(guest).getAvailableCarsForUser(guest.address)
@@ -254,15 +230,9 @@
     expect(trip.status).to.be.eq(TripStatus.Finished)
   })
   it('Happy case, with admin confirmation', async function () {
-<<<<<<< HEAD
-    const request = getMockCarRequest(0)
-    await expect(rentalityGateway.connect(host).addCar(request,zeroHash)).not.to.be.reverted
-    const myCars = await rentalityGateway.connect(host).getMyCars()
-=======
     const request = getMockCarRequest(0, await rentalityLocationVerifier.getAddress(), admin)
     await expect(rentalityPlatform.connect(host).addCar(request)).not.to.be.reverted
     const myCars = await rentalityView.connect(host).getMyCars()
->>>>>>> a8feb445
     expect(myCars.length).to.equal(1)
 
     const availableCars = await rentalityView.connect(guest).getAvailableCarsForUser(guest.address)
@@ -312,15 +282,9 @@
   })
 
   it('Admin can reject trip, after check out without guest', async function () {
-<<<<<<< HEAD
-    let request = getMockCarRequest(2)
-    await expect(rentalityGateway.connect(host).addCar(request,zeroHash)).not.to.be.reverted
-    const myCars = await rentalityGateway.connect(host).getMyCars()
-=======
     let request = getMockCarRequest(2, await rentalityLocationVerifier.getAddress(), admin)
     await expect(rentalityPlatform.connect(host).addCar(request)).not.to.be.reverted
     const myCars = await rentalityView.connect(host).getMyCars()
->>>>>>> a8feb445
     expect(myCars.length).to.equal(1)
 
     const availableCars = await rentalityView.connect(guest).getAvailableCarsForUser(guest.address)
