const { loadFixture, time } = require('@nomicfoundation/hardhat-network-helpers')
const {
  deployDefaultFixture,
  signTCMessage,
  zeroHash,
  getMockCarRequest,
  UserRole,
  ethToken,
  RefferalProgram,
  emptyLocationInfo,
  signLocationInfo,
  emptySignedLocationInfo,
} = require('../utils')
const { expect } = require('chai')
const { ethers } = require('hardhat')

describe('Referral program', function () {
  let rentalityGateway,
    refferalProgram,
    rentalityMockPriceFeed,
    rentalityUserService,
    rentalityTripService,
    rentalityCurrencyConverter,
    rentalityCarToken,
    rentalityPaymentService,
    rentalityPlatform,
    claimService,
    rentalityAutomationService,
    rentalityAdminGateway,
    owner,
    admin,
    manager,
    host,
    guest,
    anonymous,
    hashCreator,
    rentalityLocationVerifier

  beforeEach(async function () {
    ;({
      rentalityGateway,
      refferalProgram,
      rentalityMockPriceFeed,
      rentalityUserService,
      rentalityTripService,
      rentalityCurrencyConverter,
      rentalityCarToken,
      rentalityPaymentService,
      rentalityPlatform,
      claimService,
      rentalityAutomationService,
      rentalityAdminGateway,
      owner,
      admin,
      manager,
      host,
      guest,
      anonymous,
      hashCreator,
      rentalityLocationVerifier,
    } = await loadFixture(deployDefaultFixture))
  })

  it('should be able to setKyc with referral code', async function () {
    expect(await refferalProgram.connect(hashCreator).generateReferralHash()).to.not.reverted

    let hash = await refferalProgram.referralHashV2(hashCreator.address)
   
    expect(await rentalityGateway.connect(anonymous).setKYCInfo(' ', ' ', ' ', ' ',signTCMessage(anonymous),hash)).to.not
      .reverted

    const readyToClaim = await refferalProgram.getReadyToClaim(anonymous.address)

    const amount = readyToClaim.toClaim.find((obj) => obj.refType === BigInt(RefferalProgram.SetKYC)).points

    expect(amount).to.be.eq(125)

    await expect(refferalProgram.claimPoints(anonymous.address)).to.not.reverted
    expect(await refferalProgram.addressToPoints(anonymous.address)).to.be.eq(145) // daily + kyc
    const hashPoints = await refferalProgram.getReadyToClaimFromRefferalHash(hashCreator.address)
    const hashCreatorPoints = hashPoints.toClaim.find((obj) => obj.refType === BigInt(RefferalProgram.SetKYC)).points

    expect(hashCreatorPoints).to.be.eq(10)

    await expect(refferalProgram.claimRefferalPoints(hashCreator.address)).to.not.reverted

    expect(await refferalProgram.addressToPoints(hashCreator.address)).to.be.eq(10)
  })
  it('should be able to add car with referral code', async function () {
    expect(await refferalProgram.connect(hashCreator).generateReferralHash()).to.not.reverted

    let hash = await refferalProgram.referralHashV2(hashCreator.address)
    expect(await rentalityGateway.connect(anonymous).setKYCInfo(' ', ' ', ' ', ' ',signTCMessage(anonymous),hash)).to.not
      .reverted

    const readyToClaim = await refferalProgram.getReadyToClaim(anonymous.address)

    const amount = readyToClaim.toClaim.find((obj) => obj.refType === BigInt(RefferalProgram.SetKYC)).points

    expect(amount).to.be.eq(125)

    const hashPoints = await refferalProgram.getReadyToClaimFromRefferalHash(hashCreator.address)
    const hashCreatorPoints = hashPoints.toClaim.find((obj) => obj.refType === BigInt(RefferalProgram.SetKYC)).points
    expect(hashCreatorPoints).to.be.eq(10)

    expect(
      await rentalityGateway
        .connect(anonymous)
        .addCar(getMockCarRequest(0, await rentalityLocationVerifier.getAddress(), admin))
    ).to.not.reverted

    const hashPointsCar = await refferalProgram.getReadyToClaimFromRefferalHash(hashCreator.address)
    const hashCreatorPointsCar = hashPointsCar.toClaim.find(
      (obj) => obj.refType === BigInt(RefferalProgram.AddCar)
    ).points

    expect(hashCreatorPointsCar).to.be.eq(250)

    const readyToClaimCar = await refferalProgram.getReadyToClaim(anonymous.address)

    const amountCar = readyToClaimCar.toClaim.find(
      (obj) => obj.refType === BigInt(RefferalProgram.AddCar) && obj.oneTime
    ).points
    expect(amountCar).to.be.eq(2000)
    
    await time.increase(86400);
    await expect(refferalProgram.claimPoints(anonymous.address)).to.not.reverted


    await expect(refferalProgram.claimRefferalPoints(hashCreator.address)).to.not.reverted

    expect(await refferalProgram.addressToPoints(anonymous.address)).to.be.eq(2155)
    expect(await refferalProgram.addressToPoints(hashCreator.address)).to.be.eq(260)
  })
  it('update car should deacrease points', async function () {
    expect(await refferalProgram.connect(hashCreator).generateReferralHash()).to.not.reverted

    let hash = await refferalProgram.referralHashV2(hashCreator.address)
   
    expect(await rentalityGateway.connect(anonymous).setKYCInfo(' ', ' ', ' ', ' ',signTCMessage(anonymous),hash)).to.not
      .reverted

    const readyToClaim = await refferalProgram.getReadyToClaim(anonymous.address)

    const amount = readyToClaim.toClaim.find((obj) => obj.refType === BigInt(RefferalProgram.SetKYC)).points

    expect(amount).to.be.eq(125)

    const hashPoints = await refferalProgram.getReadyToClaimFromRefferalHash(hashCreator.address)
    const hashCreatorPoints = hashPoints.toClaim.find((obj) => obj.refType === BigInt(RefferalProgram.SetKYC)).points

    expect(hashCreatorPoints).to.be.eq(10)

    expect(
      await rentalityGateway
        .connect(anonymous)
        .addCar(getMockCarRequest(0, await rentalityLocationVerifier.getAddress(), admin))
    ).to.not.reverted

    const hashPointsCar = await refferalProgram.getReadyToClaimFromRefferalHash(hashCreator.address)
    const hashCreatorPointsCar = hashPointsCar.toClaim.find(
      (obj) => obj.refType === BigInt(RefferalProgram.AddCar)
    ).points

    expect(hashCreatorPointsCar).to.be.eq(250)

    const toClaim = await refferalProgram.getReadyToClaim(anonymous.address)
    const amountAddCar = toClaim.toClaim.find(
      (obj) => obj.refType === BigInt(RefferalProgram.AddCar) && obj.oneTime
    ).points

    expect(amountAddCar).to.be.eq(2000)
    await expect(refferalProgram.claimPoints(anonymous.address)).to.not.reverted

    await expect(refferalProgram.claimRefferalPoints(hashCreator.address)).to.not.reverted

    expect(await refferalProgram.addressToPoints(anonymous.address)).to.be.eq(2145)
    expect(await refferalProgram.addressToPoints(hashCreator.address)).to.be.eq(260)

    let update_params = {
      carId: 1,
      pricePerDayInUsdCents: 2,
      securityDepositPerTripInUsdCents: 2,
      engineParams: [2, 2],
      timeBufferBetweenTripsInSec: 0,
      milesIncludedPerDay: 2,
      currentlyListed: false,
      insuranceIncluded: true,
      engineType: 1,
      tokenUri: '',
      insuranceRequired: false,
      insurancePriceInUsdCents: 0,
<<<<<<< HEAD
dimoTokenId: 0
=======
dimoTokenId: 0,
signedDimoTokenId: '0x'
>>>>>>> a2d7a6c6
    }

    let locationInfo = {
      locationInfo: emptyLocationInfo,
      signature: signLocationInfo(await rentalityLocationVerifier.getAddress(), admin, emptyLocationInfo),
    }
    await expect(rentalityGateway.connect(anonymous).updateCarInfoWithLocation(update_params, locationInfo)).to.not
      .reverted

    expect(await refferalProgram.addressToPoints(anonymous.address)).to.be.eq(1645)
    await expect(rentalityGateway.connect(anonymous).updateCarInfoWithLocation(update_params, locationInfo)).to.not
      .reverted
    expect(await refferalProgram.addressToPoints(anonymous.address)).to.be.eq(1645)
  })
  it('should be able to pass civic with referral code', async function () {
    expect(await refferalProgram.connect(hashCreator).generateReferralHash()).to.not.reverted

    let hash = await refferalProgram.referralHashV2(hashCreator.address)
   
    expect(await rentalityGateway.connect(anonymous).setKYCInfo(' ', ' ', ' ', ' ',signTCMessage(anonymous),hash)).to.not
      .reverted

    const readyToClaim = await refferalProgram.getReadyToClaim(anonymous.address)

    const amount = readyToClaim.toClaim.find((obj) => obj.refType === BigInt(RefferalProgram.SetKYC)).points

    expect(amount).to.be.eq(125)

    const hashPoints = await refferalProgram.getReadyToClaimFromRefferalHash(hashCreator.address)
    const hashCreatorPoints = hashPoints.toClaim.find((obj) => obj.refType === BigInt(RefferalProgram.SetKYC)).points

    expect(hashCreatorPoints).to.be.eq(10)

    let kyc = {
      fullName: 'zf',
      licenseNumber: 'asdas',
      expirationDate: Date.now() + 86400,
      issueCountry: 'ISSUE',
      email: 'EMAIL',
    }

    await expect(
      await rentalityUserService.connect(owner).manageRole(UserRole.KYCManager, await host.getAddress(), true)
    ).to.not.reverted
    await expect(rentalityGateway.connect(host).setCivicKYCInfo(anonymous.address, kyc)).to.not.reverted

    const toClaim = await refferalProgram.getReadyToClaim(anonymous.address)
    const amountСivic = toClaim.toClaim.find((obj) => obj.refType === BigInt(RefferalProgram.PassCivic)).points

    expect(amountСivic).to.be.eq(625)

    const hashPointsCivic = await refferalProgram.getReadyToClaimFromRefferalHash(hashCreator.address)
    const hashCreatorPointsCivic = hashPointsCivic.toClaim.find(
      (obj) => obj.refType === BigInt(RefferalProgram.PassCivic)
    ).points

    expect(hashCreatorPointsCivic).to.be.eq(50)

    await expect(refferalProgram.claimPoints(anonymous.address)).to.not.reverted
    await expect(refferalProgram.claimRefferalPoints(hashCreator.address)).to.not.reverted

    expect(await refferalProgram.addressToPoints(anonymous.address)).to.be.eq(770)
    expect(await refferalProgram.addressToPoints(hashCreator.address)).to.be.eq(60)
  })

  it('should have points with refferal hash after trip finish as guest', async function () {
    expect(await refferalProgram.connect(hashCreator).generateReferralHash()).to.not.reverted

    let hash = await refferalProgram.referralHashV2(hashCreator.address)
   
    expect(await rentalityGateway.connect(anonymous).setKYCInfo(' ', ' ', ' ', ' ',signTCMessage(anonymous),hash)).to.not
      .reverted

    expect(
      await rentalityGateway
        .connect(host)
        .addCar(getMockCarRequest(0, await rentalityLocationVerifier.getAddress(), admin))
    ).to.not.reverted

    const result = await rentalityGateway.calculatePaymentsWithDelivery(
      1,
      1,
      ethToken,
      emptyLocationInfo,
      emptyLocationInfo,
      ' '
    )
    await expect(
      await rentalityGateway.connect(anonymous).createTripRequestWithDelivery(
        {
          carId: 1,
          startDateTime: Date.now(),
          endDateTime: Date.now() + 86400,
          currencyType: ethToken,
          pickUpInfo: emptySignedLocationInfo,
          returnInfo: emptySignedLocationInfo,
          useRefferalDiscount: false,
        },
        ' ',
        { value: result.totalPrice }
      )
    ).to.not.reverted

    await expect(rentalityGateway.connect(host).approveTripRequest(1)).not.to.be.reverted
    await expect(rentalityGateway.connect(host).checkInByHost(1, [0, 0], '', '')).not.to.be.reverted
    await expect(rentalityGateway.connect(anonymous).checkInByGuest(1, [0, 0])).not.to.be.reverted
    await expect(rentalityGateway.connect(anonymous).checkOutByGuest(1, [0, 0])).not.to.be.reverted

    const toClaim = await refferalProgram.getReadyToClaim(anonymous.address)
    const amountTripFinish = toClaim.toClaim.find(
      (obj) => obj.refType === BigInt(RefferalProgram.FinishTripAsGuest) && obj.oneTime
    ).points

    expect(amountTripFinish).to.be.eq(1250)

    const hashPointsCivic = await refferalProgram.getReadyToClaimFromRefferalHash(hashCreator.address)
    const hashCreatorPointsCivic = hashPointsCivic.toClaim.find(
      (obj) => obj.refType === BigInt(RefferalProgram.FinishTripAsGuest)
    ).points

    expect(hashCreatorPointsCivic).to.be.eq(1000)

    await expect(refferalProgram.claimPoints(anonymous.address)).to.not.reverted
    await expect(refferalProgram.claimRefferalPoints(hashCreator.address)).to.not.reverted

    expect(await refferalProgram.addressToPoints(anonymous.address)).to.be.eq(1395)
    expect(await refferalProgram.addressToPoints(hashCreator.address)).to.be.eq(1010)
  })

  it('should have points with refferal hash after trip finish as guest', async function () {
    expect(await refferalProgram.connect(hashCreator).generateReferralHash()).to.not.reverted

    let hash = await refferalProgram.referralHashV2(hashCreator.address)
   
    expect(await rentalityGateway.connect(anonymous).setKYCInfo(' ', ' ', ' ', ' ',signTCMessage(anonymous),hash)).to.not
      .reverted

    expect(
      await rentalityGateway
        .connect(anonymous)
        .addCar(getMockCarRequest(0, await rentalityLocationVerifier.getAddress(), admin))
    ).to.not.reverted

    expect(
      await rentalityGateway
        .connect(anonymous)
        .addCar(getMockCarRequest(1, await rentalityLocationVerifier.getAddress(), admin))
    ).to.not.reverted

    const toClaim = await refferalProgram.getReadyToClaim(anonymous.address)
    const amountAddCar = toClaim.toClaim.find((obj) => obj.refType === BigInt(RefferalProgram.AddCar)).points

    expect(amountAddCar).to.be.eq(500)
    await expect(refferalProgram.claimPoints(anonymous.address)).to.not.reverted
    expect(await refferalProgram.addressToPoints(anonymous.address)).to.be.eq(2645)
  })
  it('should be able to get permanent guest trip bonus for 10 days', async function () {
    expect(await refferalProgram.connect(hashCreator).generateReferralHash()).to.not.reverted

    let hash = await refferalProgram.referralHashV2(hashCreator.address)
   
    expect(await rentalityGateway.connect(anonymous).setKYCInfo(' ', ' ', ' ', ' ',signTCMessage(anonymous),hash)).to.not
      .reverted

    expect(
      await rentalityGateway
        .connect(host)
        .addCar(getMockCarRequest(0, await rentalityLocationVerifier.getAddress(), admin))
    ).to.not.reverted

    const result = await rentalityGateway.calculatePaymentsWithDelivery(
      1,
      1,
      ethToken,
      emptyLocationInfo,
      emptyLocationInfo,
      ' '
    )
    await expect(
      await rentalityGateway.connect(anonymous).createTripRequestWithDelivery(
        {
          carId: 1,
          startDateTime: Date.now(),
          endDateTime: Date.now() + 86400,
          currencyType: ethToken,
          pickUpInfo: emptySignedLocationInfo,
          returnInfo: emptySignedLocationInfo,
          useRefferalDiscount: false,
        },
        ' ',
        { value: result.totalPrice }
      )
    ).to.not.reverted

    await expect(rentalityGateway.connect(host).approveTripRequest(1)).not.to.be.reverted
    await expect(rentalityGateway.connect(host).checkInByHost(1, [0, 0], '', '')).not.to.be.reverted
    await expect(rentalityGateway.connect(anonymous).checkInByGuest(1, [0, 0])).not.to.be.reverted
    await expect(rentalityGateway.connect(anonymous).checkOutByGuest(1, [0, 0])).not.to.be.reverted

    expect(
      await rentalityGateway
        .connect(host)
        .addCar(getMockCarRequest(1, await rentalityLocationVerifier.getAddress(), admin))
    ).to.not.reverted

    const result2 = await rentalityGateway.calculatePaymentsWithDelivery(
      2,
      10,
      ethToken,
      emptyLocationInfo,
      emptyLocationInfo,
      ' '
    )
    await expect(
      await rentalityGateway.connect(anonymous).createTripRequestWithDelivery(
        {
          carId: 2,
          startDateTime: Date.now(),
          endDateTime: Date.now() + 86400 * 10,
          currencyType: ethToken,
          useRefferalDiscount: false,
          pickUpInfo: emptySignedLocationInfo,
          returnInfo: emptySignedLocationInfo,
        },
        ' ',
        { value: result2.totalPrice }
      )
    ).to.not.reverted

    await expect(rentalityGateway.connect(host).approveTripRequest(2)).not.to.be.reverted
    await expect(rentalityGateway.connect(host).checkInByHost(2, [0, 0], '', '')).not.to.be.reverted
    await expect(rentalityGateway.connect(anonymous).checkInByGuest(2, [0, 0])).not.to.be.reverted
    await expect(rentalityGateway.connect(anonymous).checkOutByGuest(2, [0, 0])).not.to.be.reverted

    await expect(refferalProgram.claimPoints(anonymous.address)).to.not.reverted

    expect(await refferalProgram.addressToPoints(anonymous.address)).to.be.eq(1895)
  })

  it.skip('should be able to get permanent host trip bonus for 10 days', async function () {
    expect(await refferalProgram.connect(hashCreator).generateReferralHash()).to.not.reverted

    let hash = await refferalProgram.referralHashV2(hashCreator.address)

    expect(await rentalityGateway.connect(anonymous).setKYCInfo(' ', ' ', ' ', ' ',signTCMessage(anonymous),hash)).to
      .not.reverted
    expect(
      await rentalityGateway
        .connect(host)
        .addCar(getMockCarRequest(0, await rentalityLocationVerifier.getAddress(), admin))
    ).to.not.reverted

    const result = await rentalityGateway.calculatePaymentsWithDelivery(
      1,
      1,
      ethToken,
      emptyLocationInfo,
      emptyLocationInfo,
      ' '
    )
    await expect(
      await rentalityGateway.connect(anonymous).createTripRequestWithDelivery(
        {
          carId: 1,
          startDateTime: Date.now(),
          endDateTime: Date.now() + 86400,
          currencyType: ethToken,
          pickUpInfo: emptySignedLocationInfo,
          returnInfo: emptySignedLocationInfo,
          useRefferalDiscount: false,
        },
        ' ',
        { value: result.totalPrice }
      )
    ).to.not.reverted

    await expect(rentalityGateway.connect(host).approveTripRequest(1)).not.to.be.reverted
    await expect(rentalityGateway.connect(host).checkInByHost(1, [0, 0], '', '')).not.to.be.reverted
    await expect(rentalityGateway.connect(anonymous).checkInByGuest(1, [0, 0])).not.to.be.reverted
    await expect(rentalityGateway.connect(anonymous).checkOutByGuest(1, [0, 0])).not.to.be.reverted
    await expect(rentalityGateway.connect(host).checkOutByHost(1, [0, 0])).not.to.be.reverted
    await expect(rentalityGateway.connect(host).finishTrip(1)).to.not.reverted

    expect(
      await rentalityGateway
        .connect(host)
        .addCar(getMockCarRequest(1, await rentalityLocationVerifier.getAddress(), admin))
    ).to.not.reverted

    const result2 = await rentalityGateway.calculatePaymentsWithDelivery(
      2,
      10,
      ethToken,
      emptyLocationInfo,
      emptyLocationInfo,
      ' '
    )
    await expect(
      await rentalityGateway.connect(anonymous).createTripRequestWithDelivery(
        {
          carId: 2,
          startDateTime: Date.now(),
          endDateTime: Date.now() + 86400 * 10,
          currencyType: ethToken,
          pickUpInfo: emptySignedLocationInfo,
          returnInfo: emptySignedLocationInfo,
          useRefferalDiscount: false,
        },
        ' ',
        { value: result2.totalPrice }
      )
    ).to.not.reverted

    await expect(rentalityGateway.connect(host).approveTripRequest(2)).not.to.be.reverted
    await expect(rentalityGateway.connect(host).checkInByHost(2, [0, 0], '', '')).not.to.be.reverted
    await expect(rentalityGateway.connect(anonymous).checkInByGuest(2, [0, 0])).not.to.be.reverted
    await expect(rentalityGateway.connect(anonymous).checkOutByGuest(2, [0, 0])).not.to.be.reverted
    await expect(rentalityGateway.connect(host).checkOutByHost(2, [0, 0])).not.to.be.reverted
    await expect(rentalityGateway.connect(host).finishTrip(2)).to.not.reverted

    await expect(refferalProgram.claimPoints(host.address)).to.not.reverted

    expect(await refferalProgram.addressToPoints(host.address)).to.be.eq(2640)
  })
  it('Can use hash a lot of time', async function () {
    expect(await refferalProgram.connect(host).generateReferralHash()).to.not.reverted

    let hash = await refferalProgram.referralHashV2(host.address)
   
    await expect(rentalityGateway.connect(anonymous).setKYCInfo(' ', ' ', ' ', ' ',signTCMessage(anonymous),hash)).to.not
      .reverted
    await expect(rentalityGateway.connect(manager).setKYCInfo(' ', ' ', ' ', ' ',signTCMessage(manager),hash)).to.not
      .reverted

    const hashPoints = await refferalProgram.getReadyToClaimFromRefferalHash(host.address)

    await expect(refferalProgram.claimPoints(anonymous.address)).to.not.reverted
    await expect(refferalProgram.claimPoints(manager.address)).to.not.reverted
    await expect(refferalProgram.claimRefferalPoints(host.address)).to.not.reverted

    expect(await refferalProgram.addressToPoints(anonymous.address)).to.be.eq(145)
    expect(await refferalProgram.addressToPoints(manager.address)).to.be.eq(145)
    expect(await refferalProgram.addressToPoints(host.address)).to.be.eq(20)
  })
  it('Already pass program, use code again: do nothing', async function () {
    expect(await refferalProgram.connect(host).generateReferralHash()).to.not.reverted

    let hash = await refferalProgram.referralHashV2(host.address)
   
    await expect(rentalityGateway.connect(anonymous).setKYCInfo(' ', ' ', ' ', ' ',signTCMessage(anonymous),hash)).to.not
      .reverted

    await expect(refferalProgram.claimPoints(anonymous.address)).to.not.reverted
    expect(await refferalProgram.addressToPoints(anonymous.address)).to.be.eq(145)

    await expect(rentalityGateway.connect(anonymous).setKYCInfo(' ', ' ', ' ', ' ',signTCMessage(anonymous),hash)).to.not
      .reverted

    await expect(refferalProgram.claimPoints(anonymous.address)).to.not.reverted
    expect(await refferalProgram.addressToPoints(anonymous.address)).to.be.eq(145)
  })

  it('Can get all points info', async function () {
    let result = await refferalProgram.getRefferalPointsInfo()
    expect(result.programPoints.length).to.be.eq(9)
    expect(result.hashPoints.length).to.be.eq(4)
    expect(result.discounts.length).to.be.eq(6)
    expect(result.tear.length).to.be.eq(4)
  })

  it('Admin can manage points points', async function () {
    await expect(rentalityAdminGateway.connect(owner).manageRefferalBonusAccrual(0, RefferalProgram.SetKYC, 500, 1000))
      .to.not.reverted

    await expect(rentalityAdminGateway.connect(owner).manageRefferalHashPoints(RefferalProgram.SetKYC, 500)).to.not
      .reverted
    expect(await refferalProgram.connect(hashCreator).generateReferralHash()).to.not.reverted

    let hash = await refferalProgram.referralHashV2(hashCreator.address)
   
    expect(await rentalityGateway.connect(anonymous).setKYCInfo(' ', ' ', ' ', ' ',signTCMessage(anonymous),hash)).to.not
      .reverted

    const readyToClaim = await refferalProgram.getReadyToClaim(anonymous.address)

    const amount = readyToClaim.toClaim.find((obj) => obj.refType === BigInt(RefferalProgram.SetKYC)).points

    expect(amount).to.be.eq(1000)

    await expect(refferalProgram.claimPoints(anonymous.address)).to.not.reverted
    expect(await refferalProgram.addressToPoints(anonymous.address)).to.be.eq(1020) // daily + kyc

    const hashPoints = await refferalProgram.getReadyToClaimFromRefferalHash(hashCreator.address)
    const hashCreatorPoints = hashPoints.toClaim.find((obj) => obj.refType === BigInt(RefferalProgram.SetKYC)).points

    expect(hashCreatorPoints).to.be.eq(500)

    await expect(refferalProgram.claimRefferalPoints(hashCreator.address)).to.not.reverted

    expect(await refferalProgram.addressToPoints(hashCreator.address)).to.be.eq(500)
  })
  it('Admin can manage discounts', async function () {
    await expect(rentalityAdminGateway.connect(owner).manageRefferalDiscount(RefferalProgram.SetKYC, 1, 5000, 10)).to
      .not.reverted

    let result = await refferalProgram.getRefferalPointsInfo()
    result = result.discounts.find((d) => d.method === BigInt(RefferalProgram.SetKYC) && d.tear === BigInt(1))

    expect(result.discount.percents).to.be.eq(10)
    expect(result.discount.pointsCosts).to.be.eq(5000)
  })
})<|MERGE_RESOLUTION|>--- conflicted
+++ resolved
@@ -190,12 +190,8 @@
       tokenUri: '',
       insuranceRequired: false,
       insurancePriceInUsdCents: 0,
-<<<<<<< HEAD
-dimoTokenId: 0
-=======
 dimoTokenId: 0,
 signedDimoTokenId: '0x'
->>>>>>> a2d7a6c6
     }
 
     let locationInfo = {
