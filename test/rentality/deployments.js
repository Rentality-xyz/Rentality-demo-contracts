const { ethers, upgrades } = require('hardhat')
const { ethToken, signTCMessage, signKycInfo, emptyKyc } = require('../utils')

async function deployDefaultFixture() {
  const [owner, admin, manager, host, guest, anonymous] = await ethers.getSigners()

  const chainId = (await owner.provider?.getNetwork())?.chainId ?? -1

  if (chainId !== 1337n) {
    console.log('Can be running only on localhost')
    process.exit(1)
  }

  const RentalityUtils = await ethers.getContractFactory('RentalityUtils')
  const utils = await RentalityUtils.deploy()
  const RentalityQuery = await ethers.getContractFactory('RentalityQuery')
  const query = await RentalityQuery.deploy()

  const RentalityGeoService = await ethers.getContractFactory('RentalityGeoService')

  const RentalityUserService = await ethers.getContractFactory('RentalityUserService')
  const RentalityCarToken = await ethers.getContractFactory('RentalityCarToken', {
    libraries: {
      RentalityUtils: await utils.getAddress(),
    },
  })

  const RentalityCurrencyConverter = await ethers.getContractFactory('RentalityCurrencyConverter')
  const RentalityPaymentService = await ethers.getContractFactory('RentalityPaymentService')
  const RentalityMockPriceFeed = await ethers.getContractFactory('RentalityMockPriceFeed')

  let rentalityMockPriceFeed = await RentalityMockPriceFeed.deploy(8, 200000000000)

  const MockCivic = await ethers.getContractFactory('CivicMockVerifier')
  const mockCivic = await MockCivic.deploy()
  await mockCivic.waitForDeployment()

  const rentalityUserService = await upgrades.deployProxy(RentalityUserService, [await mockCivic.getAddress(), 0])

  await rentalityUserService.waitForDeployment()

  const GeoParserMock = await ethers.getContractFactory('RentalityGeoMock')
  const geoParserMock = await GeoParserMock.deploy()
  await geoParserMock.waitForDeployment()

  const RentalityVerifier = await ethers.getContractFactory('RentalityLocationVerifier')

  let rentalityLocationVerifier = await upgrades.deployProxy(RentalityVerifier, [
    await rentalityUserService.getAddress(),
    admin.address,
  ])
  await rentalityLocationVerifier.waitForDeployment()

  const rentalityGeoService = await upgrades.deployProxy(RentalityGeoService, [
    await rentalityUserService.getAddress(),
    await rentalityLocationVerifier.getAddress(),
  ])
  await rentalityGeoService.waitForDeployment()
  await geoParserMock.setGeoService(await rentalityGeoService.getAddress())

  const RentalityFloridaTaxes = await ethers.getContractFactory('RentalityFloridaTaxes')

  const rentalityFloridaTaxes = await upgrades.deployProxy(RentalityFloridaTaxes, [
    await rentalityUserService.getAddress(),
  ])

  const RentalityBaseDiscount = await ethers.getContractFactory('RentalityBaseDiscount')

  const rentalityBaseDiscount = await upgrades.deployProxy(RentalityBaseDiscount, [
    await rentalityUserService.getAddress(),
  ])

  const rentalityPaymentService = await upgrades.deployProxy(RentalityPaymentService, [
    await rentalityUserService.getAddress(),
    await rentalityFloridaTaxes.getAddress(),
    await rentalityBaseDiscount.getAddress(),
  ])

  const RentalityEth = await ethers.getContractFactory('RentalityETHConvertor')

  const ethContract = await upgrades.deployProxy(RentalityEth, [
    await rentalityUserService.getAddress(),
    ethToken,
    await rentalityMockPriceFeed.getAddress(),
  ])
  await ethContract.waitForDeployment()

  const TestUsdt = await ethers.getContractFactory('RentalityTestUSDT')
  const usdtContract = await TestUsdt.deploy()
  await usdtContract.waitForDeployment()

  const rentalityCurrencyConverter = await upgrades.deployProxy(RentalityCurrencyConverter, [
    await rentalityUserService.getAddress(),
    await ethContract.getAddress(),
  ])
  await rentalityCurrencyConverter.waitForDeployment()

  await rentalityCurrencyConverter.waitForDeployment()
  await rentalityPaymentService.waitForDeployment()
  await rentalityMockPriceFeed.waitForDeployment()

  await rentalityUserService.connect(owner).grantAdminRole(admin.address)
  await rentalityUserService.connect(owner).grantManagerRole(manager.address)
  await rentalityUserService.connect(owner).grantHostRole(host.address)
  await rentalityUserService.connect(owner).grantGuestRole(guest.address)

  const patrolEngine = await ethers.getContractFactory('RentalityPetrolEngine')
  const pEngine = await patrolEngine.deploy(await rentalityUserService.getAddress())

  const electricEngine = await ethers.getContractFactory('RentalityElectricEngine')
  const elEngine = await electricEngine.deploy(await rentalityUserService.getAddress())

  const hybridEngine = await ethers.getContractFactory('RentalityHybridEngine')
  const hEngine = await hybridEngine.deploy(await rentalityUserService.getAddress())

  const EngineService = await ethers.getContractFactory('RentalityEnginesService')

  const engineService = await upgrades.deployProxy(EngineService, [
    await rentalityUserService.getAddress(),
    [await pEngine.getAddress(), await elEngine.getAddress(), await hEngine.getAddress()],
  ])
  await engineService.waitForDeployment()

  const rentalityCarToken = await upgrades.deployProxy(RentalityCarToken, [
    await rentalityGeoService.getAddress(),
    await engineService.getAddress(),
    await rentalityUserService.getAddress(),
  ])

  await rentalityCarToken.waitForDeployment()

  const RentalityTripService = await ethers.getContractFactory('RentalityTripService', {
    libraries: {},
  })

  const rentalityTripService = await upgrades.deployProxy(RentalityTripService, [
    await rentalityCurrencyConverter.getAddress(),
    await rentalityCarToken.getAddress(),
    await rentalityPaymentService.getAddress(),
    await rentalityUserService.getAddress(),
    await engineService.getAddress(),
  ])

  await rentalityTripService.waitForDeployment()

  const RentalityClaimService = await ethers.getContractFactory('RentalityClaimService')
  const claimService = await upgrades.deployProxy(RentalityClaimService, [await rentalityUserService.getAddress()])
  await claimService.waitForDeployment()

  const RealMath = await ethers.getContractFactory('RealMath')
  const realMath = await RealMath.deploy()

  const DeliveryService = await ethers.getContractFactory('RentalityCarDelivery', {
    libraries: {
      RealMath: await realMath.getAddress(),
      RentalityUtils: await utils.getAddress(),
    },
  })
  const deliveryService = await upgrades.deployProxy(DeliveryService, [await rentalityUserService.getAddress()])

  const RentalityPlatform = await ethers.getContractFactory('RentalityPlatform', {
    libraries: {
      RentalityUtils: await utils.getAddress(),
      RentalityQuery: await query.getAddress(),
    },
  })
  let TripsQuery = await ethers.getContractFactory('RentalityTripsQuery')
  let tripsQuery = await TripsQuery.deploy()

  const RentalityInsurance = await ethers.getContractFactory('RentalityInsurance')
  const insuranceService = await upgrades.deployProxy(RentalityInsurance, [
    await rentalityUserService.getAddress(),
    await rentalityCarToken.getAddress(),
  ])
  await insuranceService.waitForDeployment()
  let RentalityView = await ethers.getContractFactory('RentalityView', {
    libraries: {
      RentalityUtils: await utils.getAddress(),
      RentalityQuery: await query.getAddress(),
      RentalityTripsQuery: await tripsQuery.getAddress(),
    },
  })
  const rentalityView = await upgrades.deployProxy(RentalityView, [
    await rentalityCarToken.getAddress(),
    await rentalityCurrencyConverter.getAddress(),
    await rentalityTripService.getAddress(),
    await rentalityUserService.getAddress(),
    await rentalityPaymentService.getAddress(),
    await claimService.getAddress(),
    await deliveryService.getAddress(),
    await insuranceService.getAddress(),
  ])
  await rentalityView.waitForDeployment()

  const rentalityPlatform = await upgrades.deployProxy(RentalityPlatform, [
    await rentalityCarToken.getAddress(),
    await rentalityCurrencyConverter.getAddress(),
    await rentalityTripService.getAddress(),
    await rentalityUserService.getAddress(),
    await rentalityPaymentService.getAddress(),
    await claimService.getAddress(),
    await deliveryService.getAddress(),
    await rentalityView.getAddress(),
    await insuranceService.getAddress(),
  ])
  await rentalityPlatform.waitForDeployment()

  const RentalityAdminGateway = await ethers.getContractFactory('RentalityAdminGateway', {
    libraries: {
      RentalityUtils: await utils.getAddress(),
      RentalityQuery: await query.getAddress(),
    },
  })
  const rentalityAdminGateway = await upgrades.deployProxy(RentalityAdminGateway, [
    await rentalityCarToken.getAddress(),
    await rentalityCurrencyConverter.getAddress(),
    await rentalityTripService.getAddress(),
    await rentalityUserService.getAddress(),
    await rentalityPlatform.getAddress(),
    await rentalityPaymentService.getAddress(),
    await claimService.getAddress(),
    await deliveryService.getAddress(),
    await rentalityView.getAddress(),
    await insuranceService.getAddress(),
  ])
  await rentalityAdminGateway.waitForDeployment()

  let RentalityGateway = await ethers.getContractFactory('RentalityGateway', {
    libraries: {},
  })
  let rentalityGateway = await upgrades.deployProxy(RentalityGateway.connect(owner), [
    await rentalityCarToken.getAddress(),
    await rentalityCurrencyConverter.getAddress(),
    await rentalityTripService.getAddress(),
    await rentalityUserService.getAddress(),
    await rentalityPlatform.getAddress(),
    await rentalityPaymentService.getAddress(),
    await claimService.getAddress(),
    await rentalityAdminGateway.getAddress(),
    await deliveryService.getAddress(),
    await rentalityView.getAddress(),
  ])
  await rentalityGateway.waitForDeployment()

  rentalityGateway = await ethers.getContractAt('IRentalityGateway', await rentalityGateway.getAddress())

  await rentalityUserService.connect(owner).grantHostRole(await rentalityPlatform.getAddress())
  await rentalityUserService.connect(owner).grantManagerRole(await rentalityPlatform.getAddress())
  await rentalityUserService.connect(owner).grantManagerRole(await rentalityAdminGateway.getAddress())
  await rentalityUserService.connect(owner).grantManagerRole(await rentalityGateway.getAddress())
  await rentalityUserService.connect(owner).grantManagerRole(await rentalityTripService.getAddress())
  await rentalityUserService.connect(owner).grantAdminRole(await rentalityGateway.getAddress())
  await rentalityUserService.connect(owner).grantAdminRole(await rentalityAdminGateway.getAddress())
  await rentalityUserService.connect(owner).grantManagerRole(await rentalityCarToken.getAddress())
  await rentalityUserService.connect(owner).grantManagerRole(await engineService.getAddress())
  await rentalityUserService.connect(owner).grantManagerRole(await rentalityPaymentService.getAddress())
  await rentalityUserService.connect(owner).grantManagerRole(await rentalityView.getAddress())

  const hostSignature = await signTCMessage(host)
  const guestSignature = await signTCMessage(guest)
  const deployerSignature = await signTCMessage(owner)
  const adminKyc = signKycInfo(await rentalityLocationVerifier.getAddress(), admin)
<<<<<<< HEAD
  await rentalityGateway.connect(host).setKYCInfo(' ', ' ', ' ', emptyKyc, hostSignature, adminKyc)
  await rentalityGateway.connect(guest).setKYCInfo(' ', ' ', ' ', emptyKyc, guestSignature, adminKyc)
  await rentalityGateway.setKYCInfo(' ', ' ', ' ', emptyKyc, deployerSignature, adminKyc)
=======
  await rentalityGateway.connect(host).setKYCInfo(' ', ' ', ' ', hostSignature)
  await rentalityGateway.connect(guest).setKYCInfo(' ', ' ', ' ', guestSignature)
  await rentalityGateway.setKYCInfo(' ', ' ', ' ', deployerSignature)
>>>>>>> f7a53eee
  return {
    rentalityMockPriceFeed,
    rentalityUserService,
    rentalityTripService,
    rentalityCurrencyConverter,
    rentalityCarToken,
    rentalityPaymentService,
    rentalityPlatform,
    rentalityGateway,
    owner,
    admin,
    manager,
    host,
    guest,
    anonymous,
    rentalityLocationVerifier,
  }
}

module.exports = {
  deployDefaultFixture,
}<|MERGE_RESOLUTION|>--- conflicted
+++ resolved
@@ -260,15 +260,9 @@
   const guestSignature = await signTCMessage(guest)
   const deployerSignature = await signTCMessage(owner)
   const adminKyc = signKycInfo(await rentalityLocationVerifier.getAddress(), admin)
-<<<<<<< HEAD
-  await rentalityGateway.connect(host).setKYCInfo(' ', ' ', ' ', emptyKyc, hostSignature, adminKyc)
-  await rentalityGateway.connect(guest).setKYCInfo(' ', ' ', ' ', emptyKyc, guestSignature, adminKyc)
-  await rentalityGateway.setKYCInfo(' ', ' ', ' ', emptyKyc, deployerSignature, adminKyc)
-=======
   await rentalityGateway.connect(host).setKYCInfo(' ', ' ', ' ', hostSignature)
   await rentalityGateway.connect(guest).setKYCInfo(' ', ' ', ' ', guestSignature)
   await rentalityGateway.setKYCInfo(' ', ' ', ' ', deployerSignature)
->>>>>>> f7a53eee
   return {
     rentalityMockPriceFeed,
     rentalityUserService,
