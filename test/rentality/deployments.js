const { ethers, upgrades } = require('hardhat')
const { ethToken, signTCMessage, signKycInfo, emptyKyc, zeroHash } = require('../utils')

async function deployDefaultFixture() {
  const [owner, admin, manager, host, guest, anonymous] = await ethers.getSigners()

  const chainId = (await owner.provider?.getNetwork())?.chainId ?? -1

  if (chainId !== 1337n) {
    console.log('Can be running only on localhost')
    process.exit(1)
  }

  const RentalityUtils = await ethers.getContractFactory('RentalityUtils')
  const utils = await RentalityUtils.deploy()
  const RentalityQuery = await ethers.getContractFactory('RentalityQuery')
  const query = await RentalityQuery.deploy()
  const RentalityViewLib = await ethers.getContractFactory('RentalityViewLib', {
    libraries:
     {
      RentalityUtils: await utils.getAddress(),
    }
  }
  )

  const viewLib = await RentalityViewLib.deploy()




  const RentalityGeoService = await ethers.getContractFactory('RentalityGeoService')

  const RentalityUserService = await ethers.getContractFactory('RentalityUserService')
  const RentalityCarToken = await ethers.getContractFactory('RentalityCarToken', {
    libraries: {
      RentalityUtils: await utils.getAddress(),
    },
  })

  const RentalityCurrencyConverter = await ethers.getContractFactory('RentalityCurrencyConverter')
  const RentalityPaymentService = await ethers.getContractFactory('RentalityPaymentService')
  const RentalityMockPriceFeed = await ethers.getContractFactory('RentalityMockPriceFeed')

  let rentalityMockPriceFeed = await RentalityMockPriceFeed.deploy(8, 200000000000)

  const MockCivic = await ethers.getContractFactory('CivicMockVerifier')
  const mockCivic = await MockCivic.deploy()
  await mockCivic.waitForDeployment()

  const rentalityUserService = await upgrades.deployProxy(RentalityUserService, [await mockCivic.getAddress(), 0])

  await rentalityUserService.waitForDeployment()

  const RentalityNotificationService = await ethers.getContractFactory('RentalityNotificationService')

  const rentalityNotificationService = await upgrades.deployProxy(RentalityNotificationService, [
    await rentalityUserService.getAddress(),
  ])
  await rentalityNotificationService.waitForDeployment()

  const GeoParserMock = await ethers.getContractFactory('RentalityGeoMock')
  const geoParserMock = await GeoParserMock.deploy()
  await geoParserMock.waitForDeployment()

  const RentalityVerifier = await ethers.getContractFactory('RentalityLocationVerifier')

  let rentalityLocationVerifier = await upgrades.deployProxy(RentalityVerifier, [
    await rentalityUserService.getAddress(),
    admin.address,
  ])
  await rentalityLocationVerifier.waitForDeployment()

  const rentalityGeoService = await upgrades.deployProxy(RentalityGeoService, [
    await rentalityUserService.getAddress(),
    await rentalityLocationVerifier.getAddress(),
  ])
  await rentalityGeoService.waitForDeployment()
  await geoParserMock.setGeoService(await rentalityGeoService.getAddress())

  let RefferalLibFactory = await ethers.getContractFactory('RentalityRefferalLib')
  let refferalLib = await RefferalLibFactory.deploy()
  await refferalLib.waitForDeployment()

  let ReffProgram = await ethers.getContractFactory('RentalityReferralProgram', {
    libraries: {
      RentalityRefferalLib: await refferalLib.getAddress(),
    },
  })

  const RentalityFloridaTaxes = await ethers.getContractFactory('RentalityFloridaTaxes')

  const rentalityFloridaTaxes = await upgrades.deployProxy(RentalityFloridaTaxes, [
    await rentalityUserService.getAddress(),
  ])

  const RentalityBaseDiscount = await ethers.getContractFactory('RentalityBaseDiscount')

  const rentalityBaseDiscount = await upgrades.deployProxy(RentalityBaseDiscount, [
    await rentalityUserService.getAddress(),
  ])


  const RentalityEth = await ethers.getContractFactory('RentalityETHConvertor')

  const ethContract = await upgrades.deployProxy(RentalityEth, [
    await rentalityUserService.getAddress(),
    ethToken,
    await rentalityMockPriceFeed.getAddress(),
  ])
  await ethContract.waitForDeployment()

  const TestUsdt = await ethers.getContractFactory('RentalityTestUSDT')
  const usdtContract = await TestUsdt.deploy()
  await usdtContract.waitForDeployment()

  const rentalityCurrencyConverter = await upgrades.deployProxy(RentalityCurrencyConverter, [
    await rentalityUserService.getAddress(),
    await ethContract.getAddress(),
  ])
  await rentalityCurrencyConverter.waitForDeployment()

  await rentalityCurrencyConverter.waitForDeployment()
  await rentalityMockPriceFeed.waitForDeployment()

  await rentalityUserService.connect(owner).grantAdminRole(admin.address)
  await rentalityUserService.connect(owner).grantManagerRole(manager.address)
  await rentalityUserService.connect(owner).grantHostRole(host.address)
  await rentalityUserService.connect(owner).grantGuestRole(guest.address)

  const patrolEngine = await ethers.getContractFactory('RentalityPetrolEngine')
  const pEngine = await patrolEngine.deploy(await rentalityUserService.getAddress())

  const electricEngine = await ethers.getContractFactory('RentalityElectricEngine')
  const elEngine = await electricEngine.deploy(await rentalityUserService.getAddress())

  const hybridEngine = await ethers.getContractFactory('RentalityHybridEngine')
  const hEngine = await hybridEngine.deploy(await rentalityUserService.getAddress())

  const EngineService = await ethers.getContractFactory('RentalityEnginesService')

  const engineService = await upgrades.deployProxy(EngineService, [
    await rentalityUserService.getAddress(),
    [await pEngine.getAddress(), await elEngine.getAddress(), await hEngine.getAddress()],
  ])
  await engineService.waitForDeployment()

  const RentalityNotificationService = await ethers.getContractFactory('RentalityNotificationService')

  const rentalityNotificationService = await upgrades.deployProxy(RentalityNotificationService, [
    await rentalityUserService.getAddress(),
  ])
  await rentalityNotificationService.waitForDeployment()

  const rentalityCarToken = await upgrades.deployProxy(RentalityCarToken, [
    await rentalityGeoService.getAddress(),
    await engineService.getAddress(),
    await rentalityUserService.getAddress(),
    await rentalityNotificationService.getAddress(),
  ])

  await rentalityCarToken.waitForDeployment()

<<<<<<< HEAD
  let InvestFactory = await ethers.getContractFactory('RentalityInvestment')
  let investorsService = await upgrades.deployProxy(InvestFactory, [
      await rentalityUserService.getAddress(),
      await rentalityCurrencyConverter.getAddress(),
      await rentalityCarToken.getAddress(),
  ])
  await investorsService.waitForDeployment()
  const rentalityPaymentService = await upgrades.deployProxy(RentalityPaymentService, [
    await rentalityUserService.getAddress(),
    await rentalityFloridaTaxes.getAddress(),
    await rentalityBaseDiscount.getAddress(),
    await investorsService.getAddress()
  ])
=======
  
  const DimoService = await ethers.getContractFactory('RentalityDimoService')
  const rentalityDimo = await upgrades.deployProxy(DimoService, [await rentalityUserService.getAddress(), await rentalityCarToken.getAddress(), owner.address])


  const PromoService = await ethers.getContractFactory('RentalityPromoService')
  const promoService = await upgrades.deployProxy(PromoService, [await rentalityUserService.getAddress()])

  const refferalProgram = await upgrades.deployProxy(ReffProgram, [
    await rentalityUserService.getAddress(),
    await refferalLib.getAddress(),
    await rentalityCarToken.getAddress(),
  ])
  await refferalProgram.waitForDeployment()
>>>>>>> 6d57d789

  const RentalityTripService = await ethers.getContractFactory('RentalityTripService', {
    libraries: {},
  })

  const rentalityTripService = await upgrades.deployProxy(RentalityTripService, [
    await rentalityCurrencyConverter.getAddress(),
    await rentalityCarToken.getAddress(),
    await rentalityPaymentService.getAddress(),
    await rentalityUserService.getAddress(),
    await engineService.getAddress(),
    await rentalityNotificationService.getAddress(),
  ])

  await rentalityTripService.waitForDeployment()

  const RentalityClaimService = await ethers.getContractFactory('RentalityClaimService')
  const claimService = await upgrades.deployProxy(RentalityClaimService, [
    await rentalityUserService.getAddress(),
    await rentalityNotificationService.getAddress(),
  ])
  await claimService.waitForDeployment()

  const RealMath = await ethers.getContractFactory('RealMath')
  const realMath = await RealMath.deploy()

  const DeliveryService = await ethers.getContractFactory('RentalityCarDelivery', {
    libraries: {
      RealMath: await realMath.getAddress(),
      RentalityUtils: await utils.getAddress(),
    },
  })
  const deliveryService = await upgrades.deployProxy(DeliveryService, [await rentalityUserService.getAddress()])


  const RentalityPlatform = await ethers.getContractFactory('RentalityPlatform', {
    libraries: {
      RentalityUtils: await utils.getAddress(),
    },
  })
  let TripsQuery = await ethers.getContractFactory('RentalityTripsQuery', {
    libraries: {

    },
  })
  let tripsQuery = await TripsQuery.deploy()

  const RentalityInsurance = await ethers.getContractFactory('RentalityInsurance')
  const insuranceService = await upgrades.deployProxy(RentalityInsurance, [
    await rentalityUserService.getAddress(),
    await rentalityCarToken.getAddress(),
  ])
  await insuranceService.waitForDeployment()
  let RentalityTripsView = await ethers.getContractFactory('RentalityTripsView', {
    libraries: {
      RentalityTripsQuery: await tripsQuery.getAddress(),
    },
  })

  const rentalityTripsView = await upgrades.deployProxy(RentalityTripsView, [
    await rentalityCarToken.getAddress(),
    await rentalityCurrencyConverter.getAddress(),
    await rentalityTripService.getAddress(),
    await rentalityUserService.getAddress(),
    await rentalityPaymentService.getAddress(),
    await claimService.getAddress(),
    await deliveryService.getAddress(),
    await insuranceService.getAddress(),
    await promoService.getAddress()
  ])
  await rentalityTripsView.waitForDeployment()

  let RentalityView = await ethers.getContractFactory('RentalityView', {
    libraries: {
      RentalityUtils: await utils.getAddress(),
      RentalityQuery: await query.getAddress(),
      RentalityTripsQuery: await tripsQuery.getAddress(),
      RentalityViewLib: await viewLib.getAddress(),
    },
  })

  const rentalityView = await upgrades.deployProxy(RentalityView, [
    await rentalityCarToken.getAddress(),
    await rentalityCurrencyConverter.getAddress(),
    await rentalityTripService.getAddress(),
    await rentalityUserService.getAddress(),
    await rentalityPaymentService.getAddress(),
    await claimService.getAddress(),
    await deliveryService.getAddress(),
    await insuranceService.getAddress(),
    await rentalityTripsView.getAddress(),

    await refferalProgram.getAddress(),
    await promoService.getAddress(),
    await rentalityDimo.getAddress()
  ])
  await rentalityView.waitForDeployment()
  const RentalityPlatformHelper = await ethers.getContractFactory('RentalityPlatformHelper', {
    libraries: {
      RentalityUtils: await utils.getAddress(),
    },
  })



  const rentalityPlatformHelper = await upgrades.deployProxy(RentalityPlatformHelper, [
    await rentalityCarToken.getAddress(),
    await rentalityCurrencyConverter.getAddress(),
    await rentalityTripService.getAddress(),
    await rentalityUserService.getAddress(),
    await rentalityPaymentService.getAddress(),
    await claimService.getAddress(),
    await deliveryService.getAddress(),
    await rentalityView.getAddress(),
    await insuranceService.getAddress(),
    await refferalProgram.getAddress(),
    await promoService.getAddress(),
    await rentalityDimo.getAddress()
  ])
  await rentalityPlatformHelper.waitForDeployment()
 

  const rentalityPlatform = await upgrades.deployProxy(RentalityPlatform, [
    await rentalityCarToken.getAddress(),
    await rentalityCurrencyConverter.getAddress(),
    await rentalityTripService.getAddress(),
    await rentalityUserService.getAddress(),
    await rentalityPaymentService.getAddress(),
    await claimService.getAddress(),
    await deliveryService.getAddress(),
    await rentalityView.getAddress(),
    await insuranceService.getAddress(),
    await refferalProgram.getAddress(),
    await promoService.getAddress(),
    await rentalityDimo.getAddress(),
    await rentalityPlatformHelper.getAddress()
  ])
  await rentalityPlatform.waitForDeployment()

  const RentalityAdminGateway = await ethers.getContractFactory('RentalityAdminGateway', {
    signer: owner,
    libraries: {
      RentalityViewLib: await viewLib.getAddress(),
      RentalityUtils: await utils.getAddress(),
    },
  })

  const rentalityAdminGateway = await upgrades.deployProxy(RentalityAdminGateway, [
    await rentalityCarToken.getAddress(),
    await rentalityCurrencyConverter.getAddress(),
    await rentalityTripService.getAddress(),
    await rentalityUserService.getAddress(),
    await rentalityPlatform.getAddress(),
    await rentalityPaymentService.getAddress(),
    await claimService.getAddress(),
    await deliveryService.getAddress(),
    await rentalityView.getAddress(),
<<<<<<< HEAD
    await investorsService.getAddress()
=======
    await insuranceService.getAddress(),
    await rentalityTripsView.getAddress(),

    await refferalProgram.getAddress(),
    await promoService.getAddress(),
    await rentalityDimo.getAddress()
>>>>>>> 6d57d789
  ])
  await rentalityAdminGateway.waitForDeployment()

  let RentalityGateway = await ethers.getContractFactory('RentalityGateway', {
    libraries: {},
  })
  let rentalityGateway = await upgrades.deployProxy(RentalityGateway.connect(owner), [
    await rentalityCarToken.getAddress(),
    await rentalityCurrencyConverter.getAddress(),
    await rentalityTripService.getAddress(),
    await rentalityUserService.getAddress(),
    await rentalityPlatform.getAddress(),
    await rentalityPaymentService.getAddress(),
    await claimService.getAddress(),
    await rentalityAdminGateway.getAddress(),
    await deliveryService.getAddress(),
    await rentalityView.getAddress(),
  ])
  await rentalityGateway.waitForDeployment()

  rentalityGateway = await ethers.getContractAt('IRentalityGateway', await rentalityGateway.getAddress())

  await rentalityUserService.connect(owner).grantHostRole(await rentalityPlatform.getAddress())
  await rentalityUserService.connect(owner).grantManagerRole(await rentalityPlatform.getAddress())
  await rentalityUserService.connect(owner).grantManagerRole(await rentalityAdminGateway.getAddress())
  await rentalityUserService.connect(owner).grantManagerRole(await rentalityGateway.getAddress())
  await rentalityUserService.connect(owner).grantManagerRole(await rentalityTripService.getAddress())
  await rentalityUserService.connect(owner).grantAdminRole(await rentalityGateway.getAddress())
  await rentalityUserService.connect(owner).grantAdminRole(await rentalityAdminGateway.getAddress())
  await rentalityUserService.connect(owner).grantManagerRole(await rentalityCarToken.getAddress())
  await rentalityUserService.connect(owner).grantManagerRole(await engineService.getAddress())
  await rentalityUserService.connect(owner).grantManagerRole(await rentalityPaymentService.getAddress())
  await rentalityUserService.connect(owner).grantManagerRole(await rentalityView.getAddress())
  await rentalityUserService.connect(owner).grantManagerRole(await rentalityTripsView.getAddress())

  const hostSignature = await signTCMessage(host)
  const guestSignature = await signTCMessage(guest)
  const deployerSignature = await signTCMessage(owner)
  const adminKyc = signKycInfo(await rentalityLocationVerifier.getAddress(), admin)
<<<<<<< HEAD
  await rentalityPlatform.connect(host).setKYCInfo(' ', ' ', ' ', hostSignature)
  await rentalityPlatform.connect(guest).setKYCInfo(' ', ' ', ' ', guestSignature)
  await rentalityPlatform.setKYCInfo(' ', ' ', ' ', deployerSignature)
=======
  await rentalityGateway.connect(host).setKYCInfo(' ', ' ', ' ', hostSignature, zeroHash)
  await rentalityGateway.connect(guest).setKYCInfo(' ', ' ', ' ', guestSignature,zeroHash)
  await rentalityGateway.setKYCInfo(' ', ' ', ' ', deployerSignature,zeroHash)
>>>>>>> 6d57d789
  return {
    rentalityMockPriceFeed,
    rentalityUserService,
    rentalityTripService,
    rentalityCurrencyConverter,
    rentalityCarToken,
    rentalityPaymentService,
    rentalityPlatform,
    rentalityGateway,
    owner,
    admin,
    manager,
    host,
    guest,
    anonymous,
    rentalityLocationVerifier,
    rentalityView,
  }
}

module.exports = {
  deployDefaultFixture,
}<|MERGE_RESOLUTION|>--- conflicted
+++ resolved
@@ -99,6 +99,11 @@
     await rentalityUserService.getAddress(),
   ])
 
+  const rentalityPaymentService = await upgrades.deployProxy(RentalityPaymentService, [
+    await rentalityUserService.getAddress(),
+    await rentalityFloridaTaxes.getAddress(),
+    await rentalityBaseDiscount.getAddress(),
+  ])
 
   const RentalityEth = await ethers.getContractFactory('RentalityETHConvertor')
 
@@ -120,6 +125,7 @@
   await rentalityCurrencyConverter.waitForDeployment()
 
   await rentalityCurrencyConverter.waitForDeployment()
+  await rentalityPaymentService.waitForDeployment()
   await rentalityMockPriceFeed.waitForDeployment()
 
   await rentalityUserService.connect(owner).grantAdminRole(admin.address)
@@ -144,13 +150,6 @@
   ])
   await engineService.waitForDeployment()
 
-  const RentalityNotificationService = await ethers.getContractFactory('RentalityNotificationService')
-
-  const rentalityNotificationService = await upgrades.deployProxy(RentalityNotificationService, [
-    await rentalityUserService.getAddress(),
-  ])
-  await rentalityNotificationService.waitForDeployment()
-
   const rentalityCarToken = await upgrades.deployProxy(RentalityCarToken, [
     await rentalityGeoService.getAddress(),
     await engineService.getAddress(),
@@ -160,21 +159,6 @@
 
   await rentalityCarToken.waitForDeployment()
 
-<<<<<<< HEAD
-  let InvestFactory = await ethers.getContractFactory('RentalityInvestment')
-  let investorsService = await upgrades.deployProxy(InvestFactory, [
-      await rentalityUserService.getAddress(),
-      await rentalityCurrencyConverter.getAddress(),
-      await rentalityCarToken.getAddress(),
-  ])
-  await investorsService.waitForDeployment()
-  const rentalityPaymentService = await upgrades.deployProxy(RentalityPaymentService, [
-    await rentalityUserService.getAddress(),
-    await rentalityFloridaTaxes.getAddress(),
-    await rentalityBaseDiscount.getAddress(),
-    await investorsService.getAddress()
-  ])
-=======
   
   const DimoService = await ethers.getContractFactory('RentalityDimoService')
   const rentalityDimo = await upgrades.deployProxy(DimoService, [await rentalityUserService.getAddress(), await rentalityCarToken.getAddress(), owner.address])
@@ -189,7 +173,6 @@
     await rentalityCarToken.getAddress(),
   ])
   await refferalProgram.waitForDeployment()
->>>>>>> 6d57d789
 
   const RentalityTripService = await ethers.getContractFactory('RentalityTripService', {
     libraries: {},
@@ -223,7 +206,6 @@
     },
   })
   const deliveryService = await upgrades.deployProxy(DeliveryService, [await rentalityUserService.getAddress()])
-
 
   const RentalityPlatform = await ethers.getContractFactory('RentalityPlatform', {
     libraries: {
@@ -347,16 +329,12 @@
     await claimService.getAddress(),
     await deliveryService.getAddress(),
     await rentalityView.getAddress(),
-<<<<<<< HEAD
-    await investorsService.getAddress()
-=======
     await insuranceService.getAddress(),
     await rentalityTripsView.getAddress(),
 
     await refferalProgram.getAddress(),
     await promoService.getAddress(),
     await rentalityDimo.getAddress()
->>>>>>> 6d57d789
   ])
   await rentalityAdminGateway.waitForDeployment()
 
@@ -396,15 +374,9 @@
   const guestSignature = await signTCMessage(guest)
   const deployerSignature = await signTCMessage(owner)
   const adminKyc = signKycInfo(await rentalityLocationVerifier.getAddress(), admin)
-<<<<<<< HEAD
-  await rentalityPlatform.connect(host).setKYCInfo(' ', ' ', ' ', hostSignature)
-  await rentalityPlatform.connect(guest).setKYCInfo(' ', ' ', ' ', guestSignature)
-  await rentalityPlatform.setKYCInfo(' ', ' ', ' ', deployerSignature)
-=======
   await rentalityGateway.connect(host).setKYCInfo(' ', ' ', ' ', hostSignature, zeroHash)
   await rentalityGateway.connect(guest).setKYCInfo(' ', ' ', ' ', guestSignature,zeroHash)
   await rentalityGateway.setKYCInfo(' ', ' ', ' ', deployerSignature,zeroHash)
->>>>>>> 6d57d789
   return {
     rentalityMockPriceFeed,
     rentalityUserService,
@@ -421,7 +393,6 @@
     guest,
     anonymous,
     rentalityLocationVerifier,
-    rentalityView,
   }
 }
 
