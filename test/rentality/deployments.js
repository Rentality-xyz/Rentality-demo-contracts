--- conflicted
+++ resolved
@@ -175,11 +175,7 @@
 
   
   const DimoService = await ethers.getContractFactory('RentalityDimoService')
-<<<<<<< HEAD
   const rentalityDimo = await upgrades.deployProxy(DimoService, [await rentalityUserService.getAddress(), await rentalityCarToken.getAddress()])
-=======
-  const rentalityDimo = await upgrades.deployProxy(DimoService, [await rentalityUserService.getAddress(), await rentalityCarToken.getAddress(), owner.address])
->>>>>>> a2d7a6c6
 
 
   const PromoService = await ethers.getContractFactory('RentalityPromoService')
@@ -353,12 +349,8 @@
 
     await refferalProgram.getAddress(),
     await promoService.getAddress(),
-<<<<<<< HEAD
     await rentalityDimo.getAddress(),
     await investorsService.getAddress()
-=======
-    await rentalityDimo.getAddress()
->>>>>>> a2d7a6c6
   ])
   await rentalityAdminGateway.waitForDeployment()
 
