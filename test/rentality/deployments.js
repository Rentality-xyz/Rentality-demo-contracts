const { ethers, upgrades } = require('hardhat')
const { ethToken, signTCMessage, signKycInfo, emptyKyc } = require('../utils')

async function deployDefaultFixture() {
  const [owner, admin, manager, host, guest, anonymous] = await ethers.getSigners()

  const chainId = (await owner.provider?.getNetwork())?.chainId ?? -1

  if (chainId !== 1337n) {
    console.log('Can be running only on localhost')
    process.exit(1)
  }

  const RentalityUtils = await ethers.getContractFactory('RentalityUtils')
  const utils = await RentalityUtils.deploy()
  const RentalityQuery = await ethers.getContractFactory('RentalityQuery')
  const query = await RentalityQuery.deploy()

  const RentalityGeoService = await ethers.getContractFactory('RentalityGeoService')

  const RentalityUserService = await ethers.getContractFactory('RentalityUserService')
  const RentalityCarToken = await ethers.getContractFactory('RentalityCarToken', {
    libraries: {
      RentalityUtils: await utils.getAddress(),
    },
  })

  const RentalityCurrencyConverter = await ethers.getContractFactory('RentalityCurrencyConverter')
  const RentalityPaymentService = await ethers.getContractFactory('RentalityPaymentService')
  const RentalityMockPriceFeed = await ethers.getContractFactory('RentalityMockPriceFeed')

  let rentalityMockPriceFeed = await RentalityMockPriceFeed.deploy(8, 200000000000)

  const MockCivic = await ethers.getContractFactory('CivicMockVerifier')
  const mockCivic = await MockCivic.deploy()
  await mockCivic.waitForDeployment()

  const rentalityUserService = await upgrades.deployProxy(RentalityUserService, [await mockCivic.getAddress(), 0])

  await rentalityUserService.waitForDeployment()

  const GeoParserMock = await ethers.getContractFactory('RentalityGeoMock')
  const geoParserMock = await GeoParserMock.deploy()
  await geoParserMock.waitForDeployment()

  const RentalityVerifier = await ethers.getContractFactory('RentalityLocationVerifier')

  let rentalityLocationVerifier = await upgrades.deployProxy(RentalityVerifier, [
    await rentalityUserService.getAddress(),
    admin.address,
  ])
  await rentalityLocationVerifier.waitForDeployment()

  const rentalityGeoService = await upgrades.deployProxy(RentalityGeoService, [
    await rentalityUserService.getAddress(),
    await rentalityLocationVerifier.getAddress(),
  ])
  await rentalityGeoService.waitForDeployment()
  await geoParserMock.setGeoService(await rentalityGeoService.getAddress())

  const RentalityFloridaTaxes = await ethers.getContractFactory('RentalityFloridaTaxes')

  const rentalityFloridaTaxes = await upgrades.deployProxy(RentalityFloridaTaxes, [
    await rentalityUserService.getAddress(),
  ])

  const RentalityBaseDiscount = await ethers.getContractFactory('RentalityBaseDiscount')

  const rentalityBaseDiscount = await upgrades.deployProxy(RentalityBaseDiscount, [
    await rentalityUserService.getAddress(),
  ])

  const rentalityPaymentService = await upgrades.deployProxy(RentalityPaymentService, [
    await rentalityUserService.getAddress(),
    await rentalityFloridaTaxes.getAddress(),
    await rentalityBaseDiscount.getAddress(),
  ])

  const RentalityEth = await ethers.getContractFactory('RentalityETHConvertor')

  const ethContract = await upgrades.deployProxy(RentalityEth, [
    await rentalityUserService.getAddress(),
    ethToken,
    await rentalityMockPriceFeed.getAddress(),
  ])
  await ethContract.waitForDeployment()

  const TestUsdt = await ethers.getContractFactory('RentalityTestUSDT')
  const usdtContract = await TestUsdt.deploy()
  await usdtContract.waitForDeployment()

  const rentalityCurrencyConverter = await upgrades.deployProxy(RentalityCurrencyConverter, [
    await rentalityUserService.getAddress(),
    await ethContract.getAddress(),
  ])
  await rentalityCurrencyConverter.waitForDeployment()

  await rentalityCurrencyConverter.waitForDeployment()
  await rentalityPaymentService.waitForDeployment()
  await rentalityMockPriceFeed.waitForDeployment()

  await rentalityUserService.connect(owner).grantAdminRole(admin.address)
  await rentalityUserService.connect(owner).grantManagerRole(manager.address)
  await rentalityUserService.connect(owner).grantHostRole(host.address)
  await rentalityUserService.connect(owner).grantGuestRole(guest.address)

  const patrolEngine = await ethers.getContractFactory('RentalityPetrolEngine')
  const pEngine = await patrolEngine.deploy(await rentalityUserService.getAddress())

  const electricEngine = await ethers.getContractFactory('RentalityElectricEngine')
  const elEngine = await electricEngine.deploy(await rentalityUserService.getAddress())

  const hybridEngine = await ethers.getContractFactory('RentalityHybridEngine')
  const hEngine = await hybridEngine.deploy(await rentalityUserService.getAddress())

  const EngineService = await ethers.getContractFactory('RentalityEnginesService')

  const engineService = await upgrades.deployProxy(EngineService, [
    await rentalityUserService.getAddress(),
    [await pEngine.getAddress(), await elEngine.getAddress(), await hEngine.getAddress()],
  ])
  await engineService.waitForDeployment()

  const rentalityCarToken = await upgrades.deployProxy(RentalityCarToken, [
    await rentalityGeoService.getAddress(),
    await engineService.getAddress(),
    await rentalityUserService.getAddress(),
  ])

  await rentalityCarToken.waitForDeployment()

  const RentalityTripService = await ethers.getContractFactory('RentalityTripService', {
    libraries: {},
  })

  const rentalityTripService = await upgrades.deployProxy(RentalityTripService, [
    await rentalityCurrencyConverter.getAddress(),
    await rentalityCarToken.getAddress(),
    await rentalityPaymentService.getAddress(),
    await rentalityUserService.getAddress(),
    await engineService.getAddress(),
  ])

  await rentalityTripService.waitForDeployment()

  const RentalityClaimService = await ethers.getContractFactory('RentalityClaimService')
  const claimService = await upgrades.deployProxy(RentalityClaimService, [await rentalityUserService.getAddress()])
  await claimService.waitForDeployment()

  const RealMath = await ethers.getContractFactory('RealMath')
  const realMath = await RealMath.deploy()

  const DeliveryService = await ethers.getContractFactory('RentalityCarDelivery', {
    libraries: {
      RealMath: await realMath.getAddress(),
      RentalityUtils: await utils.getAddress(),
    },
  })
  const deliveryService = await upgrades.deployProxy(DeliveryService, [await rentalityUserService.getAddress()])

  const RentalityPlatform = await ethers.getContractFactory('RentalityPlatform', {
    libraries: {
      RentalityUtils: await utils.getAddress(),
      RentalityQuery: await query.getAddress(),
    },
  })
  let TripsQuery = await ethers.getContractFactory('RentalityTripsQuery')
  let tripsQuery = await TripsQuery.deploy()
  let RentalityView = await ethers.getContractFactory('RentalityView', {
    libraries: {
      RentalityUtils: await utils.getAddress(),
      RentalityQuery: await query.getAddress(),
      RentalityTripsQuery: await tripsQuery.getAddress(),
    },
  })
  const rentalityView = await upgrades.deployProxy(RentalityView, [
    await rentalityCarToken.getAddress(),
    await rentalityCurrencyConverter.getAddress(),
    await rentalityTripService.getAddress(),
    await rentalityUserService.getAddress(),
    await rentalityPaymentService.getAddress(),
    await claimService.getAddress(),
    await deliveryService.getAddress(),
  ])
  await rentalityView.waitForDeployment()
  const rentalityPlatform = await upgrades.deployProxy(RentalityPlatform, [
    await rentalityCarToken.getAddress(),
    await rentalityCurrencyConverter.getAddress(),
    await rentalityTripService.getAddress(),
    await rentalityUserService.getAddress(),
    await rentalityPaymentService.getAddress(),
    await claimService.getAddress(),
    await deliveryService.getAddress(),
    await rentalityView.getAddress(),
  ])
  await rentalityPlatform.waitForDeployment()

  const RentalityAdminGateway = await ethers.getContractFactory('RentalityAdminGateway', {
    libraries: {
      RentalityUtils: await utils.getAddress(),
      RentalityQuery: await query.getAddress(),
    },
  })
  const rentalityAdminGateway = await upgrades.deployProxy(RentalityAdminGateway, [
    await rentalityCarToken.getAddress(),
    await rentalityCurrencyConverter.getAddress(),
    await rentalityTripService.getAddress(),
    await rentalityUserService.getAddress(),
    await rentalityPlatform.getAddress(),
    await rentalityPaymentService.getAddress(),
    await claimService.getAddress(),
    await deliveryService.getAddress(),
    await rentalityView.getAddress(),
  ])
  await rentalityAdminGateway.waitForDeployment()

  let RentalityGateway = await ethers.getContractFactory('RentalityGateway', {
    libraries: {},
  })
  let rentalityGateway = await upgrades.deployProxy(RentalityGateway.connect(owner), [
    await rentalityCarToken.getAddress(),
    await rentalityCurrencyConverter.getAddress(),
    await rentalityTripService.getAddress(),
    await rentalityUserService.getAddress(),
    await rentalityPlatform.getAddress(),
    await rentalityPaymentService.getAddress(),
    await claimService.getAddress(),
    await rentalityAdminGateway.getAddress(),
    await deliveryService.getAddress(),
    await rentalityView.getAddress(),
  ])
  await rentalityGateway.waitForDeployment()

  rentalityGateway = await ethers.getContractAt('IRentalityGateway', await rentalityGateway.getAddress())

  await rentalityUserService.connect(owner).grantHostRole(await rentalityPlatform.getAddress())
  await rentalityUserService.connect(owner).grantManagerRole(await rentalityPlatform.getAddress())
  await rentalityUserService.connect(owner).grantManagerRole(await rentalityAdminGateway.getAddress())
  await rentalityUserService.connect(owner).grantManagerRole(await rentalityGateway.getAddress())
  await rentalityUserService.connect(owner).grantManagerRole(await rentalityTripService.getAddress())
  await rentalityUserService.connect(owner).grantAdminRole(await rentalityGateway.getAddress())
  await rentalityUserService.connect(owner).grantAdminRole(await rentalityAdminGateway.getAddress())
  await rentalityUserService.connect(owner).grantManagerRole(await rentalityCarToken.getAddress())
  await rentalityUserService.connect(owner).grantManagerRole(await engineService.getAddress())
  await rentalityUserService.connect(owner).grantManagerRole(await rentalityPaymentService.getAddress())
  await rentalityUserService.connect(owner).grantManagerRole(await rentalityView.getAddress())

  const hostSignature = await signTCMessage(host)
  const guestSignature = await signTCMessage(guest)
  const deployerSignature = await signTCMessage(owner)
  const adminKyc = signKycInfo(await rentalityLocationVerifier.getAddress(), admin)
<<<<<<< HEAD
  await rentalityGateway.connect(host).setKYCInfo(' ', ' ', ' ', emptyKyc, hostSignature, adminKyc)
  await rentalityGateway.connect(guest).setKYCInfo(' ', ' ', ' ', emptyKyc, guestSignature, adminKyc)
  await rentalityGateway.setKYCInfo(' ', ' ', ' ', emptyKyc, deployerSignature, adminKyc)
=======
  await rentalityGateway.connect(host).setKYCInfo(' ', ' ', ' ', hostSignature)
  await rentalityGateway.connect(guest).setKYCInfo(' ', ' ', ' ', guestSignature)
  await rentalityGateway.setKYCInfo(' ', ' ', ' ', deployerSignature)
>>>>>>> f0dfb1ad
  return {
    rentalityMockPriceFeed,
    rentalityUserService,
    rentalityTripService,
    rentalityCurrencyConverter,
    rentalityCarToken,
    rentalityPaymentService,
    rentalityPlatform,
    rentalityGateway,
    owner,
    admin,
    manager,
    host,
    guest,
    anonymous,
    rentalityLocationVerifier,
  }
}

module.exports = {
  deployDefaultFixture,
}<|MERGE_RESOLUTION|>--- conflicted
+++ resolved
@@ -249,15 +249,9 @@
   const guestSignature = await signTCMessage(guest)
   const deployerSignature = await signTCMessage(owner)
   const adminKyc = signKycInfo(await rentalityLocationVerifier.getAddress(), admin)
-<<<<<<< HEAD
-  await rentalityGateway.connect(host).setKYCInfo(' ', ' ', ' ', emptyKyc, hostSignature, adminKyc)
-  await rentalityGateway.connect(guest).setKYCInfo(' ', ' ', ' ', emptyKyc, guestSignature, adminKyc)
-  await rentalityGateway.setKYCInfo(' ', ' ', ' ', emptyKyc, deployerSignature, adminKyc)
-=======
   await rentalityGateway.connect(host).setKYCInfo(' ', ' ', ' ', hostSignature)
   await rentalityGateway.connect(guest).setKYCInfo(' ', ' ', ' ', guestSignature)
   await rentalityGateway.setKYCInfo(' ', ' ', ' ', deployerSignature)
->>>>>>> f0dfb1ad
   return {
     rentalityMockPriceFeed,
     rentalityUserService,
