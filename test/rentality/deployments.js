--- conflicted
+++ resolved
@@ -247,11 +247,8 @@
   })
   let tripsQuery = await TripsQuery.deploy()
 
-<<<<<<< HEAD
-=======
   const RentalityAiDamageAnalyze = await ethers.getContractFactory('RentalityAiDamageAnalyze')
   const rentalityAiDamageAnalyze = await upgrades.deployProxy(RentalityAiDamageAnalyze,[await rentalityUserService.getAddress()])
->>>>>>> be463afb
   let RentalityTripsView = await ethers.getContractFactory('RentalityTripsView', {
     libraries: {
       RentalityTripsQuery: await tripsQuery.getAddress(),
