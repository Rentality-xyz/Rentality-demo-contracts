--- conflicted
+++ resolved
@@ -13,17 +13,13 @@
 
 describe('Rentality: trips', function () {
   it('createTripRequest', async function () {
-    const { rentalityCarToken, rentalityView, rentalityPlatform, host, guest, rentalityLocationVerifier, admin } =
+    const { rentalityCarToken, rentalityGateway, rentalityPlatform, host, guest, rentalityLocationVerifier, admin } =
       await loadFixture(deployDefaultFixture)
 
     await expect(
-<<<<<<< HEAD
-      rentalityPlatform.connect(host).addCar(getMockCarRequest(0, await rentalityLocationVerifier.getAddress(), admin))
-=======
-      rentalityGateway
-        .connect(host)
-        .addCar(getMockCarRequest(0, await rentalityLocationVerifier.getAddress(), admin))
->>>>>>> 6d57d789
+      rentalityGateway
+        .connect(host)
+        .addCar(getMockCarRequest(0, await rentalityLocationVerifier.getAddress(), admin))
     ).not.to.be.reverted
     const myCars = await rentalityCarToken.connect(host).getCarsOwnedByUser(host.address)
     expect(myCars.length).to.equal(1)
@@ -39,9 +35,6 @@
       )
     expect(availableCars.length).to.equal(1)
 
-<<<<<<< HEAD
-    const result = await rentalityView.calculatePayments(1, 1, ethToken)
-=======
     const result = await rentalityGateway.calculatePaymentsWithDelivery(
       1,
       1,
@@ -50,7 +43,6 @@
       emptyLocationInfo,
       ' '
     )
->>>>>>> 6d57d789
     await expect(
       await rentalityPlatform.connect(guest).createTripRequestWithDelivery(
         {
@@ -70,7 +62,7 @@
   it('host can reject created trip', async function () {
     const {
       rentalityPlatform,
-      rentalityView,
+      rentalityGateway,
       rentalityCarToken,
       host,
       guest,
@@ -80,13 +72,9 @@
     } = await loadFixture(deployDefaultFixture)
 
     await expect(
-<<<<<<< HEAD
-      rentalityPlatform.connect(host).addCar(getMockCarRequest(0, await rentalityLocationVerifier.getAddress(), admin))
-=======
-      rentalityGateway
-        .connect(host)
-        .addCar(getMockCarRequest(0, await rentalityLocationVerifier.getAddress(), admin))
->>>>>>> 6d57d789
+      rentalityGateway
+        .connect(host)
+        .addCar(getMockCarRequest(0, await rentalityLocationVerifier.getAddress(), admin))
     ).not.to.be.reverted
     const myCars = await rentalityCarToken.connect(host).getCarsOwnedByUser(host.address)
     expect(myCars.length).to.equal(1)
@@ -102,13 +90,9 @@
       )
     expect(availableCars.length).to.equal(1)
 
-<<<<<<< HEAD
-    const result = await rentalityView.calculatePayments(1, 1, ethToken)
-=======
     const result = await rentalityGateway
       .connect(guest)
       .calculatePaymentsWithDelivery(1, 1, ethToken, emptyLocationInfo, emptyLocationInfo, ' ')
->>>>>>> 6d57d789
     await expect(
       await rentalityPlatform.connect(guest).createTripRequestWithDelivery(
         {
@@ -133,7 +117,7 @@
   it('guest can reject created trip', async function () {
     const {
       rentalityPlatform,
-      rentalityView,
+      rentalityGateway,
       rentalityCarToken,
       host,
       guest,
@@ -143,13 +127,9 @@
     } = await loadFixture(deployDefaultFixture)
 
     await expect(
-<<<<<<< HEAD
-      rentalityPlatform.connect(host).addCar(getMockCarRequest(0, await rentalityLocationVerifier.getAddress(), admin))
-=======
-      rentalityGateway
-        .connect(host)
-        .addCar(getMockCarRequest(0, await rentalityLocationVerifier.getAddress(), admin))
->>>>>>> 6d57d789
+      rentalityGateway
+        .connect(host)
+        .addCar(getMockCarRequest(0, await rentalityLocationVerifier.getAddress(), admin))
     ).not.to.be.reverted
     const myCars = await rentalityCarToken.connect(host).getCarsOwnedByUser(host.address)
     expect(myCars.length).to.equal(1)
@@ -165,13 +145,9 @@
       )
     expect(availableCars.length).to.equal(1)
 
-<<<<<<< HEAD
-    const result = await rentalityView.calculatePayments(1, 1, ethToken)
-=======
     const result = await rentalityGateway
       .connect(guest)
       .calculatePaymentsWithDelivery(1, 1, ethToken, emptyLocationInfo, emptyLocationInfo, ' ')
->>>>>>> 6d57d789
     await expect(
       await rentalityPlatform.connect(guest).createTripRequestWithDelivery(
         {
@@ -208,11 +184,7 @@
     } = await loadFixture(deployDefaultFixture)
 
     const request = getMockCarRequest(0, await rentalityLocationVerifier.getAddress(), admin)
-<<<<<<< HEAD
-    await expect(rentalityPlatform.connect(host).addCar(request)).not.to.be.reverted
-=======
     await expect(rentalityGateway.connect(host).addCar(request)).not.to.be.reverted
->>>>>>> 6d57d789
     const myCars = await rentalityCarToken.connect(host).getCarsOwnedByUser(host.address)
     expect(myCars.length).to.equal(1)
     const availableCars = await rentalityGateway
@@ -249,10 +221,10 @@
     ).not.to.be.reverted
 
     await expect(rentalityPlatform.connect(host).approveTripRequest(1)).not.to.be.reverted
-    await expect(rentalityPlatform.connect(host).checkInByHost(1, [0, 0], '', '')).not.to.be.reverted
-    await expect(rentalityPlatform.connect(guest).checkInByGuest(1, [0, 0])).not.to.be.reverted
-    await expect(rentalityPlatform.connect(guest).checkOutByGuest(1, [0, 0])).not.to.be.reverted
-    await expect(rentalityPlatform.connect(host).checkOutByHost(1, [0, 0])).not.to.be.reverted
+    await expect(rentalityTripService.connect(host).checkInByHost(1, [0, 0], '', '')).not.to.be.reverted
+    await expect(rentalityTripService.connect(guest).checkInByGuest(1, [0, 0])).not.to.be.reverted
+    await expect(rentalityTripService.connect(guest).checkOutByGuest(1, [0, 0])).not.to.be.reverted
+    await expect(rentalityTripService.connect(host).checkOutByHost(1, [0, 0])).not.to.be.reverted
 
     const depositValue = await rentalityCurrencyConverter.getFromUsd(
       ethToken,
@@ -276,21 +248,17 @@
       rentalityPaymentService,
       rentalityCarToken,
       rentalityTripService,
-      rentalityView,
-      host,
-      guest,
-      admin,
-      rentalityLocationVerifier,
-    } = await loadFixture(deployDefaultFixture)
-
-    await expect(
-<<<<<<< HEAD
-      rentalityPlatform.connect(host).addCar(getMockCarRequest(0, await rentalityLocationVerifier.getAddress(), admin))
-=======
-      rentalityGateway
-        .connect(host)
-        .addCar(getMockCarRequest(0, await rentalityLocationVerifier.getAddress(), admin))
->>>>>>> 6d57d789
+      rentalityCurrencyConverter,
+      host,
+      guest,
+      admin,
+      rentalityLocationVerifier,
+    } = await loadFixture(deployDefaultFixture)
+
+    await expect(
+      rentalityGateway
+        .connect(host)
+        .addCar(getMockCarRequest(0, await rentalityLocationVerifier.getAddress(), admin))
     ).not.to.be.reverted
     const myCars = await rentalityCarToken.connect(host).getCarsOwnedByUser(host.address)
     expect(myCars.length).to.equal(1)
@@ -305,13 +273,9 @@
       )
     expect(availableCars.length).to.equal(1)
 
-<<<<<<< HEAD
-    const result = await rentalityView.calculatePayments(1, 1, ethToken)
-=======
     const result = await rentalityGateway
       .connect(guest)
       .calculatePaymentsWithDelivery(1, 1, ethToken, emptyLocationInfo, emptyLocationInfo, ' ')
->>>>>>> 6d57d789
     await expect(
       await rentalityPlatform.connect(guest).createTripRequestWithDelivery(
         {
@@ -359,7 +323,7 @@
   it("if trip accepted not intersect trips shouldn't be rejected", async function () {
     const {
       rentalityPlatform,
-      rentalityView,
+      rentalityGateway,
       rentalityCarToken,
       rentalityTripService,
       host,
@@ -369,13 +333,9 @@
     } = await loadFixture(deployDefaultFixture)
 
     await expect(
-<<<<<<< HEAD
-      rentalityPlatform.connect(host).addCar(getMockCarRequest(0, await rentalityLocationVerifier.getAddress(), admin))
-=======
-      rentalityGateway
-        .connect(host)
-        .addCar(getMockCarRequest(0, await rentalityLocationVerifier.getAddress(), admin))
->>>>>>> 6d57d789
+      rentalityGateway
+        .connect(host)
+        .addCar(getMockCarRequest(0, await rentalityLocationVerifier.getAddress(), admin))
     ).not.to.be.reverted
     const myCars = await rentalityCarToken.connect(host).getCarsOwnedByUser(host.address)
     expect(myCars.length).to.equal(1)
@@ -392,13 +352,9 @@
 
     const dailyPriceInUsdCents = 1000
 
-<<<<<<< HEAD
-    const result = await rentalityView.calculatePayments(1, 1, ethToken)
-=======
     const result = await rentalityGateway
       .connect(guest)
       .calculatePaymentsWithDelivery(1, 1, ethToken, emptyLocationInfo, emptyLocationInfo, ' ')
->>>>>>> 6d57d789
     await expect(
       await rentalityPlatform.connect(guest).createTripRequestWithDelivery(
         {
@@ -443,8 +399,8 @@
   it('searchAvailableCarsWithDelivery should return cars with Intersect trip in status Created', async function () {
     const {
       rentalityPlatform,
-      rentalityCarToken,
-      rentalityView,
+      rentalityGateway,
+      rentalityCarToken,
       rentalityTripService,
       host,
       guest,
@@ -453,13 +409,9 @@
     } = await loadFixture(deployDefaultFixture)
 
     await expect(
-<<<<<<< HEAD
-      rentalityPlatform.connect(host).addCar(getMockCarRequest(0, await rentalityLocationVerifier.getAddress(), admin))
-=======
-      rentalityGateway
-        .connect(host)
-        .addCar(getMockCarRequest(0, await rentalityLocationVerifier.getAddress(), admin))
->>>>>>> 6d57d789
+      rentalityGateway
+        .connect(host)
+        .addCar(getMockCarRequest(0, await rentalityLocationVerifier.getAddress(), admin))
     ).not.to.be.reverted
     const myCars = await rentalityCarToken.connect(host).getCarsOwnedByUser(host.address)
     expect(myCars.length).to.equal(1)
@@ -467,7 +419,7 @@
     const timestampNow = Math.floor(Date.now() / 1000)
     const timestampIn1Day = timestampNow + 3600 * 24
     const searchCarParams = getEmptySearchCarParams()
-    const availableCars = await rentalityView
+    const availableCars = await rentalityGateway
       .connect(guest)
       .searchAvailableCarsWithDelivery(
         timestampNow,
@@ -478,17 +430,11 @@
       )
     expect(availableCars.length).to.equal(1)
 
-<<<<<<< HEAD
-    const result = await rentalityView.calculatePayments(1, 1, ethToken)
-    await expect(
-      await rentalityPlatform.connect(guest).createTripRequest(
-=======
     const result = await rentalityGateway
       .connect(guest)
       .calculatePaymentsWithDelivery(1, 1, ethToken, emptyLocationInfo, emptyLocationInfo, ' ')
     await expect(
       await rentalityGateway.connect(guest).createTripRequestWithDelivery(
->>>>>>> 6d57d789
         {
           carId: 1,
           startDateTime: 123,
@@ -504,7 +450,7 @@
 
     expect((await rentalityTripService.connect(host).getTrip(1)).status).to.equal(0)
 
-    const availableCars2 = await rentalityView
+    const availableCars2 = await rentalityGateway
       .connect(guest)
       .searchAvailableCarsWithDelivery(
         timestampNow,
@@ -526,17 +472,12 @@
       guest,
       admin,
       rentalityLocationVerifier,
-      rentalityView,
-    } = await loadFixture(deployDefaultFixture)
-
-    await expect(
-<<<<<<< HEAD
-      rentalityPlatform.connect(host).addCar(getMockCarRequest(0, await rentalityLocationVerifier.getAddress(), admin))
-=======
-      rentalityGateway
-        .connect(host)
-        .addCar(getMockCarRequest(0, await rentalityLocationVerifier.getAddress(), admin))
->>>>>>> 6d57d789
+    } = await loadFixture(deployDefaultFixture)
+
+    await expect(
+      rentalityGateway
+        .connect(host)
+        .addCar(getMockCarRequest(0, await rentalityLocationVerifier.getAddress(), admin))
     ).not.to.be.reverted
     const myCars = await rentalityCarToken.connect(host).getCarsOwnedByUser(host.address)
     expect(myCars.length).to.equal(1)
@@ -544,7 +485,7 @@
     const timestampNow = Math.floor(Date.now() / 1000)
     const timestampIn1Day = timestampNow + 3600 * 24
     const searchCarParams = getEmptySearchCarParams()
-    const availableCars = await rentalityView
+    const availableCars = await rentalityGateway
       .connect(guest)
       .searchAvailableCarsWithDelivery(
         timestampNow,
@@ -555,17 +496,11 @@
       )
     expect(availableCars.length).to.equal(1)
 
-<<<<<<< HEAD
-    const result = await rentalityView.calculatePayments(1, 1, ethToken)
-    await expect(
-      await rentalityPlatform.connect(guest).createTripRequest(
-=======
     const result = await rentalityGateway
       .connect(guest)
       .calculatePaymentsWithDelivery(1, 1, ethToken, emptyLocationInfo, emptyLocationInfo, ' ')
     await expect(
       await rentalityGateway.connect(guest).createTripRequestWithDelivery(
->>>>>>> 6d57d789
         {
           carId: 1,
           startDateTime: timestampNow,
@@ -581,11 +516,11 @@
 
     expect((await rentalityTripService.connect(host).getTrip(1)).status).to.equal(0)
 
-    await expect(rentalityPlatform.connect(host).approveTripRequest(1)).not.to.be.reverted
+    await expect(rentalityGateway.connect(host).approveTripRequest(1)).not.to.be.reverted
 
     const trip1 = await rentalityTripService.connect(host).getTrip(1)
     expect(trip1.status).to.equal(1)
-    const availableCars2 = await rentalityView
+    const availableCars2 = await rentalityGateway
       .connect(guest)
       .searchAvailableCarsWithDelivery(
         timestampNow,
