const { loadFixture } = require('@nomicfoundation/hardhat-network-helpers')
const { expect } = require('chai')
const { getMockCarRequest, getEmptySearchCarParams, ethToken, calculatePayments, zeroHash} = require('../utils')
const { deployDefaultFixture } = require('./deployments')

describe('Rentality: trips', function () {
  it('createTripRequest', async function () {
    const { rentalityCarToken, rentalityView, rentalityPlatform, host, guest, rentalityLocationVerifier, admin } =
      await loadFixture(deployDefaultFixture)

<<<<<<< HEAD
    await expect(rentalityCarToken.connect(host).addCar(getMockCarRequest(0),zeroHash)).not.to.be.reverted
=======
    await expect(
      rentalityPlatform.connect(host).addCar(getMockCarRequest(0, await rentalityLocationVerifier.getAddress(), admin))
    ).not.to.be.reverted
>>>>>>> cabe8745
    const myCars = await rentalityCarToken.connect(host).getCarsOwnedByUser(host.address)
    expect(myCars.length).to.equal(1)

    const availableCars = await rentalityCarToken.connect(guest).getAvailableCarsForUser(guest.address)
    expect(availableCars.length).to.equal(1)

    const result = await rentalityView.calculatePayments(1, 1, ethToken)
    await expect(
      await rentalityPlatform.connect(guest).createTripRequest(
        {
          carId: 1,
          startDateTime: 123,
          endDateTime: 321,
          currencyType: ethToken,
        },
        { value: result.totalPrice }
      )
    ).not.to.be.reverted
  })

  it('host can reject created trip', async function () {
    const {
      rentalityPlatform,
      rentalityView,
      rentalityCarToken,
      host,
      guest,
      rentalityPaymentService,
      rentalityLocationVerifier,
      admin,
    } = await loadFixture(deployDefaultFixture)

<<<<<<< HEAD
    await expect(rentalityCarToken.connect(host).addCar(getMockCarRequest(0),zeroHash)).not.to.be.reverted
=======
    await expect(
      rentalityPlatform.connect(host).addCar(getMockCarRequest(0, await rentalityLocationVerifier.getAddress(), admin))
    ).not.to.be.reverted
>>>>>>> cabe8745
    const myCars = await rentalityCarToken.connect(host).getCarsOwnedByUser(host.address)
    expect(myCars.length).to.equal(1)

    const availableCars = await rentalityCarToken.connect(guest).getAvailableCarsForUser(guest.address)
    expect(availableCars.length).to.equal(1)

    const result = await rentalityView.calculatePayments(1, 1, ethToken)
    await expect(
      await rentalityPlatform.connect(guest).createTripRequest(
        {
          carId: 1,
          startDateTime: 123,
          endDateTime: 321,
          currencyType: ethToken,
        },
        { value: result.totalPrice }
      )
    ).to.changeEtherBalances([guest, rentalityPaymentService], [-result.totalPrice, result.totalPrice])

    await expect(rentalityPlatform.connect(host).rejectTripRequest(1)).to.changeEtherBalances(
      [guest, rentalityPaymentService],
      [result.totalPrice, -result.totalPrice]
    )
  })

  it('guest can reject created trip', async function () {
    const {
      rentalityPlatform,
      rentalityView,
      rentalityCarToken,
      host,
      guest,
      rentalityPaymentService,
      rentalityLocationVerifier,
      admin,
    } = await loadFixture(deployDefaultFixture)

<<<<<<< HEAD
    await expect(rentalityCarToken.connect(host).addCar(getMockCarRequest(0),zeroHash)).not.to.be.reverted
=======
    await expect(
      rentalityPlatform.connect(host).addCar(getMockCarRequest(0, await rentalityLocationVerifier.getAddress(), admin))
    ).not.to.be.reverted
>>>>>>> cabe8745
    const myCars = await rentalityCarToken.connect(host).getCarsOwnedByUser(host.address)
    expect(myCars.length).to.equal(1)

    const availableCars = await rentalityCarToken.connect(guest).getAvailableCarsForUser(guest.address)
    expect(availableCars.length).to.equal(1)

    const result = await rentalityView.calculatePayments(1, 1, ethToken)
    await expect(
      await rentalityPlatform.connect(guest).createTripRequest(
        {
          carId: 1,
          startDateTime: 123,
          endDateTime: 321,
          currencyType: ethToken,
        },
        { value: result.totalPrice }
      )
    ).to.changeEtherBalances([guest, rentalityPaymentService], [-result.totalPrice, result.totalPrice])

    await expect(rentalityPlatform.connect(guest).rejectTripRequest(1)).to.changeEtherBalances(
      [guest, rentalityPaymentService],
      [result.totalPrice, -result.totalPrice]
    )
  })

  it('Happy case', async function () {
    const {
      rentalityPlatform,
      rentalityGateway,
      rentalityCarToken,
      rentalityTripService,
      rentalityPaymentService,
      rentalityCurrencyConverter,
      host,
      guest,
      rentalityLocationVerifier,
      admin,
    } = await loadFixture(deployDefaultFixture)

<<<<<<< HEAD
    const request = getMockCarRequest(0)
    await expect(rentalityCarToken.connect(host).addCar(request)).not.to.be.r,zeroHasheverted
=======
    const request = getMockCarRequest(0, await rentalityLocationVerifier.getAddress(), admin)
    await expect(rentalityPlatform.connect(host).addCar(request)).not.to.be.reverted
>>>>>>> cabe8745
    const myCars = await rentalityCarToken.connect(host).getCarsOwnedByUser(host.address)
    expect(myCars.length).to.equal(1)
    const availableCars = await rentalityCarToken.connect(guest).getAvailableCarsForUser(guest.address)
    expect(availableCars.length).to.equal(1)

    const { rentPriceInEth, ethToCurrencyRate, ethToCurrencyDecimals, rentalityFee, taxes } = await calculatePayments(
      rentalityCurrencyConverter,
      rentalityPaymentService,
      request.pricePerDayInUsdCents,
      1,
      request.securityDepositPerTripInUsdCents
    )
    await expect(
      await rentalityPlatform.connect(guest).createTripRequest(
        {
          carId: 1,
          startDateTime: 123,
          endDateTime: 321,
          currencyType: ethToken,
        },
        { value: rentPriceInEth }
      )
    ).not.to.be.reverted

    await expect(rentalityPlatform.connect(host).approveTripRequest(1)).not.to.be.reverted
    await expect(rentalityPlatform.connect(host).checkInByHost(1, [0, 0], '', '')).not.to.be.reverted
    await expect(rentalityPlatform.connect(guest).checkInByGuest(1, [0, 0])).not.to.be.reverted
    await expect(rentalityPlatform.connect(guest).checkOutByGuest(1, [0, 0])).not.to.be.reverted
    await expect(rentalityPlatform.connect(host).checkOutByHost(1, [0, 0])).not.to.be.reverted

    const depositValue = await rentalityCurrencyConverter.getFromUsd(
      ethToken,
      request.securityDepositPerTripInUsdCents,
      ethToCurrencyRate,
      ethToCurrencyDecimals
    )

    const returnToHost = rentPriceInEth - depositValue - rentalityFee - taxes

    await expect(rentalityPlatform.connect(host).finishTrip(1)).to.changeEtherBalances(
      [host, rentalityPaymentService],
      [returnToHost, -(rentPriceInEth - rentalityFee - taxes)]
    )
  })

  it('if trip accepted intersect trips should be rejected', async function () {
    const {
      rentalityPlatform,
      rentalityGateway,
      rentalityPaymentService,
      rentalityCarToken,
      rentalityTripService,
      rentalityView,
      host,
      guest,
      admin,
      rentalityLocationVerifier,
    } = await loadFixture(deployDefaultFixture)

<<<<<<< HEAD
    await expect(rentalityCarToken.connect(host).addCar(getMockCarRequest(0),zeroHash)).not.to.be.reverted
=======
    await expect(
      rentalityPlatform.connect(host).addCar(getMockCarRequest(0, await rentalityLocationVerifier.getAddress(), admin))
    ).not.to.be.reverted
>>>>>>> cabe8745
    const myCars = await rentalityCarToken.connect(host).getCarsOwnedByUser(host.address)
    expect(myCars.length).to.equal(1)
    const availableCars = await rentalityCarToken.connect(guest).getAvailableCarsForUser(guest.address)
    expect(availableCars.length).to.equal(1)

    const result = await rentalityView.calculatePayments(1, 1, ethToken)
    await expect(
      await rentalityPlatform.connect(guest).createTripRequest(
        {
          carId: 1,
          startDateTime: 123,
          endDateTime: 321,
          currencyType: ethToken,
        },
        { value: result.totalPrice }
      )
    ).not.to.be.reverted

    await expect(
      rentalityPlatform.connect(guest).createTripRequest(
        {
          carId: 1,
          startDateTime: 234,
          endDateTime: 456,
          currencyType: ethToken,
        },
        { value: result.totalPrice }
      )
    ).not.to.be.reverted

    expect((await rentalityTripService.connect(host).getTrip(1)).status).to.equal(0)
    expect((await rentalityTripService.connect(host).getTrip(2)).status).to.equal(0)

    await expect(rentalityPlatform.connect(host).approveTripRequest(1)).to.changeEtherBalances(
      [guest, rentalityPaymentService],
      [result.totalPrice, -result.totalPrice]
    )

    const trip1 = await rentalityTripService.connect(host).getTrip(1)
    const trip2 = await rentalityTripService.connect(host).getTrip(2)
    expect(trip1.status).to.equal(1)
    expect(trip2.status).to.equal(7)
  })

  it("if trip accepted not intersect trips shouldn't be rejected", async function () {
    const {
      rentalityPlatform,
      rentalityView,
      rentalityCarToken,
      rentalityTripService,
      host,
      guest,
      admin,
      rentalityLocationVerifier,
    } = await loadFixture(deployDefaultFixture)

<<<<<<< HEAD
    await expect(rentalityCarToken.connect(host).addCar(getMockCarRequest(0),zeroHash)).not.to.be.reverted
=======
    await expect(
      rentalityPlatform.connect(host).addCar(getMockCarRequest(0, await rentalityLocationVerifier.getAddress(), admin))
    ).not.to.be.reverted
>>>>>>> cabe8745
    const myCars = await rentalityCarToken.connect(host).getCarsOwnedByUser(host.address)
    expect(myCars.length).to.equal(1)
    const availableCars = await rentalityCarToken.connect(guest).getAvailableCarsForUser(guest.address)
    expect(availableCars.length).to.equal(1)

    const dailyPriceInUsdCents = 1000

    const result = await rentalityView.calculatePayments(1, 1, ethToken)
    await expect(
      await rentalityPlatform.connect(guest).createTripRequest(
        {
          carId: 1,
          startDateTime: 123,
          endDateTime: 321,
          currencyType: ethToken,
        },
        { value: result.totalPrice }
      )
    ).not.to.be.reverted

    await expect(
      rentalityPlatform.connect(guest).createTripRequest(
        {
          carId: 1,
          startDateTime: 456,
          endDateTime: 789,
          currencyType: ethToken,
        },
        { value: result.totalPrice }
      )
    ).not.to.be.reverted

    expect((await rentalityTripService.connect(host).getTrip(1)).status).to.equal(0)
    expect((await rentalityTripService.connect(host).getTrip(2)).status).to.equal(0)

    await expect(rentalityPlatform.connect(host).approveTripRequest(1)).not.to.be.reverted

    const trip1 = await rentalityTripService.connect(host).getTrip(1)
    const trip2 = await rentalityTripService.connect(host).getTrip(2)
    expect(trip1.status).to.equal(1)
    expect(trip2.status).to.equal(0)
  })

  it('searchAvailableCars should return cars with Intersect trip in status Created', async function () {
    const {
      rentalityPlatform,
      rentalityCarToken,
      rentalityView,
      rentalityTripService,
      host,
      guest,
      admin,
      rentalityLocationVerifier,
    } = await loadFixture(deployDefaultFixture)

<<<<<<< HEAD
    await expect(rentalityCarToken.connect(host).addCar(getMockCarRequest(0),zeroHash)).not.to.be.reverted
=======
    await expect(
      rentalityPlatform.connect(host).addCar(getMockCarRequest(0, await rentalityLocationVerifier.getAddress(), admin))
    ).not.to.be.reverted
>>>>>>> cabe8745
    const myCars = await rentalityCarToken.connect(host).getCarsOwnedByUser(host.address)
    expect(myCars.length).to.equal(1)

    const timestampNow = Math.floor(Date.now() / 1000)
    const timestampIn1Day = timestampNow + 3600 * 24
    const searchCarParams = getEmptySearchCarParams()
    const availableCars = await rentalityView
      .connect(guest)
      .searchAvailableCars(timestampNow, timestampIn1Day, searchCarParams)
    expect(availableCars.length).to.equal(1)

    const result = await rentalityView.calculatePayments(1, 1, ethToken)
    await expect(
      await rentalityPlatform.connect(guest).createTripRequest(
        {
          carId: 1,
          startDateTime: 123,
          endDateTime: 321,
          currencyType: ethToken,
        },
        { value: result.totalPrice }
      )
    ).not.to.be.reverted

    expect((await rentalityTripService.connect(host).getTrip(1)).status).to.equal(0)

    const availableCars2 = await rentalityView
      .connect(guest)
      .searchAvailableCars(timestampNow, timestampIn1Day, searchCarParams)
    expect(availableCars2.length).to.equal(1)
  })

  it("searchAvailableCars shouldn't return cars with Intersect trip in status approved", async function () {
    const {
      rentalityPlatform,
      rentalityGateway,
      rentalityCarToken,
      rentalityTripService,
      host,
      guest,
      admin,
      rentalityLocationVerifier,
      rentalityView,
    } = await loadFixture(deployDefaultFixture)

<<<<<<< HEAD
    await expect(rentalityCarToken.connect(host).addCar(getMockCarRequest(0),zeroHash)).not.to.be.reverted
=======
    await expect(
      rentalityPlatform.connect(host).addCar(getMockCarRequest(0, await rentalityLocationVerifier.getAddress(), admin))
    ).not.to.be.reverted
>>>>>>> cabe8745
    const myCars = await rentalityCarToken.connect(host).getCarsOwnedByUser(host.address)
    expect(myCars.length).to.equal(1)

    const timestampNow = Math.floor(Date.now() / 1000)
    const timestampIn1Day = timestampNow + 3600 * 24
    const searchCarParams = getEmptySearchCarParams()
    const availableCars = await rentalityView
      .connect(guest)
      .searchAvailableCars(timestampNow, timestampIn1Day, searchCarParams)
    expect(availableCars.length).to.equal(1)

    const result = await rentalityView.calculatePayments(1, 1, ethToken)
    await expect(
      await rentalityPlatform.connect(guest).createTripRequest(
        {
          carId: 1,
          startDateTime: timestampNow,
          endDateTime: timestampIn1Day,
          currencyType: ethToken,
        },
        { value: result.totalPrice }
      )
    ).not.to.be.reverted

    expect((await rentalityTripService.connect(host).getTrip(1)).status).to.equal(0)

    await expect(rentalityPlatform.connect(host).approveTripRequest(1)).not.to.be.reverted

    const trip1 = await rentalityTripService.connect(host).getTrip(1)
    expect(trip1.status).to.equal(1)
    const availableCars2 = await rentalityView
      .connect(guest)
      .searchAvailableCars(timestampNow, timestampIn1Day, searchCarParams)
    expect(availableCars2.length).to.equal(0)
  })
})<|MERGE_RESOLUTION|>--- conflicted
+++ resolved
@@ -1,6 +1,6 @@
 const { loadFixture } = require('@nomicfoundation/hardhat-network-helpers')
 const { expect } = require('chai')
-const { getMockCarRequest, getEmptySearchCarParams, ethToken, calculatePayments, zeroHash} = require('../utils')
+const { getMockCarRequest, getEmptySearchCarParams, ethToken, calculatePayments } = require('../utils')
 const { deployDefaultFixture } = require('./deployments')
 
 describe('Rentality: trips', function () {
@@ -8,13 +8,9 @@
     const { rentalityCarToken, rentalityView, rentalityPlatform, host, guest, rentalityLocationVerifier, admin } =
       await loadFixture(deployDefaultFixture)
 
-<<<<<<< HEAD
-    await expect(rentalityCarToken.connect(host).addCar(getMockCarRequest(0),zeroHash)).not.to.be.reverted
-=======
-    await expect(
-      rentalityPlatform.connect(host).addCar(getMockCarRequest(0, await rentalityLocationVerifier.getAddress(), admin))
-    ).not.to.be.reverted
->>>>>>> cabe8745
+    await expect(
+      rentalityPlatform.connect(host).addCar(getMockCarRequest(0, await rentalityLocationVerifier.getAddress(), admin))
+    ).not.to.be.reverted
     const myCars = await rentalityCarToken.connect(host).getCarsOwnedByUser(host.address)
     expect(myCars.length).to.equal(1)
 
@@ -47,13 +43,9 @@
       admin,
     } = await loadFixture(deployDefaultFixture)
 
-<<<<<<< HEAD
-    await expect(rentalityCarToken.connect(host).addCar(getMockCarRequest(0),zeroHash)).not.to.be.reverted
-=======
-    await expect(
-      rentalityPlatform.connect(host).addCar(getMockCarRequest(0, await rentalityLocationVerifier.getAddress(), admin))
-    ).not.to.be.reverted
->>>>>>> cabe8745
+    await expect(
+      rentalityPlatform.connect(host).addCar(getMockCarRequest(0, await rentalityLocationVerifier.getAddress(), admin))
+    ).not.to.be.reverted
     const myCars = await rentalityCarToken.connect(host).getCarsOwnedByUser(host.address)
     expect(myCars.length).to.equal(1)
 
@@ -91,13 +83,9 @@
       admin,
     } = await loadFixture(deployDefaultFixture)
 
-<<<<<<< HEAD
-    await expect(rentalityCarToken.connect(host).addCar(getMockCarRequest(0),zeroHash)).not.to.be.reverted
-=======
-    await expect(
-      rentalityPlatform.connect(host).addCar(getMockCarRequest(0, await rentalityLocationVerifier.getAddress(), admin))
-    ).not.to.be.reverted
->>>>>>> cabe8745
+    await expect(
+      rentalityPlatform.connect(host).addCar(getMockCarRequest(0, await rentalityLocationVerifier.getAddress(), admin))
+    ).not.to.be.reverted
     const myCars = await rentalityCarToken.connect(host).getCarsOwnedByUser(host.address)
     expect(myCars.length).to.equal(1)
 
@@ -137,13 +125,8 @@
       admin,
     } = await loadFixture(deployDefaultFixture)
 
-<<<<<<< HEAD
-    const request = getMockCarRequest(0)
-    await expect(rentalityCarToken.connect(host).addCar(request)).not.to.be.r,zeroHasheverted
-=======
     const request = getMockCarRequest(0, await rentalityLocationVerifier.getAddress(), admin)
     await expect(rentalityPlatform.connect(host).addCar(request)).not.to.be.reverted
->>>>>>> cabe8745
     const myCars = await rentalityCarToken.connect(host).getCarsOwnedByUser(host.address)
     expect(myCars.length).to.equal(1)
     const availableCars = await rentalityCarToken.connect(guest).getAvailableCarsForUser(guest.address)
@@ -203,13 +186,9 @@
       rentalityLocationVerifier,
     } = await loadFixture(deployDefaultFixture)
 
-<<<<<<< HEAD
-    await expect(rentalityCarToken.connect(host).addCar(getMockCarRequest(0),zeroHash)).not.to.be.reverted
-=======
-    await expect(
-      rentalityPlatform.connect(host).addCar(getMockCarRequest(0, await rentalityLocationVerifier.getAddress(), admin))
-    ).not.to.be.reverted
->>>>>>> cabe8745
+    await expect(
+      rentalityPlatform.connect(host).addCar(getMockCarRequest(0, await rentalityLocationVerifier.getAddress(), admin))
+    ).not.to.be.reverted
     const myCars = await rentalityCarToken.connect(host).getCarsOwnedByUser(host.address)
     expect(myCars.length).to.equal(1)
     const availableCars = await rentalityCarToken.connect(guest).getAvailableCarsForUser(guest.address)
@@ -266,13 +245,9 @@
       rentalityLocationVerifier,
     } = await loadFixture(deployDefaultFixture)
 
-<<<<<<< HEAD
-    await expect(rentalityCarToken.connect(host).addCar(getMockCarRequest(0),zeroHash)).not.to.be.reverted
-=======
-    await expect(
-      rentalityPlatform.connect(host).addCar(getMockCarRequest(0, await rentalityLocationVerifier.getAddress(), admin))
-    ).not.to.be.reverted
->>>>>>> cabe8745
+    await expect(
+      rentalityPlatform.connect(host).addCar(getMockCarRequest(0, await rentalityLocationVerifier.getAddress(), admin))
+    ).not.to.be.reverted
     const myCars = await rentalityCarToken.connect(host).getCarsOwnedByUser(host.address)
     expect(myCars.length).to.equal(1)
     const availableCars = await rentalityCarToken.connect(guest).getAvailableCarsForUser(guest.address)
@@ -328,13 +303,9 @@
       rentalityLocationVerifier,
     } = await loadFixture(deployDefaultFixture)
 
-<<<<<<< HEAD
-    await expect(rentalityCarToken.connect(host).addCar(getMockCarRequest(0),zeroHash)).not.to.be.reverted
-=======
-    await expect(
-      rentalityPlatform.connect(host).addCar(getMockCarRequest(0, await rentalityLocationVerifier.getAddress(), admin))
-    ).not.to.be.reverted
->>>>>>> cabe8745
+    await expect(
+      rentalityPlatform.connect(host).addCar(getMockCarRequest(0, await rentalityLocationVerifier.getAddress(), admin))
+    ).not.to.be.reverted
     const myCars = await rentalityCarToken.connect(host).getCarsOwnedByUser(host.address)
     expect(myCars.length).to.equal(1)
 
@@ -380,13 +351,9 @@
       rentalityView,
     } = await loadFixture(deployDefaultFixture)
 
-<<<<<<< HEAD
-    await expect(rentalityCarToken.connect(host).addCar(getMockCarRequest(0),zeroHash)).not.to.be.reverted
-=======
-    await expect(
-      rentalityPlatform.connect(host).addCar(getMockCarRequest(0, await rentalityLocationVerifier.getAddress(), admin))
-    ).not.to.be.reverted
->>>>>>> cabe8745
+    await expect(
+      rentalityPlatform.connect(host).addCar(getMockCarRequest(0, await rentalityLocationVerifier.getAddress(), admin))
+    ).not.to.be.reverted
     const myCars = await rentalityCarToken.connect(host).getCarsOwnedByUser(host.address)
     expect(myCars.length).to.equal(1)
 
