--- conflicted
+++ resolved
@@ -24,13 +24,9 @@
       admin,
     } = await loadFixture(deployDefaultFixture)
 
-<<<<<<< HEAD
-    await expect(rentalityGateway.connect(host).addCar(getMockCarRequest(0))).not.to.be.reverted
-=======
     await expect(
       rentalityCarToken.connect(host).addCar(getMockCarRequest(0, await rentalityLocationVerifier.getAddress(), admin))
     ).not.to.be.reverted
->>>>>>> aacbee4f
     const myCars = await rentalityCarToken.connect(host).getCarsOwnedByUser(host.address)
     expect(myCars.length).to.equal(1)
     const availableCars = await rentalityCarToken.connect(guest).getAvailableCarsForUser(guest.address)
@@ -47,16 +43,6 @@
           startDateTime: 123,
           endDateTime: 321,
           currencyType: ethToken,
-          insurancePaid: false,
-          photo: '',
-          pickUpInfo: {
-            signature: guest.address,
-            locationInfo: emptyLocationInfo,
-          },
-          returnInfo: {
-            signature: guest.address,
-            locationInfo: emptyLocationInfo,
-          },
         },
         { value: result.totalPrice }
       )
@@ -89,13 +75,9 @@
       admin,
     } = await loadFixture(deployDefaultFixture)
 
-<<<<<<< HEAD
-    await expect(rentalityGateway.connect(host).addCar(getMockCarRequest(0))).not.to.be.reverted
-=======
     await expect(
       rentalityCarToken.connect(host).addCar(getMockCarRequest(0, await rentalityLocationVerifier.getAddress(), admin))
     ).not.to.be.reverted
->>>>>>> aacbee4f
     const myCars = await rentalityCarToken.connect(host).getCarsOwnedByUser(host.address)
     expect(myCars.length).to.equal(1)
     const availableCars = await rentalityCarToken.connect(guest).getAvailableCarsForUser(guest.address)
@@ -110,16 +92,6 @@
           startDateTime: 123,
           endDateTime: 321,
           currencyType: ethToken,
-          insurancePaid: false,
-          photo: '',
-          pickUpInfo: {
-            signature: guest.address,
-            locationInfo: emptyLocationInfo,
-          },
-          returnInfo: {
-            signature: guest.address,
-            locationInfo: emptyLocationInfo,
-          },
         },
         { value: result.totalPrice }
       )
@@ -153,13 +125,9 @@
       admin,
     } = await loadFixture(deployDefaultFixture)
 
-<<<<<<< HEAD
-    await expect(rentalityGateway.connect(host).addCar(getMockCarRequest(1))).not.to.be.reverted
-=======
     await expect(
       rentalityCarToken.connect(host).addCar(getMockCarRequest(1, await rentalityLocationVerifier.getAddress(), admin))
     ).not.to.be.reverted
->>>>>>> aacbee4f
     const myCars = await rentalityCarToken.connect(host).getCarsOwnedByUser(host.address)
     expect(myCars.length).to.equal(1)
     const availableCars = await rentalityCarToken.connect(guest).getAvailableCarsForUser(guest.address)
@@ -173,16 +141,6 @@
           startDateTime: 123,
           endDateTime: 321,
           currencyType: ethToken,
-          insurancePaid: false,
-          photo: '',
-          pickUpInfo: {
-            signature: guest.address,
-            locationInfo: emptyLocationInfo,
-          },
-          returnInfo: {
-            signature: guest.address,
-            locationInfo: emptyLocationInfo,
-          },
         },
         { value: result.totalPrice }
       )
@@ -197,13 +155,9 @@
     const { rentalityGateway, rentalityCarToken, rentalityTripService, host, guest, rentalityLocationVerifier, admin } =
       await loadFixture(deployDefaultFixture)
 
-<<<<<<< HEAD
-    await expect(rentalityGateway.connect(host).addCar(getMockCarRequest(1))).not.to.be.reverted
-=======
     await expect(
       rentalityCarToken.connect(host).addCar(getMockCarRequest(1, await rentalityLocationVerifier.getAddress(), admin))
     ).not.to.be.reverted
->>>>>>> aacbee4f
     const myCars = await rentalityCarToken.connect(host).getCarsOwnedByUser(host.address)
     expect(myCars.length).to.equal(1)
     const availableCars = await rentalityCarToken.connect(guest).getAvailableCarsForUser(guest.address)
@@ -218,16 +172,6 @@
           startDateTime: 123,
           endDateTime: 321,
           currencyType: ethToken,
-          insurancePaid: false,
-          photo: '',
-          pickUpInfo: {
-            signature: guest.address,
-            locationInfo: emptyLocationInfo,
-          },
-          returnInfo: {
-            signature: guest.address,
-            locationInfo: emptyLocationInfo,
-          },
         },
         { value: result.totalPrice }
       )
