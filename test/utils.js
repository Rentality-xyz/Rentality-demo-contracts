--- conflicted
+++ resolved
@@ -639,13 +639,10 @@
     adminKyc,
     guestSignature,
     hostSignature,
-<<<<<<< HEAD
     mockRequestWithInsurance,
     insuranceService,
-=======
   rentalityView,
     tripsQuery
->>>>>>> 08c93d36
   }
 }
 
