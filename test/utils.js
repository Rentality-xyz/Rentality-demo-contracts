const env = require('hardhat')
const { ethers, upgrades } = require('hardhat')

function getMockCarRequest(seed) {
  const seedStr = seed?.toString() ?? ''
  const seedInt = Number(seed) ?? 0

  const TOKEN_URI = 'TOKEN_URI' + seedStr
  const VIN_NUMBER = 'VIN_NUMBER' + seedStr
  const BRAND = 'BRAND' + seedStr
  const MODEL = 'MODEL' + seedStr
  const YEAR = '200' + seedStr
  const PRICE_PER_DAY = seedInt * 100 + 2
  const DEPOSIT = seedInt * 100 + 3
  const ENGINE_PARAMS = [seedInt * 100 + 4, seedInt * 100 + 5]
  const ETYPE = 1
  const DISTANCE_INCLUDED = seedInt * 100 + 6
  const location = 'kyiv ukraine'
  const locationCoordinates = ' ' + seedInt
  const apiKey = process.env.GOOGLE_API_KEY || ' '
  const timeBufferBetweenTripsInSec = 0

  return {
    tokenUri: TOKEN_URI,
    carVinNumber: VIN_NUMBER,
    brand: BRAND,
    model: MODEL,
    yearOfProduction: YEAR,
    pricePerDayInUsdCents: PRICE_PER_DAY,
    securityDepositPerTripInUsdCents: DEPOSIT,
    engineParams: ENGINE_PARAMS,
    engineType: ETYPE,
    milesIncludedPerDay: DISTANCE_INCLUDED,
    timeBufferBetweenTripsInSec: timeBufferBetweenTripsInSec,
    location: location,
    locationCoordinates: locationCoordinates,
    geoApiKey: apiKey,
  }
}

function getMockCarRequestWithEngineType(seed, engineParams, eType) {
  const seedStr = seed?.toString() ?? ''
  const seedInt = Number(seed) ?? 0

  const TOKEN_URI = 'TOKEN_URI' + seedStr
  const VIN_NUMBER = 'VIN_NUMBER' + seedStr
  const BRAND = 'BRAND' + seedStr
  const MODEL = 'MODEL' + seedStr
  const YEAR = '200' + seedStr
  const PRICE_PER_DAY = seedInt * 100 + 2
  const DEPOSIT = seedInt * 100 + 3
  const ENGINE_PARAMS = engineParams
  const ETYPE = eType
  const DISTANCE_INCLUDED = seedInt * 100 + 6
  const location = 'kyiv ukraine'
  const apiKey = process.env.GOOGLE_API_KEY || ' '

  return {
    tokenUri: TOKEN_URI,
    carVinNumber: VIN_NUMBER,
    brand: BRAND,
    model: MODEL,
    yearOfProduction: YEAR,
    pricePerDayInUsdCents: PRICE_PER_DAY,
    securityDepositPerTripInUsdCents: DEPOSIT,
    engineParams: ENGINE_PARAMS,
    engineType: ETYPE,
    milesIncludedPerDay: DISTANCE_INCLUDED,
    location: location,
    geoApiKey: apiKey,
  }
}

function createMockClaimRequest(tripId, amountToClaim) {
  return {
    tripId: tripId,
    claimType: 1,
    description: 'Some des',
    amountInUsdCents: amountToClaim,
  }
}

const TripStatus = {
  Created: 0,
  Approved: 1,
  CheckedInByHost: 2,
  CheckedInByGuest: 3,
  CheckedOutByGuest: 4,
  CheckedOutByHost: 5,
  Finished: 6,
  Canceled: 7,
}

function getEmptySearchCarParams(seed) {
  return {
    country: '',
    state: '',
    city: '',
    brand: '',
    model: '',
    yearOfProductionFrom: 0,
    yearOfProductionTo: 0,
    pricePerDayInUsdCentsFrom: 0,
    pricePerDayInUsdCentsTo: 0,
  }
}

async function deployDefaultFixture() {
  const [owner, admin, manager, host, guest, anonymous] = await ethers.getSigners()

  const RentalityUtils = await ethers.getContractFactory('RentalityUtils')
  const utils = await RentalityUtils.deploy()
  const RentalityMockPriceFeed = await ethers.getContractFactory('RentalityMockPriceFeed')
  const RentalityUserService = await ethers.getContractFactory('RentalityUserService')
  const RentalityTripService = await ethers.getContractFactory('RentalityTripService', {
    libraries: {
      RentalityUtils: await utils.getAddress(),
    },
  })

  const RentalityCurrencyConverter = await ethers.getContractFactory('RentalityCurrencyConverter')
  const RentalityPaymentService = await ethers.getContractFactory('RentalityPaymentService')
  const RentalityCarToken = await ethers.getContractFactory('RentalityCarToken', {
    libraries: {
      RentalityUtils: await utils.getAddress(),
    },
  })

  const RentalityPlatform = await ethers.getContractFactory('RentalityPlatform', {
    libraries: {
      RentalityUtils: await utils.getAddress(),
    },
  })
  const RentalityGeoService = await ethers.getContractFactory('RentalityGeoMock')

  let RentalityGateway = await ethers.getContractFactory('RentalityGateway', {
    libraries: {
      RentalityUtils: await utils.getAddress(),
    },
  })

  let rentalityMockPriceFeed = await RentalityMockPriceFeed.deploy(8, 200000000000)
  await rentalityMockPriceFeed.waitForDeployment()

  const rentalityUserService = await upgrades.deployProxy(RentalityUserService)
  await rentalityUserService.waitForDeployment()

  const electricEngine = await ethers.getContractFactory('RentalityElectricEngine')
  const elEngine = await electricEngine.deploy(await rentalityUserService.getAddress())

  const patrolEngine = await ethers.getContractFactory('RentalityPatrolEngine')
  const pEngine = await patrolEngine.deploy(await rentalityUserService.getAddress())

  const hybridEngine = await ethers.getContractFactory('RentalityHybridEngine')
  const hEngine = await hybridEngine.deploy(await rentalityUserService.getAddress())

  const EngineService = await ethers.getContractFactory('RentalityEnginesService')
  const engineService = await upgrades.deployProxy(EngineService, [
    await rentalityUserService.getAddress(),
    [await pEngine.getAddress(), await elEngine.getAddress(), await hEngine.getAddress()],
  ])
  await engineService.waitForDeployment()

  await rentalityUserService.connect(owner).grantAdminRole(admin.address)
  await rentalityUserService.connect(owner).grantManagerRole(manager.address)
  await rentalityUserService.connect(owner).grantHostRole(host.address)
  await rentalityUserService.connect(owner).grantGuestRole(guest.address)

  const rentalityCurrencyConverter = await upgrades.deployProxy(RentalityCurrencyConverter, [
    await rentalityMockPriceFeed.getAddress(),
    await rentalityUserService.getAddress(),
  ])
  await rentalityCurrencyConverter.waitForDeployment()

  const rentalityGeoService = await RentalityGeoService.deploy()
  await rentalityGeoService.waitForDeployment()

  const rentalityCarToken = await upgrades.deployProxy(RentalityCarToken, [
    await rentalityGeoService.getAddress(),
    await engineService.getAddress(),
    await rentalityUserService.getAddress(),
  ])
  await rentalityCarToken.waitForDeployment()

  const AutomationService = await ethers.getContractFactory('RentalityAutomation')
  const rentalityAutomationService = await upgrades.deployProxy(AutomationService, [
    await rentalityUserService.getAddress(),
  ])
  await rentalityAutomationService.waitForDeployment()

  const rentalityPaymentService = await upgrades.deployProxy(RentalityPaymentService, [
    await rentalityUserService.getAddress(),
  ])
  await rentalityPaymentService.waitForDeployment()

  const rentalityTripService = await upgrades.deployProxy(RentalityTripService, [
    await rentalityCurrencyConverter.getAddress(),
    await rentalityCarToken.getAddress(),
    await rentalityPaymentService.getAddress(),
    await rentalityUserService.getAddress(),
    await engineService.getAddress(),
    await rentalityAutomationService.getAddress(),
  ])
  await rentalityTripService.waitForDeployment()

  const RentalityClaimService = await ethers.getContractFactory('RentalityClaimService')
  const claimService = await upgrades.deployProxy(RentalityClaimService, [await rentalityUserService.getAddress()])
  await claimService.waitForDeployment()

  const rentalityPlatform = await upgrades.deployProxy(RentalityPlatform, [
    await rentalityCarToken.getAddress(),
    await rentalityCurrencyConverter.getAddress(),
    await rentalityTripService.getAddress(),
    await rentalityUserService.getAddress(),
    await rentalityPaymentService.getAddress(),
    await claimService.getAddress(),
    await rentalityAutomationService.getAddress(),
  ])

  const RentalityAdminGateway = await ethers.getContractFactory('RentalityAdminGateway')
  const rentalityAdminGateway = await upgrades.deployProxy(RentalityAdminGateway, [
    await rentalityCarToken.getAddress(),
    await rentalityCurrencyConverter.getAddress(),
    await rentalityTripService.getAddress(),
    await rentalityUserService.getAddress(),
    await rentalityPlatform.getAddress(),
    await rentalityPaymentService.getAddress(),
<<<<<<< HEAD
    await claimService.getAddress(),
=======
    await rentalityAutomationService.getAddress(),
>>>>>>> a5ad91a4
  ])
  await rentalityAdminGateway.waitForDeployment()

  await rentalityPlatform.waitForDeployment()

  await rentalityUserService.connect(owner).grantHostRole(await rentalityPlatform.getAddress())

  await rentalityUserService.connect(owner).grantManagerRole(await rentalityPlatform.getAddress())

  await rentalityUserService.connect(owner).grantManagerRole(await rentalityTripService.getAddress())

  await rentalityUserService.connect(owner).grantManagerRole(await rentalityPlatform.getAddress())

  let rentalityGateway = await upgrades.deployProxy(RentalityGateway.connect(owner), [
    await rentalityCarToken.getAddress(),
    await rentalityCurrencyConverter.getAddress(),
    await rentalityTripService.getAddress(),
    await rentalityUserService.getAddress(),
    await rentalityPlatform.getAddress(),
    await rentalityPaymentService.getAddress(),
    await claimService.getAddress(),
    await rentalityAdminGateway.getAddress(),
  ])
  await rentalityGateway.waitForDeployment()

  await rentalityUserService.connect(owner).grantManagerRole(await rentalityAdminGateway.getAddress())
  await rentalityUserService.connect(owner).grantManagerRole(await rentalityGateway.getAddress())
  await rentalityUserService.connect(owner).grantAdminRole(await rentalityGateway.getAddress())
  await rentalityUserService.connect(owner).grantAdminRole(await rentalityAdminGateway.getAddress())
  await rentalityUserService.connect(owner).grantManagerRole(await rentalityCarToken.getAddress())
  await rentalityUserService.connect(owner).grantManagerRole(await engineService.getAddress())

  await rentalityGateway.connect(host).setKYCInfo(' ', ' ', ' ', ' ', ' ', 1, true, true)
  await rentalityGateway.connect(guest).setKYCInfo(' ', ' ', ' ', ' ', ' ', 1, true, true)

  return {
    rentalityGateway,
    rentalityMockPriceFeed,
    rentalityUserService,
    rentalityTripService,
    rentalityCurrencyConverter,
    rentalityCarToken,
    rentalityPaymentService,
    rentalityPlatform,
    rentalityAdminGateway,
    utils,
    engineService,
    elEngine,
    pEngine,
    hEngine,
    owner,
    admin,
    manager,
    host,
    guest,
    anonymous,
    rentalityAutomationService,
  }
}

module.exports = {
  getMockCarRequest,
  getEmptySearchCarParams,
  createMockClaimRequest,
  deployDefaultFixture,
  TripStatus,
}<|MERGE_RESOLUTION|>--- conflicted
+++ resolved
@@ -225,11 +225,8 @@
     await rentalityUserService.getAddress(),
     await rentalityPlatform.getAddress(),
     await rentalityPaymentService.getAddress(),
-<<<<<<< HEAD
     await claimService.getAddress(),
-=======
     await rentalityAutomationService.getAddress(),
->>>>>>> a5ad91a4
   ])
   await rentalityAdminGateway.waitForDeployment()
 
