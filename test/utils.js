--- conflicted
+++ resolved
@@ -122,15 +122,6 @@
   latitude: '45.509248',
   longitude: '-122.682653',
   timeZoneId: 'id',
-}
-const emptyLocationInfo = {
-  userAddress: '',
-  country: '',
-  state: '',
-  city: '',
-  latitude: '',
-  longitude: '',
-  timeZoneId: '',
 }
 
 function getMockCarRequestWithAddress(seed, address, contractAddress, admin) {
@@ -558,6 +549,12 @@
     await usdtContract.getAddress(),
     await usdtPaymentContract.getAddress()
   )
+
+  const insurancePriceInCents = 2500
+  let mockRequestWithInsurance = getMockCarRequest(0,await rentalityLocationVerifier.getAddress(),admin)
+
+  mockRequestWithInsurance.insuranceRequired = true
+  mockRequestWithInsurance.pricePerDayInUsdCents = insurancePriceInCents
 
   return {
     rentalityGateway,
@@ -591,6 +588,7 @@
     adminKyc,
     guestSignature,
     hostSignature,
+    mockRequestWithInsurance
   }
 }
 
@@ -606,9 +604,6 @@
   calculatePaymentsFrom,
   signTCMessage,
   locationInfo,
-<<<<<<< HEAD
-  emptyLocationInfo,
-=======
   filter,
   AdminTripStatus,
   PaymentStatus,
@@ -616,5 +611,4 @@
   signLocationInfo,
   signKycInfo,
   emptyKyc,
->>>>>>> aacbee4f
 }