const env = require('hardhat')
const { ethers, upgrades } = require('hardhat')

function getMockCarRequest(seed) {
  const seedStr = seed?.toString() ?? ''
  const seedInt = Number(seed) ?? 0

  const TOKEN_URI = 'TOKEN_URI' + seedStr
  const VIN_NUMBER = 'VIN_NUMBER' + seedStr
  const BRAND = 'BRAND' + seedStr
  const MODEL = 'MODEL' + seedStr
  const YEAR = '200' + seedStr
  const PRICE_PER_DAY = seedInt * 100 + 2
  const DEPOSIT = seedInt * 100 + 3
  const ENGINE_PARAMS = [seedInt * 100 + 4, seedInt * 100 + 5]
  const ETYPE = 1
  const DISTANCE_INCLUDED = seedInt * 100 + 6
  const location = 'kyiv ukraine'
  const locationCoordinates = ' ' + seedInt
  const apiKey = process.env.GOOGLE_API_KEY || ' '
  const timeBufferBetweenTripsInSec = 0

  return {
    tokenUri: TOKEN_URI,
    carVinNumber: VIN_NUMBER,
    brand: BRAND,
    model: MODEL,
    yearOfProduction: YEAR,
    pricePerDayInUsdCents: PRICE_PER_DAY,
    securityDepositPerTripInUsdCents: DEPOSIT,
    engineParams: ENGINE_PARAMS,
    engineType: ETYPE,
    milesIncludedPerDay: DISTANCE_INCLUDED,
    timeBufferBetweenTripsInSec: timeBufferBetweenTripsInSec,
    location: location,
    locationCoordinates: locationCoordinates,
    geoApiKey: apiKey,
  }
}

function getMockCarRequestWithEngineType(seed, engineParams, eType) {
  const seedStr = seed?.toString() ?? ''
  const seedInt = Number(seed) ?? 0

  const TOKEN_URI = 'TOKEN_URI' + seedStr
  const VIN_NUMBER = 'VIN_NUMBER' + seedStr
  const BRAND = 'BRAND' + seedStr
  const MODEL = 'MODEL' + seedStr
  const YEAR = '200' + seedStr
  const PRICE_PER_DAY = seedInt * 100 + 2
  const DEPOSIT = seedInt * 100 + 3
  const ENGINE_PARAMS = engineParams
  const ETYPE = eType
  const DISTANCE_INCLUDED = seedInt * 100 + 6
  const location = 'kyiv ukraine'
  const apiKey = process.env.GOOGLE_API_KEY || ' '

  return {
    tokenUri: TOKEN_URI,
    carVinNumber: VIN_NUMBER,
    brand: BRAND,
    model: MODEL,
    yearOfProduction: YEAR,
    pricePerDayInUsdCents: PRICE_PER_DAY,
    securityDepositPerTripInUsdCents: DEPOSIT,
    engineParams: ENGINE_PARAMS,
    engineType: ETYPE,
    milesIncludedPerDay: DISTANCE_INCLUDED,
    location: location,
    geoApiKey: apiKey,
  }
}

function createMockClaimRequest(tripId, amountToClaim) {
  return {
    tripId: tripId,
    claimType: 1,
    description: 'Some des',
    amountInUsdCents: amountToClaim,
  }
}

const TripStatus = {
  Created: 0,
  Approved: 1,
  CheckedInByHost: 2,
  CheckedInByGuest: 3,
  CheckedOutByGuest: 4,
  CheckedOutByHost: 5,
  Finished: 6,
  Canceled: 7,
}

function getEmptySearchCarParams(seed) {
  return {
    country: '',
    state: '',
    city: '',
    brand: '',
    model: '',
    yearOfProductionFrom: 0,
    yearOfProductionTo: 0,
    pricePerDayInUsdCentsFrom: 0,
    pricePerDayInUsdCentsTo: 0,
  }
}

async function deployDefaultFixture() {
  const [owner, admin, manager, host, guest, anonymous] = await ethers.getSigners()

  const RentalityUtils = await ethers.getContractFactory('RentalityUtils')
  const utils = await RentalityUtils.deploy()
  const RentalityMockPriceFeed = await ethers.getContractFactory('RentalityMockPriceFeed')
  const RentalityUserService = await ethers.getContractFactory('RentalityUserService')
  const RentalityTripService = await ethers.getContractFactory('RentalityTripService', {
    libraries: {
      RentalityUtils: await utils.getAddress(),
    },
  })

  const RentalityCurrencyConverter = await ethers.getContractFactory('RentalityCurrencyConverter')
  const RentalityPaymentService = await ethers.getContractFactory('RentalityPaymentService')
  const RentalityCarToken = await ethers.getContractFactory('RentalityCarToken', {
    libraries: {
      RentalityUtils: await utils.getAddress(),
    },
  })

  const RentalityPlatform = await ethers.getContractFactory('RentalityPlatform', {
    libraries: {
      RentalityUtils: await utils.getAddress(),
    },
  })
  const RentalityGeoService = await ethers.getContractFactory('RentalityGeoMock')

  let RentalityGateway = await ethers.getContractFactory('RentalityGateway', {
    libraries: {
      RentalityUtils: await utils.getAddress(),
    },
  })

  let rentalityMockPriceFeed = await RentalityMockPriceFeed.deploy(8, 200000000000)
  await rentalityMockPriceFeed.waitForDeployment()

  const rentalityUserService = await upgrades.deployProxy(RentalityUserService)
  await rentalityUserService.waitForDeployment()

  const electricEngine = await ethers.getContractFactory('RentalityElectricEngine')
  const elEngine = await electricEngine.deploy(await rentalityUserService.getAddress())

  const patrolEngine = await ethers.getContractFactory('RentalityPatrolEngine')
  const pEngine = await patrolEngine.deploy(await rentalityUserService.getAddress())

  const hybridEngine = await ethers.getContractFactory('RentalityHybridEngine')
  const hEngine = await hybridEngine.deploy(await rentalityUserService.getAddress())

  const EngineService = await ethers.getContractFactory('RentalityEnginesService')
  const engineService = await upgrades.deployProxy(EngineService, [
    await rentalityUserService.getAddress(),
    [await pEngine.getAddress(), await elEngine.getAddress(), await hEngine.getAddress()],
  ])
  await engineService.waitForDeployment()

  await rentalityUserService.connect(owner).grantAdminRole(admin.address)
  await rentalityUserService.connect(owner).grantManagerRole(manager.address)
  await rentalityUserService.connect(owner).grantHostRole(host.address)
  await rentalityUserService.connect(owner).grantGuestRole(guest.address)

  const rentalityCurrencyConverter = await upgrades.deployProxy(RentalityCurrencyConverter, [
    await rentalityMockPriceFeed.getAddress(),
    await rentalityUserService.getAddress(),
  ])
  await rentalityCurrencyConverter.waitForDeployment()

  const rentalityGeoService = await RentalityGeoService.deploy()
  await rentalityGeoService.waitForDeployment()

  const rentalityCarToken = await upgrades.deployProxy(RentalityCarToken, [
    await rentalityGeoService.getAddress(),
    await engineService.getAddress(),
    await rentalityUserService.getAddress(),
  ])
  await rentalityCarToken.waitForDeployment()

  const AutomationService = await ethers.getContractFactory('RentalityAutomation')
  const rentalityAutomationService = await upgrades.deployProxy(AutomationService, [
    await rentalityUserService.getAddress(),
  ])
  await rentalityAutomationService.waitForDeployment()

  const rentalityPaymentService = await upgrades.deployProxy(RentalityPaymentService, [
    await rentalityUserService.getAddress(),
  ])
  await rentalityPaymentService.waitForDeployment()

  const rentalityTripService = await upgrades.deployProxy(RentalityTripService, [
    await rentalityCurrencyConverter.getAddress(),
    await rentalityCarToken.getAddress(),
    await rentalityPaymentService.getAddress(),
    await rentalityUserService.getAddress(),
    await engineService.getAddress(),
    await rentalityAutomationService.getAddress(),
  ])
  await rentalityTripService.waitForDeployment()

  const RentalityClaimService = await ethers.getContractFactory('RentalityClaimService')
  const claimService = await upgrades.deployProxy(RentalityClaimService, [await rentalityUserService.getAddress()])
  await claimService.waitForDeployment()

  const rentalityPlatform = await upgrades.deployProxy(RentalityPlatform, [
    await rentalityCarToken.getAddress(),
    await rentalityCurrencyConverter.getAddress(),
    await rentalityTripService.getAddress(),
    await rentalityUserService.getAddress(),
    await rentalityPaymentService.getAddress(),
    await claimService.getAddress(),
    await rentalityAutomationService.getAddress(),
  ])

  const RentalityAdminGateway = await ethers.getContractFactory('RentalityAdminGateway')
  const rentalityAdminGateway = await upgrades.deployProxy(RentalityAdminGateway, [
    await rentalityCarToken.getAddress(),
    await rentalityCurrencyConverter.getAddress(),
    await rentalityTripService.getAddress(),
    await rentalityUserService.getAddress(),
    await rentalityPlatform.getAddress(),
    await rentalityPaymentService.getAddress(),
<<<<<<< HEAD
    await claimService.getAddress(),
=======
    await rentalityAutomationService.getAddress(),
>>>>>>> 6b11adee
  ])
  await rentalityAdminGateway.waitForDeployment()

  await rentalityPlatform.waitForDeployment()

  await rentalityUserService.connect(owner).grantHostRole(await rentalityPlatform.getAddress())

  await rentalityUserService.connect(owner).grantManagerRole(await rentalityPlatform.getAddress())

  await rentalityUserService.connect(owner).grantManagerRole(await rentalityTripService.getAddress())

  await rentalityUserService.connect(owner).grantManagerRole(await rentalityPlatform.getAddress())

  let rentalityGateway = await upgrades.deployProxy(RentalityGateway.connect(owner), [
    await rentalityCarToken.getAddress(),
    await rentalityCurrencyConverter.getAddress(),
    await rentalityTripService.getAddress(),
    await rentalityUserService.getAddress(),
    await rentalityPlatform.getAddress(),
    await rentalityPaymentService.getAddress(),
    await claimService.getAddress(),
    await rentalityAdminGateway.getAddress(),
  ])
  await rentalityGateway.waitForDeployment()

  await rentalityUserService.connect(owner).grantManagerRole(await rentalityAdminGateway.getAddress())
  await rentalityUserService.connect(owner).grantManagerRole(await rentalityGateway.getAddress())
  await rentalityUserService.connect(owner).grantAdminRole(await rentalityGateway.getAddress())
  await rentalityUserService.connect(owner).grantAdminRole(await rentalityAdminGateway.getAddress())
  await rentalityUserService.connect(owner).grantManagerRole(await rentalityCarToken.getAddress())
  await rentalityUserService.connect(owner).grantManagerRole(await engineService.getAddress())

  await rentalityGateway.connect(host).setKYCInfo(' ', ' ', ' ', ' ', ' ', 1, true, true)
  await rentalityGateway.connect(guest).setKYCInfo(' ', ' ', ' ', ' ', ' ', 1, true, true)

  return {
    rentalityGateway,
    rentalityMockPriceFeed,
    rentalityUserService,
    rentalityTripService,
    rentalityCurrencyConverter,
    rentalityCarToken,
    rentalityPaymentService,
    rentalityPlatform,
    rentalityAdminGateway,
    utils,
    engineService,
    elEngine,
    pEngine,
    hEngine,
    owner,
    admin,
    manager,
    host,
    guest,
    anonymous,
    rentalityAutomationService,
  }
}

module.exports = {
  getMockCarRequest,
  getEmptySearchCarParams,
  createMockClaimRequest,
  deployDefaultFixture,
  TripStatus,
}<|MERGE_RESOLUTION|>--- conflicted
+++ resolved
@@ -225,11 +225,8 @@
     await rentalityUserService.getAddress(),
     await rentalityPlatform.getAddress(),
     await rentalityPaymentService.getAddress(),
-<<<<<<< HEAD
     await claimService.getAddress(),
-=======
     await rentalityAutomationService.getAddress(),
->>>>>>> 6b11adee
   ])
   await rentalityAdminGateway.waitForDeployment()
 
