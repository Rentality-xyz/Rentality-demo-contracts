const env = require('hardhat')
const { ethers } = require('hardhat')
<<<<<<< HEAD

=======
const { Contract } = require('hardhat/internal/hardhat-network/stack-traces/model')
>>>>>>> e3eeedcf
function getMockCarRequest(seed) {

    const seedStr = seed?.toString() ?? ''
    const seedInt = Number(seed) ?? 0

    const TOKEN_URI = 'TOKEN_URI' + seedStr
    const VIN_NUMBER = 'VIN_NUMBER' + seedStr
    const BRAND = 'BRAND' + seedStr
    const MODEL = 'MODEL' + seedStr
    const YEAR = '200' + seedStr
    const PRICE_PER_DAY = seedInt * 100 + 2
    const DEPOSIT = seedInt * 100 + 3
    const ENGINE_PARAMS = [seedInt * 100 + 4, seedInt * 100 + 5]
    const ETYPE = 1;
    const DISTANCE_INCLUDED = seedInt * 100 + 6
    const location = 'kyiv ukraine'
    const apiKey = process.env.GOOGLE_API_KEY || " "


    return {
        tokenUri: TOKEN_URI,
        carVinNumber: VIN_NUMBER,
        brand: BRAND,
        model: MODEL,
        yearOfProduction: YEAR,
        pricePerDayInUsdCents: PRICE_PER_DAY,
        securityDepositPerTripInUsdCents: DEPOSIT,
        engineParams: ENGINE_PARAMS,
        engineType: ETYPE,
        milesIncludedPerDay: DISTANCE_INCLUDED,
        locationAddress: location,
        geoApiKey: apiKey,
    }
}


function getMockCarRequestWithEngineType(seed, engineParams, eType) {

    const seedStr = seed?.toString() ?? ''
    const seedInt = Number(seed) ?? 0

    const TOKEN_URI = 'TOKEN_URI' + seedStr
    const VIN_NUMBER = 'VIN_NUMBER' + seedStr
    const BRAND = 'BRAND' + seedStr
    const MODEL = 'MODEL' + seedStr
    const YEAR = '200' + seedStr
    const PRICE_PER_DAY = seedInt * 100 + 2
    const DEPOSIT = seedInt * 100 + 3
    const ENGINE_PARAMS = engineParams
    const ETYPE = eType;
    const DISTANCE_INCLUDED = seedInt * 100 + 6
    const location = 'kyiv ukraine'
    const apiKey = process.env.GOOGLE_API_KEY || " "


    return {
        tokenUri: TOKEN_URI,
        carVinNumber: VIN_NUMBER,
        brand: BRAND,
        model: MODEL,
        yearOfProduction: YEAR,
        pricePerDayInUsdCents: PRICE_PER_DAY,
        securityDepositPerTripInUsdCents: DEPOSIT,
        engineParams: ENGINE_PARAMS,
        engineType: ETYPE,
        milesIncludedPerDay: DISTANCE_INCLUDED,
        locationAddress: location,
        geoApiKey: apiKey,
    }
}


function createMockClaimRequest(tripId, amountToClaim) {

    return {
        tripId: tripId,
        claimType: 1,
        description: "Some des",
        amountInUsdCents: amountToClaim

    }
}
const TripStatus = {
    Created: 0,
    Approved: 1,
    CheckedInByHost: 2,
    CheckedInByGuest: 3,
    CheckedOutByGuest: 4,
    CheckedOutByHost: 5,
    Finished: 6,
    Canceled: 7
};
function getEmptySearchCarParams(seed) {
    return {
        country: '',
        state: '',
        city: '',
        brand: '',
        model: '',
        yearOfProductionFrom: 0,
        yearOfProductionTo: 0,
        pricePerDayInUsdCentsFrom: 0,
        pricePerDayInUsdCentsTo: 0,
    }
}



async function deployDefaultFixture() {
    const [owner, admin, manager, host, guest, anonymous] =
      await ethers.getSigners()

    const RentalityUtils = await ethers.getContractFactory('RentalityUtils')
    const utils = await RentalityUtils.deploy()
    const RentalityMockPriceFeed = await ethers.getContractFactory(
      'RentalityMockPriceFeed',
    )
    const RentalityUserService = await ethers.getContractFactory(
      'RentalityUserService',
    )
    const RentalityTripService = await ethers.getContractFactory(
      'RentalityTripService',
      { libraries: { RentalityUtils: utils.address } },
    )
    const RentalityCurrencyConverter = await ethers.getContractFactory(
      'RentalityCurrencyConverter',
    )
    const RentalityPaymentService = await ethers.getContractFactory(
      'RentalityPaymentService',
    )
    const RentalityCarToken =
      await ethers.getContractFactory('RentalityCarToken')

    const RentalityPlatform =
      await ethers.getContractFactory('RentalityPlatform',
        {
            libraries:
              {
                  RentalityUtils: utils.address,
              },
        })
    const RentalityGeoService =
      await ethers.getContractFactory('RentalityGeoMock')

    let RentalityGateway = await ethers.getContractFactory(
      'RentalityGateway',
      {
          libraries:
            {
                RentalityUtils: utils.address,
            },
      },
    )

    let rentalityMockPriceFeed = await RentalityMockPriceFeed.deploy(
      8,
      200000000000,
    )
    await rentalityMockPriceFeed.deployed()

    const rentalityUserService = await RentalityUserService.deploy()
    await rentalityUserService.deployed()

    const electricEngine = await ethers.getContractFactory('RentalityElectricEngine')
    const elEngine = await electricEngine.deploy(rentalityUserService.address)

    const patrolEngine = await ethers.getContractFactory('RentalityPatrolEngine')
    const pEngine = await patrolEngine.deploy(rentalityUserService.address)

    const hybridEngine = await ethers.getContractFactory('RentalityHybridEngine')
    const hEngine = await hybridEngine.deploy(rentalityUserService.address)

    const EngineService = await ethers.getContractFactory('RentalityEnginesService')
    const engineService = await EngineService.deploy(
      rentalityUserService.address,
      [pEngine.address, elEngine.address, hEngine.address]
    );
    await engineService.deployed();

    await rentalityUserService.connect(owner).grantAdminRole(admin.address)
    await rentalityUserService.connect(owner).grantManagerRole(manager.address)
    await rentalityUserService.connect(owner).grantHostRole(host.address)
    await rentalityUserService.connect(owner).grantGuestRole(guest.address)

    const rentalityCurrencyConverter = await RentalityCurrencyConverter.deploy(
      rentalityMockPriceFeed.address,
    )
    await rentalityCurrencyConverter.deployed()
    const rentalityGeoService = await RentalityGeoService.deploy()
    await rentalityGeoService.deployed()

    const rentalityCarToken = await RentalityCarToken.deploy(rentalityGeoService.address, engineService.address)
    await rentalityCarToken.deployed()
    const rentalityPaymentService = await RentalityPaymentService.deploy(rentalityUserService.address)
    await rentalityPaymentService.deployed()

    const rentalityTripService = await RentalityTripService.deploy(
      rentalityCurrencyConverter.address,
      rentalityCarToken.address,
      rentalityPaymentService.address,
      rentalityUserService.address,
      engineService.address
    )
    await rentalityTripService.deployed()

    const RentalityClaimService = await ethers.getContractFactory('RentalityClaimService')
    const claimService = await RentalityClaimService.deploy(rentalityUserService.address)
    await claimService.deployed()

    const rentalityPlatform = await RentalityPlatform.deploy(
      rentalityCarToken.address,
      rentalityCurrencyConverter.address,
      rentalityTripService.address,
      rentalityUserService.address,
      rentalityPaymentService.address,
      claimService.address,
    )
    await rentalityPlatform.deployed()

    await rentalityUserService
      .connect(owner)
      .grantHostRole(rentalityPlatform.address)
    await rentalityUserService.connect(owner).grantManagerRole(rentalityPlatform.address)
    await rentalityUserService
      .connect(owner)
      .grantManagerRole(rentalityTripService.address)
    await rentalityUserService.connect(owner).grantManagerRole(rentalityPlatform.address)

    let rentalityGateway = await RentalityGateway.connect(owner).deploy(
      rentalityCarToken.address,
      rentalityCurrencyConverter.address,
      rentalityTripService.address,
      rentalityUserService.address,
      rentalityPlatform.address,
      rentalityPaymentService.address,
    )
    await rentalityGateway.deployed()

    await rentalityUserService.connect(owner).grantManagerRole(rentalityGateway.address)
    await rentalityUserService.connect(owner).grantAdminRole(rentalityGateway.address)
    await rentalityUserService
      .connect(owner)
      .grantManagerRole(rentalityCarToken.address)
    await rentalityUserService
      .connect(owner)
      .grantManagerRole(engineService.address)

    return {
        rentalityGateway,
        rentalityMockPriceFeed,
        rentalityUserService,
        rentalityTripService,
        rentalityCurrencyConverter,
        rentalityCarToken,
        rentalityPaymentService,
        rentalityPlatform,
        claimService,
        owner,
        admin,
        manager,
        host,
        guest,
        anonymous,
    }
}


module.exports = {
    getMockCarRequest,
    TripStatus,
<<<<<<< HEAD
    getEmptySearchCarParams
};
=======
    getEmptySearchCarParams,
    createMockClaimRequest,
    deployDefaultFixture
};
>>>>>>> e3eeedcf
<|MERGE_RESOLUTION|>--- conflicted
+++ resolved
@@ -1,10 +1,8 @@
 const env = require('hardhat')
-const { ethers } = require('hardhat')
-<<<<<<< HEAD
-
-=======
+const { ethers, upgrades } = require('hardhat')
+
 const { Contract } = require('hardhat/internal/hardhat-network/stack-traces/model')
->>>>>>> e3eeedcf
+
 function getMockCarRequest(seed) {
 
     const seedStr = seed?.toString() ?? ''
@@ -127,7 +125,7 @@
     )
     const RentalityTripService = await ethers.getContractFactory(
       'RentalityTripService',
-      { libraries: { RentalityUtils: utils.address } },
+      { libraries: { RentalityUtils: await utils.getAddress() } },
     )
     const RentalityCurrencyConverter = await ethers.getContractFactory(
       'RentalityCurrencyConverter',
@@ -143,7 +141,7 @@
         {
             libraries:
               {
-                  RentalityUtils: utils.address,
+                  RentalityUtils: await utils.getAddress(),
               },
         })
     const RentalityGeoService =
@@ -154,7 +152,7 @@
       {
           libraries:
             {
-                RentalityUtils: utils.address,
+                RentalityUtils: await utils.getAddress(),
             },
       },
     )
@@ -163,94 +161,108 @@
       8,
       200000000000,
     )
-    await rentalityMockPriceFeed.deployed()
-
-    const rentalityUserService = await RentalityUserService.deploy()
-    await rentalityUserService.deployed()
+    await rentalityMockPriceFeed.waitForDeployment()
+
+    const rentalityUserService = await upgrades.deployProxy(RentalityUserService)
+    await rentalityUserService.waitForDeployment()
 
     const electricEngine = await ethers.getContractFactory('RentalityElectricEngine')
-    const elEngine = await electricEngine.deploy(rentalityUserService.address)
+    const elEngine = await electricEngine.deploy(await rentalityUserService.getAddress())
 
     const patrolEngine = await ethers.getContractFactory('RentalityPatrolEngine')
-    const pEngine = await patrolEngine.deploy(rentalityUserService.address)
+    const pEngine = await patrolEngine.deploy(await rentalityUserService.getAddress())
 
     const hybridEngine = await ethers.getContractFactory('RentalityHybridEngine')
-    const hEngine = await hybridEngine.deploy(rentalityUserService.address)
+    const hEngine = await hybridEngine.deploy(await rentalityUserService.getAddress())
 
     const EngineService = await ethers.getContractFactory('RentalityEnginesService')
-    const engineService = await EngineService.deploy(
-      rentalityUserService.address,
-      [pEngine.address, elEngine.address, hEngine.address]
-    );
-    await engineService.deployed();
+    const engineService = await upgrades.deployProxy(EngineService,
+      [
+          await rentalityUserService.getAddress(),
+          [await pEngine.getAddress(), await elEngine.getAddress(), await hEngine.getAddress()],
+      ],
+    )
+    await engineService.waitForDeployment()
 
     await rentalityUserService.connect(owner).grantAdminRole(admin.address)
     await rentalityUserService.connect(owner).grantManagerRole(manager.address)
     await rentalityUserService.connect(owner).grantHostRole(host.address)
     await rentalityUserService.connect(owner).grantGuestRole(guest.address)
 
-    const rentalityCurrencyConverter = await RentalityCurrencyConverter.deploy(
-      rentalityMockPriceFeed.address,
-    )
-    await rentalityCurrencyConverter.deployed()
+    const rentalityCurrencyConverter = await upgrades.deployProxy(RentalityCurrencyConverter, [
+        await rentalityMockPriceFeed.getAddress(),
+        await rentalityUserService.getAddress()],
+    )
+    await rentalityCurrencyConverter.waitForDeployment()
+
     const rentalityGeoService = await RentalityGeoService.deploy()
-    await rentalityGeoService.deployed()
-
-    const rentalityCarToken = await RentalityCarToken.deploy(rentalityGeoService.address, engineService.address)
-    await rentalityCarToken.deployed()
-    const rentalityPaymentService = await RentalityPaymentService.deploy(rentalityUserService.address)
-    await rentalityPaymentService.deployed()
-
-    const rentalityTripService = await RentalityTripService.deploy(
-      rentalityCurrencyConverter.address,
-      rentalityCarToken.address,
-      rentalityPaymentService.address,
-      rentalityUserService.address,
-      engineService.address
-    )
-    await rentalityTripService.deployed()
-
+    await rentalityGeoService.waitForDeployment()
+
+    const rentalityCarToken = await upgrades.deployProxy(RentalityCarToken, [
+        await rentalityGeoService.getAddress(),
+        await engineService.getAddress(),
+    ])
+    await rentalityCarToken.waitForDeployment()
+
+    const rentalityPaymentService = await upgrades.deployProxy(RentalityPaymentService,
+      [await rentalityUserService.getAddress()])
+    await rentalityPaymentService.waitForDeployment()
+
+    const rentalityTripService = await upgrades.deployProxy(RentalityTripService, [
+          await rentalityCurrencyConverter.getAddress(),
+          await rentalityCarToken.getAddress(),
+          await rentalityPaymentService.getAddress(),
+          await rentalityUserService.getAddress(),
+          await engineService.getAddress(),
+      ],
+    )
+    await rentalityTripService.waitForDeployment()
     const RentalityClaimService = await ethers.getContractFactory('RentalityClaimService')
-    const claimService = await RentalityClaimService.deploy(rentalityUserService.address)
-    await claimService.deployed()
-
-    const rentalityPlatform = await RentalityPlatform.deploy(
-      rentalityCarToken.address,
-      rentalityCurrencyConverter.address,
-      rentalityTripService.address,
-      rentalityUserService.address,
-      rentalityPaymentService.address,
-      claimService.address,
-    )
-    await rentalityPlatform.deployed()
-
-    await rentalityUserService
-      .connect(owner)
-      .grantHostRole(rentalityPlatform.address)
-    await rentalityUserService.connect(owner).grantManagerRole(rentalityPlatform.address)
-    await rentalityUserService
-      .connect(owner)
-      .grantManagerRole(rentalityTripService.address)
-    await rentalityUserService.connect(owner).grantManagerRole(rentalityPlatform.address)
-
-    let rentalityGateway = await RentalityGateway.connect(owner).deploy(
-      rentalityCarToken.address,
-      rentalityCurrencyConverter.address,
-      rentalityTripService.address,
-      rentalityUserService.address,
-      rentalityPlatform.address,
-      rentalityPaymentService.address,
-    )
-    await rentalityGateway.deployed()
-
-    await rentalityUserService.connect(owner).grantManagerRole(rentalityGateway.address)
-    await rentalityUserService.connect(owner).grantAdminRole(rentalityGateway.address)
-    await rentalityUserService
-      .connect(owner)
-      .grantManagerRole(rentalityCarToken.address)
-    await rentalityUserService
-      .connect(owner)
-      .grantManagerRole(engineService.address)
+    const claimService = await upgrades.deployProxy(RentalityClaimService,[await rentalityUserService.getAddress()])
+    await claimService.waitForDeployment()
+
+    const rentalityPlatform = await upgrades.deployProxy(RentalityPlatform, [
+        await rentalityCarToken.getAddress(),
+        await rentalityCurrencyConverter.getAddress(),
+        await rentalityTripService.getAddress(),
+        await rentalityUserService.getAddress(),
+        await rentalityPaymentService.getAddress(),
+        await claimService.getAddress()
+    ])
+
+    await rentalityPlatform.waitForDeployment()
+
+    await rentalityUserService
+      .connect(owner)
+      .grantHostRole(await rentalityPlatform.getAddress())
+
+    await rentalityUserService.connect(owner).grantManagerRole(await rentalityPlatform.getAddress())
+
+    await rentalityUserService
+      .connect(owner)
+      .grantManagerRole(await rentalityTripService.getAddress())
+
+    await rentalityUserService.connect(owner).grantManagerRole(await rentalityPlatform.getAddress())
+
+    let rentalityGateway = await upgrades.deployProxy(RentalityGateway.connect(owner), [
+          await rentalityCarToken.getAddress(),
+          await rentalityCurrencyConverter.getAddress(),
+          await rentalityTripService.getAddress(),
+          await rentalityUserService.getAddress(),
+          await rentalityPlatform.getAddress(),
+          await rentalityPaymentService.getAddress(),
+      ],
+    )
+    await rentalityGateway.waitForDeployment()
+
+    await rentalityUserService.connect(owner).grantManagerRole(await rentalityGateway.getAddress())
+    await rentalityUserService.connect(owner).grantAdminRole(await rentalityGateway.getAddress())
+    await rentalityUserService
+      .connect(owner)
+      .grantManagerRole(await rentalityCarToken.getAddress())
+    await rentalityUserService
+      .connect(owner)
+      .grantManagerRole(await engineService.getAddress())
 
     return {
         rentalityGateway,
@@ -261,7 +273,11 @@
         rentalityCarToken,
         rentalityPaymentService,
         rentalityPlatform,
-        claimService,
+        utils,
+        engineService,
+        elEngine,
+        pEngine,
+        hEngine,
         owner,
         admin,
         manager,
@@ -271,16 +287,10 @@
     }
 }
 
-
 module.exports = {
     getMockCarRequest,
-    TripStatus,
-<<<<<<< HEAD
-    getEmptySearchCarParams
-};
-=======
     getEmptySearchCarParams,
     createMockClaimRequest,
-    deployDefaultFixture
+    deployDefaultFixture,
+    TripStatus
 };
->>>>>>> e3eeedcf
