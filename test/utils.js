--- conflicted
+++ resolved
@@ -554,13 +554,8 @@
   const hostSignature = await signTCMessage(host)
   const guestSignature = await signTCMessage(guest)
   const adminKyc = signKycInfo(await rentalityLocationVerifier.getAddress(), admin)
-<<<<<<< HEAD
-  await rentalityGateway.connect(host).setKYCInfo(' ', ' ', ' ', emptyKyc, hostSignature, adminKyc)
-  await rentalityGateway.connect(guest).setKYCInfo(' ', ' ', ' ', emptyKyc, guestSignature, adminKyc)
-=======
   await rentalityGateway.connect(host).setKYCInfo(' ', ' ', ' ', hostSignature)
   await rentalityGateway.connect(guest).setKYCInfo(' ', ' ', ' ', guestSignature)
->>>>>>> 3618b724
 
   await rentalityCurrencyConverter.addCurrencyType(
     await usdtContract.getAddress(),
@@ -605,11 +600,8 @@
     adminKyc,
     guestSignature,
     hostSignature,
-<<<<<<< HEAD
     mockRequestWithInsurance,
     insuranceService,
-=======
->>>>>>> 3618b724
   }
 }
 
@@ -632,9 +624,6 @@
   signLocationInfo,
   signKycInfo,
   emptyKyc,
-<<<<<<< HEAD
   InsuranceType,
-=======
   UserRole,
->>>>>>> 3618b724
 }