const env = require('hardhat')

function getMockCarRequest(seed) {

    const seedStr = seed?.toString() ?? ''
    const seedInt = Number(seed) ?? 0

    const TOKEN_URI = 'TOKEN_URI' + seedStr
    const VIN_NUMBER = 'VIN_NUMBER' + seedStr
    const BRAND = 'BRAND' + seedStr
    const MODEL = 'MODEL' + seedStr
    const YEAR = '200' + seedStr
    const PRICE_PER_DAY = seedInt * 100 + 2
    const DEPOSIT = seedInt * 100 + 3
    const ENGINE_PARAMS = [seedInt * 100 + 4, seedInt * 100 + 5]
    const ETYPE = 1;
    const DISTANCE_INCLUDED = seedInt * 100 + 6
    const location = 'kyiv ukraine'
    const apiKey = process.env.GOOGLE_API_KEY || " "


    return {
        tokenUri: TOKEN_URI,
        carVinNumber: VIN_NUMBER,
        brand: BRAND,
        model: MODEL,
        yearOfProduction: YEAR,
        pricePerDayInUsdCents: PRICE_PER_DAY,
        securityDepositPerTripInUsdCents: DEPOSIT,
        engineParams: ENGINE_PARAMS,
        engineType: ETYPE,
        milesIncludedPerDay: DISTANCE_INCLUDED,
        locationAddress: location,
        geoApiKey: apiKey,
    }
}

<<<<<<< HEAD
function createMockClaimRequest(tripId, amountToClaim) {

    return {
        tripId: tripId,
        claimType: 1,
        description: "Some des",
        amountInUsdCents: amountToClaim

    }
}

=======
function getMockCarRequestWithEngineType(seed, engineParams, eType) {

    const seedStr = seed?.toString() ?? ''
    const seedInt = Number(seed) ?? 0

    const TOKEN_URI = 'TOKEN_URI' + seedStr
    const VIN_NUMBER = 'VIN_NUMBER' + seedStr
    const BRAND = 'BRAND' + seedStr
    const MODEL = 'MODEL' + seedStr
    const YEAR = '200' + seedStr
    const PRICE_PER_DAY = seedInt * 100 + 2
    const DEPOSIT = seedInt * 100 + 3
    const ENGINE_PARAMS = engineParams
    const ETYPE = eType;
    const DISTANCE_INCLUDED = seedInt * 100 + 6
    const location = 'kyiv ukraine'
    const apiKey = process.env.GOOGLE_API_KEY || " "


    return {
        tokenUri: TOKEN_URI,
        carVinNumber: VIN_NUMBER,
        brand: BRAND,
        model: MODEL,
        yearOfProduction: YEAR,
        pricePerDayInUsdCents: PRICE_PER_DAY,
        securityDepositPerTripInUsdCents: DEPOSIT,
        engineParams: ENGINE_PARAMS,
        engineType: ETYPE,
        milesIncludedPerDay: DISTANCE_INCLUDED,
        locationAddress: location,
        geoApiKey: apiKey,
    }
}


>>>>>>> 2e6ef447
const TripStatus = {
    Created: 0,
    Approved: 1,
    CheckedInByHost: 2,
    CheckedInByGuest: 3,
    CheckedOutByGuest: 4,
    CheckedOutByHost: 5,
    Finished: 6,
    Canceled: 7
};
function getEmptySearchCarParams(seed) {
    return {
        country: '',
        state: '',
        city: '',
        brand: '',
        model: '',
        yearOfProductionFrom: 0,
        yearOfProductionTo: 0,
        pricePerDayInUsdCentsFrom: 0,
        pricePerDayInUsdCentsTo: 0,
    }
}

module.exports = {
    getMockCarRequest,
    TripStatus,
    getEmptySearchCarParams,
    createMockClaimRequest
};<|MERGE_RESOLUTION|>--- conflicted
+++ resolved
@@ -35,19 +35,7 @@
     }
 }
 
-<<<<<<< HEAD
-function createMockClaimRequest(tripId, amountToClaim) {
 
-    return {
-        tripId: tripId,
-        claimType: 1,
-        description: "Some des",
-        amountInUsdCents: amountToClaim
-
-    }
-}
-
-=======
 function getMockCarRequestWithEngineType(seed, engineParams, eType) {
 
     const seedStr = seed?.toString() ?? ''
@@ -84,7 +72,16 @@
 }
 
 
->>>>>>> 2e6ef447
+function createMockClaimRequest(tripId, amountToClaim) {
+
+    return {
+        tripId: tripId,
+        claimType: 1,
+        description: "Some des",
+        amountInUsdCents: amountToClaim
+
+    }
+}
 const TripStatus = {
     Created: 0,
     Approved: 1,
