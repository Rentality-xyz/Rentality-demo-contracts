const { expect } = require('chai')
const { loadFixture } = require('@nomicfoundation/hardhat-network-helpers')

const {
  TripStatus,
  getEmptySearchCarParams,
  deployDefaultFixture,
  ethToken,
  calculatePayments,
  locationInfo,
  signTCMessage,
<<<<<<< HEAD
  emptyLocationInfo,
=======
  signLocationInfo,
>>>>>>> aacbee4f
} = require('../utils')

describe('RentalityGateway: time buffer', function () {
  let rentalityGateway,
    rentalityMockPriceFeed,
    rentalityUserService,
    rentalityTripService,
    rentalityCurrencyConverter,
    rentalityCarToken,
    rentalityPaymentService,
    rentalityPlatform,
    rentalityGeoService,
    rentalityAdminGateway,
    utils,
    claimService,
    owner,
    admin,
    manager,
    host,
    guest,
    anonymous,
    rentalityLocationVerifier

  beforeEach(async function () {
    ;({
      rentalityGateway,
      rentalityMockPriceFeed,
      rentalityUserService,
      rentalityTripService,
      rentalityCurrencyConverter,
      rentalityCarToken,
      rentalityPaymentService,
      rentalityPlatform,
      rentalityGeoService,
      rentalityAdminGateway,
      utils,
      claimService,
      owner,
      admin,
      manager,
      host,
      guest,
      anonymous,
      rentalityLocationVerifier,
    } = await loadFixture(deployDefaultFixture))
  })
  it('should not show car, while time buffer not expired', async function () {
    const oneDayInSec = 86400
    let locationInfo1 = {
      locationInfo,
      signature: signLocationInfo(await rentalityLocationVerifier.getAddress(), admin),
    }
    const createCarRequest = {
      tokenUri: 'uri',
      carVinNumber: 'VIN_NUMBER',
      brand: 'BRAND',
      model: 'MODEL',
      yearOfProduction: 2020,
      pricePerDayInUsdCents: 1,
      securityDepositPerTripInUsdCents: 1,
      engineParams: [1, 2],
      engineType: 1,
      milesIncludedPerDay: 10,
      timeBufferBetweenTripsInSec: oneDayInSec * 2,
      geoApiKey: 'key',
      insuranceIncluded: true,
      locationInfo: locationInfo1,
      currentlyListed: true,
      insuranceRequired: false,
      insurancePriceInUsdCents: 0,
    }

    await expect(rentalityGateway.connect(host).addCar(createCarRequest)).not.to.be.reverted
    const myCars = await rentalityGateway.connect(host).getMyCars()
    expect(myCars.length).to.equal(1)

    const oneDayInSeconds = 86400

    const result = await rentalityGateway.connect(host).calculatePayments(1, 2, ethToken, false)
    await expect(
      await rentalityGateway.connect(guest).createTripRequest(
        {
          carId: 1,
          startDateTime: Date.now(),
          endDateTime: Date.now() + oneDayInSeconds * 2,
          currencyType: ethToken,
          insurancePaid: false,
          photo: '',
          pickUpInfo: {
            signature: guest.address,
            locationInfo: emptyLocationInfo,
          },
          returnInfo: {
            signature: guest.address,
            locationInfo: emptyLocationInfo,
          },
        },
        { value: result.totalPrice }
      )
    ).to.changeEtherBalances([guest, rentalityPaymentService], [-result.totalPrice, result.totalPrice])

    await expect(rentalityGateway.connect(host).approveTripRequest(1)).not.to.be.reverted

    const searchParams = getEmptySearchCarParams()

    const availableCars = await rentalityGateway
      .connect(guest)
      .searchAvailableCars(Date.now() + oneDayInSec * 3, Date.now() + oneDayInSec * 4, searchParams)
    expect(availableCars.length).to.be.eq(0)
  })
  it('should show car after time buffer expiration', async function () {
    const oneDayInSec = 86400
    let locationInfo1 = {
      locationInfo,
      signature: signLocationInfo(await rentalityLocationVerifier.getAddress(), admin),
    }
    const createCarRequest = {
      tokenUri: 'uri',
      carVinNumber: 'VIN_NUMBER',
      brand: 'BRAND',
      model: 'MODEL',
      yearOfProduction: 2020,
      pricePerDayInUsdCents: 1,
      securityDepositPerTripInUsdCents: 1,
      engineParams: [1, 2],
      engineType: 1,
      milesIncludedPerDay: 10,
      timeBufferBetweenTripsInSec: oneDayInSec,

      geoApiKey: 'key',
      insuranceIncluded: true,
      locationInfo: locationInfo1,
      currentlyListed: true,
      insuranceRequired: false,
      insurancePriceInUsdCents: 0,
    }

    await expect(rentalityGateway.connect(host).addCar(createCarRequest)).not.to.be.reverted
    const myCars = await rentalityGateway.connect(host).getMyCars()
    expect(myCars.length).to.equal(1)

    const oneDayInSeconds = 86400

    const dailyPriceInUsdCents = 1000

    const result = await rentalityGateway.connect(host).calculatePayments(1, 1, ethToken, false)
    await expect(
      await rentalityGateway.connect(guest).createTripRequest(
        {
          carId: 1,
          startDateTime: 123,
          endDateTime: 321,
          currencyType: ethToken,
          insurancePaid: false,
          photo: '',
          pickUpInfo: {
            signature: guest.address,
            locationInfo: emptyLocationInfo,
          },
          returnInfo: {
            signature: guest.address,
            locationInfo: emptyLocationInfo,
          },
        },
        { value: result.totalPrice }
      )
    ).to.changeEtherBalances([guest, rentalityPaymentService], [-result.totalPrice, result.totalPrice])

    await expect(rentalityGateway.connect(host).approveTripRequest(1)).not.to.be.reverted

    const searchParams = getEmptySearchCarParams()

    const availableCars = await rentalityGateway
      .connect(guest)
      .searchAvailableCars(Date.now() + oneDayInSec * 2 + oneDayInSec / 2, Date.now() + oneDayInSec * 4, searchParams)
    expect(availableCars.length).to.be.eq(1)
  })
  it('should not be able to create tripRequest if trip buffer not expired', async function () {
    const oneDayInSec = 86400
    let locationInfo1 = {
      locationInfo,
      signature: signLocationInfo(await rentalityLocationVerifier.getAddress(), admin),
    }
    const createCarRequest = {
      tokenUri: 'uri',
      carVinNumber: 'VIN_NUMBER',
      brand: 'BRAND',
      model: 'MODEL',
      yearOfProduction: 2020,
      pricePerDayInUsdCents: 1,
      securityDepositPerTripInUsdCents: 1,
      engineParams: [1, 2],
      engineType: 1,
      milesIncludedPerDay: 10,
      timeBufferBetweenTripsInSec: oneDayInSec,
      insuranceIncluded: true,
      locationInfo: locationInfo1,
      geoApiKey: 'aasda',
      currentlyListed: true,
      insuranceRequired: false,
      insurancePriceInUsdCents: 0,
    }

    await expect(rentalityGateway.connect(host).addCar(createCarRequest)).not.to.be.reverted
    const myCars = await rentalityGateway.connect(host).getMyCars()
    expect(myCars.length).to.equal(1)

    const dailyPriceInUsdCents = 1000

    const result = await rentalityGateway.calculatePayments(1, 1, ethToken, false)
    await expect(
      await rentalityGateway.connect(guest).createTripRequest(
        {
          carId: 1,
          startDateTime: Date.now(),
          endDateTime: Date.now() + oneDayInSec,
          currencyType: ethToken,
          insurancePaid: false,
          photo: '',
          pickUpInfo: {
            signature: guest.address,
            locationInfo: emptyLocationInfo,
          },
          returnInfo: {
            signature: guest.address,
            locationInfo: emptyLocationInfo,
          },
        },
        { value: result.totalPrice }
      )
    ).to.changeEtherBalances([guest, rentalityPaymentService], [-result.totalPrice, result.totalPrice])

    await expect(rentalityGateway.connect(host).approveTripRequest(1)).not.to.be.reverted

    await expect(
      rentalityGateway.connect(guest).createTripRequest(
        {
          carId: 1,
          startDateTime: Date.now() + (oneDayInSec * 3) / 2,
          endDateTime: Date.now() + oneDayInSec * 5,
          currencyType: ethToken,
          insurancePaid: false,
          photo: '',
          pickUpInfo: {
            signature: guest.address,
            locationInfo: emptyLocationInfo,
          },
          returnInfo: {
            signature: guest.address,
            locationInfo: emptyLocationInfo,
          },
        },
        { value: result.totalPrice }
      )
    ).to.be.revertedWith('Unavailable for current date.')
  })
  it('should reject created trip with time buffer after approve', async function () {
    const oneDayInSeconds = 86400
    let locationInfo1 = {
      locationInfo,
      signature: signLocationInfo(await rentalityLocationVerifier.getAddress(), admin),
    }
    const createCarRequest = {
      tokenUri: 'uri',
      carVinNumber: 'VIN_NUMBER',
      brand: 'BRAND',
      model: 'MODEL',
      yearOfProduction: 2020,
      pricePerDayInUsdCents: 1,
      securityDepositPerTripInUsdCents: 1,
      engineParams: [1, 2],
      engineType: 1,
      milesIncludedPerDay: 10,
      timeBufferBetweenTripsInSec: oneDayInSeconds,

      geoApiKey: 'key',
      insuranceIncluded: true,
      locationInfo: locationInfo1,
      currentlyListed: true,
      insuranceRequired: false,
      insurancePriceInUsdCents: 0,
    }

    await expect(rentalityGateway.connect(host).addCar(createCarRequest)).not.to.be.reverted
    const myCars = await rentalityGateway.connect(host).getMyCars()
    expect(myCars.length).to.equal(1)

    const dailyPriceInUsdCents = 1000

    const result = await rentalityGateway.calculatePayments(1, 1, ethToken, false)
    await expect(
      await rentalityGateway.connect(guest).createTripRequest(
        {
          carId: 1,
          startDateTime: 123,
          endDateTime: 321,
          currencyType: ethToken,
          insurancePaid: false,
          photo: '',
          pickUpInfo: {
            signature: guest.address,
            locationInfo: emptyLocationInfo,
          },
          returnInfo: {
            signature: guest.address,
            locationInfo: emptyLocationInfo,
          },
        },
        { value: result.totalPrice }
      )
    ).to.changeEtherBalances([guest, rentalityPaymentService], [-result.totalPrice, result.totalPrice])

    const resultTwoDays = await rentalityGateway.calculatePayments(1, 2, ethToken, false)
    await expect(
      await rentalityGateway.connect(guest).createTripRequest(
        {
          carId: 1,
          startDateTime: 123,
          endDateTime: 123 + oneDayInSeconds * 2,
          currencyType: ethToken,
          insurancePaid: false,
          photo: '',
          pickUpInfo: {
            signature: guest.address,
            locationInfo: emptyLocationInfo,
          },
          returnInfo: {
            signature: guest.address,
            locationInfo: emptyLocationInfo,
          },
        },
        { value: resultTwoDays.totalPrice }
      )
    ).to.changeEtherBalances([guest, rentalityPaymentService], [-resultTwoDays.totalPrice, resultTwoDays.totalPrice])

    await expect(await rentalityGateway.connect(host).approveTripRequest(1)).not.to.be.reverted

    const canceledTrip = await rentalityTripService.getTrip(2)

    expect(canceledTrip.status).to.be.eq(TripStatus.Canceled)
  })
})<|MERGE_RESOLUTION|>--- conflicted
+++ resolved
@@ -9,11 +9,8 @@
   calculatePayments,
   locationInfo,
   signTCMessage,
-<<<<<<< HEAD
+  signLocationInfo,
   emptyLocationInfo,
-=======
-  signLocationInfo,
->>>>>>> aacbee4f
 } = require('../utils')
 
 describe('RentalityGateway: time buffer', function () {
@@ -92,7 +89,7 @@
 
     const oneDayInSeconds = 86400
 
-    const result = await rentalityGateway.connect(host).calculatePayments(1, 2, ethToken, false)
+    const result = await rentalityGateway.connect(host).calculatePayments(1, 2, ethToken,false)
     await expect(
       await rentalityGateway.connect(guest).createTripRequest(
         {
@@ -100,16 +97,6 @@
           startDateTime: Date.now(),
           endDateTime: Date.now() + oneDayInSeconds * 2,
           currencyType: ethToken,
-          insurancePaid: false,
-          photo: '',
-          pickUpInfo: {
-            signature: guest.address,
-            locationInfo: emptyLocationInfo,
-          },
-          returnInfo: {
-            signature: guest.address,
-            locationInfo: emptyLocationInfo,
-          },
         },
         { value: result.totalPrice }
       )
@@ -167,16 +154,6 @@
           startDateTime: 123,
           endDateTime: 321,
           currencyType: ethToken,
-          insurancePaid: false,
-          photo: '',
-          pickUpInfo: {
-            signature: guest.address,
-            locationInfo: emptyLocationInfo,
-          },
-          returnInfo: {
-            signature: guest.address,
-            locationInfo: emptyLocationInfo,
-          },
         },
         { value: result.totalPrice }
       )
@@ -231,16 +208,6 @@
           startDateTime: Date.now(),
           endDateTime: Date.now() + oneDayInSec,
           currencyType: ethToken,
-          insurancePaid: false,
-          photo: '',
-          pickUpInfo: {
-            signature: guest.address,
-            locationInfo: emptyLocationInfo,
-          },
-          returnInfo: {
-            signature: guest.address,
-            locationInfo: emptyLocationInfo,
-          },
         },
         { value: result.totalPrice }
       )
@@ -255,16 +222,6 @@
           startDateTime: Date.now() + (oneDayInSec * 3) / 2,
           endDateTime: Date.now() + oneDayInSec * 5,
           currencyType: ethToken,
-          insurancePaid: false,
-          photo: '',
-          pickUpInfo: {
-            signature: guest.address,
-            locationInfo: emptyLocationInfo,
-          },
-          returnInfo: {
-            signature: guest.address,
-            locationInfo: emptyLocationInfo,
-          },
         },
         { value: result.totalPrice }
       )
@@ -311,16 +268,6 @@
           startDateTime: 123,
           endDateTime: 321,
           currencyType: ethToken,
-          insurancePaid: false,
-          photo: '',
-          pickUpInfo: {
-            signature: guest.address,
-            locationInfo: emptyLocationInfo,
-          },
-          returnInfo: {
-            signature: guest.address,
-            locationInfo: emptyLocationInfo,
-          },
         },
         { value: result.totalPrice }
       )
@@ -334,16 +281,6 @@
           startDateTime: 123,
           endDateTime: 123 + oneDayInSeconds * 2,
           currencyType: ethToken,
-          insurancePaid: false,
-          photo: '',
-          pickUpInfo: {
-            signature: guest.address,
-            locationInfo: emptyLocationInfo,
-          },
-          returnInfo: {
-            signature: guest.address,
-            locationInfo: emptyLocationInfo,
-          },
         },
         { value: resultTwoDays.totalPrice }
       )
