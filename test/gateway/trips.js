const { expect } = require('chai')
const { loadFixture } = require('@nomicfoundation/hardhat-network-helpers')

const {
  getMockCarRequest,
  TripStatus,
  deployDefaultFixture,
  ethToken,
  calculatePayments,
  locationInfo,
<<<<<<< HEAD
  signTCMessage, zeroHash,
=======
  signTCMessage,
  signLocationInfo,
  emptyLocationInfo,
  getEmptySearchCarParams,
  emptySignedLocationInfo,
>>>>>>> a8feb445
} = require('../utils')
const { ethers } = require('hardhat')

describe('RentalityGateway: trips', function () {
  let rentalityGateway,
    rentalityMockPriceFeed,
    rentalityUserService,
    rentalityTripService,
    rentalityCurrencyConverter,
    rentalityCarToken,
    rentalityPaymentService,
    rentalityPlatform,
    rentalityGeoService,
    rentalityAdminGateway,
    utils,
    claimService,
    owner,
    admin,
    manager,
    host,
    guest,
    anonymous,
    rentalityLocationVerifier,
    rentalityView

  beforeEach(async function () {
    ;({
      rentalityGateway,
      rentalityMockPriceFeed,
      rentalityUserService,
      rentalityTripService,
      rentalityCurrencyConverter,
      rentalityCarToken,
      rentalityPaymentService,
      rentalityPlatform,
      rentalityGeoService,
      rentalityAdminGateway,
      utils,
      claimService,
      owner,
      admin,
      manager,
      host,
      guest,
      anonymous,
      rentalityLocationVerifier,
      rentalityView,
    } = await loadFixture(deployDefaultFixture))
  })

  it('createTripRequest', async function () {
<<<<<<< HEAD
    await expect(rentalityGateway.connect(host).addCar(getMockCarRequest(0),zeroHash)).not.to.be.reverted
    const myCars = await rentalityGateway.connect(host).getMyCars()
=======
    await expect(
      rentalityPlatform.connect(host).addCar(getMockCarRequest(0, await rentalityLocationVerifier.getAddress(), admin))
    ).not.to.be.reverted
    const myCars = await rentalityView.connect(host).getMyCars()
>>>>>>> a8feb445
    expect(myCars.length).to.equal(1)
    const availableCars = await rentalityView
      .connect(guest)
      .searchAvailableCarsWithDelivery(
        0,
        new Date().getSeconds() + 86400,
        getEmptySearchCarParams(1),
        emptyLocationInfo,
        emptyLocationInfo
      )
    expect(availableCars.length).to.equal(1)
    const result = await rentalityView.calculatePaymentsWithDelivery(
      1,
      1,
      ethToken,
      emptyLocationInfo,
      emptyLocationInfo
    )
    await expect(
      await rentalityPlatform.connect(guest).createTripRequestWithDelivery(
        {
          carId: 1,
          startDateTime: 123,
          endDateTime: 321,
          currencyType: ethToken,
          pickUpInfo: emptySignedLocationInfo,
          returnInfo: emptySignedLocationInfo,
        },
        { value: result.totalPrice }
      )
    ).to.changeEtherBalances([guest, rentalityPaymentService], [-result.totalPrice, result.totalPrice])
  })

  it('Return valid trip data', async function () {
<<<<<<< HEAD
    const mockCreateCarRequest = getMockCarRequest(0)
    await expect(rentalityGateway.connect(host).addCar(mockCreateCarRequest,zeroHash)).not.to.be.reverted
    const myCars = await rentalityGateway.connect(host).getMyCars()
=======
    const mockCreateCarRequest = getMockCarRequest(0, await rentalityLocationVerifier.getAddress(), admin)
    await expect(rentalityPlatform.connect(host).addCar(mockCreateCarRequest)).not.to.be.reverted
    const myCars = await rentalityView.connect(host).getMyCars()
>>>>>>> a8feb445
    expect(myCars.length).to.equal(1)

    let tax = (mockCreateCarRequest.pricePerDayInUsdCents * 7) / 100
    const availableCars = await rentalityView
      .connect(guest)
      .searchAvailableCarsWithDelivery(
        0,
        new Date().getSeconds() + 86400,
        getEmptySearchCarParams(1),
        emptyLocationInfo,
        emptyLocationInfo
      )
    expect(availableCars.length).to.equal(1)

    const result = await rentalityView.calculatePaymentsWithDelivery(
      1,
      1,
      ethToken,
      emptyLocationInfo,
      emptyLocationInfo
    )
    await expect(
      await rentalityPlatform.connect(guest).createTripRequestWithDelivery(
        {
          carId: 1,
          startDateTime: 123,
          endDateTime: 321,
          currencyType: ethToken,
          pickUpInfo: emptySignedLocationInfo,
          returnInfo: emptySignedLocationInfo,
        },
        { value: result.totalPrice }
      )
    ).to.changeEtherBalances([guest, rentalityPaymentService], [-result.totalPrice, result.totalPrice])

    let trip = (await rentalityView.getTrip(1)).trip
    const carLocation = await rentalityGeoService.hashLocationInfo(locationInfo)

    expect(trip.tripId).to.be.equal(1, 'trip.tripId)')
    expect(trip.carId).to.be.equal(1, 'trip.carId')
    expect(trip.status).to.be.equal(TripStatus.Created, 'trip.status')
    expect(trip.guest).to.be.equal(guest.address, 'trip.guest')
    expect(trip.host).to.be.equal(host.address, 'trip.host')
    expect(trip.pricePerDayInUsdCents).to.be.equal(2, 'trip.pricePerDayInUsdCents')
    expect(trip.startDateTime).to.be.equal(123, 'trip.startDateTime')
    expect(trip.endDateTime).to.be.equal(321, 'trip.pickUpHash')
    expect(trip.pickUpHash).to.be.equal(carLocation, 'trip.returnHash')
    expect(trip.returnHash).to.be.equal(carLocation, 'trip.endLocation')
    expect(trip.milesIncludedPerDay).to.be.equal(6, 'trip.milesIncludedPerDay')
    expect(BigInt(trip.fuelPrice)).to.deep.equal(
      mockCreateCarRequest.engineParams[1] /*[0] - is tank volume,
     [1] - fuel price per gal*/,
      'trip.fuelPrices'
    )
    expect(trip.paymentInfo).to.deep.equal(
      [
        1n,
        guest.address,
        await rentalityPlatform.getAddress(),
        BigInt(mockCreateCarRequest.pricePerDayInUsdCents),
        BigInt(0),
        BigInt(200),
        BigInt(mockCreateCarRequest.pricePerDayInUsdCents),
        mockCreateCarRequest.securityDepositPerTripInUsdCents,
        0n,
        ethToken,
        result.currencyRate,
        result.currencyDecimals,
        0n,
        0n,
        0n,
        0n,
      ],
      'trip.paymentInfo'
    )
    expect(trip.createdDateTime).to.be.greaterThan(0, 'trip.createdDateTime')
    expect(trip.approvedDateTime).to.be.equal(0, 'trip.approvedDateTime')
    expect(trip.rejectedDateTime).to.be.equal(0, 'trip.rejectedDateTime')
    expect(trip.rejectedBy).to.be.equal('0x0000000000000000000000000000000000000000', 'trip.rejectedBy')
    expect(trip.checkedInByHostDateTime).to.be.equal(0, 'trip.checkedInByHostDateTime')
    expect(trip.startParamLevels).to.deep.equal([0, 0], 'trip.startParamLevels')
    expect(trip.checkedInByGuestDateTime).to.be.equal(0, 'trip.checkedInByGuestDateTime')
    expect(trip.tripStartedBy).to.be.equal('0x0000000000000000000000000000000000000000', 'trip.tripStartedBy')
    expect(trip.checkedOutByGuestDateTime).to.be.equal(0, 'trip.checkedOutByGuestDateTime')
    expect(trip.tripFinishedBy).to.be.equal('0x0000000000000000000000000000000000000000', 'trip.tripFinishedBy')
    expect(trip.endParamLevels).to.deep.equal([0, 0], 'trip.endParamLevels')
    expect(trip.checkedOutByHostDateTime).to.be.equal(0, 'trip.checkedOutByHostDateTime')
    expect(trip.transactionInfo).to.deep.equal([0n, 0n, 0n, 0n, 0n], 'trip.transactionInfo')
    expect(trip.guestName).to.be.equal(' ', 'trip.guestName')
    expect(trip.hostName).to.be.equal(' ', 'trip.hostName')
  })

  it('Return valid fuel prices', async function () {
    const locationInfo = {
      userAddress: 'Miami Riverwalk, Miami, Florida, USA',
      country: 'USA',
      state: 'Florida',
      city: 'Miami',
      latitude: '1.2',
      longitude: '1.3',
      timeZoneId: 'id',
    }
    let locationInfo1 = {
      locationInfo,
      signature: signLocationInfo(await rentalityLocationVerifier.getAddress(), admin, locationInfo),
    }
    const mockCreateCarRequest = {
      tokenUri: 'uri',
      carVinNumber: 'VIN_NUMBER',
      brand: 'BRAND',
      model: 'MODEL',
      yearOfProduction: 2020,
      pricePerDayInUsdCents: 1,
      securityDepositPerTripInUsdCents: 1,
      engineParams: [10],
      engineType: 2,
      milesIncludedPerDay: 10,
      timeBufferBetweenTripsInSec: 0,
      geoApiKey: 'key',
      insuranceIncluded: true,
      locationInfo: locationInfo1,
      currentlyListed: true,
      insuranceRequired: false,
      insurancePriceInUsdCents: 0,
    }

<<<<<<< HEAD
    await expect(rentalityGateway.connect(host).addCar(mockCreateCarRequest,zeroHash)).not.to.be.reverted
=======
    await expect(rentalityPlatform.connect(host).addCar(mockCreateCarRequest)).not.to.be.reverted
>>>>>>> a8feb445

    const dailyPriceInUsdCents = 1000

    const result = await rentalityView.calculatePaymentsWithDelivery(
      1,
      1,
      ethToken,
      emptyLocationInfo,
      emptyLocationInfo
    )
    await expect(
      await rentalityPlatform.connect(guest).createTripRequestWithDelivery(
        {
          carId: 1,
          startDateTime: 123,
          endDateTime: 321,
          currencyType: ethToken,
          pickUpInfo: emptySignedLocationInfo,
          returnInfo: emptySignedLocationInfo,
        },
        { value: result.totalPrice }
      )
    ).to.changeEtherBalances([guest, rentalityPaymentService], [-result.totalPrice, result.totalPrice])

    let trip = (await rentalityView.getTrip(1)).trip

    expect(trip.fuelPrice).to.deep.equal(mockCreateCarRequest.engineParams[0])

    const mockPatrolCreateCarRequest = {
      tokenUri: 'uri',
      carVinNumber: 'VIN_NUMBER1',
      brand: 'BRAND',
      model: 'MODEL',
      yearOfProduction: 2020,
      pricePerDayInUsdCents: 1,
      securityDepositPerTripInUsdCents: 1,
      engineParams: [1, 400],
      engineType: 1,
      milesIncludedPerDay: 10,
      timeBufferBetweenTripsInSec: 0,
      geoApiKey: 'key',
      insuranceIncluded: true,
      locationInfo: locationInfo1,
      currentlyListed: true,
      insuranceRequired: false,
      insurancePriceInUsdCents: 0,
    }
<<<<<<< HEAD
    await expect(rentalityGateway.connect(host).addCar(mockPatrolCreateCarRequest,zeroHash)).not.to.be.reverted
    const resultPatrol = await rentalityGateway.calculatePayments(2, 1, ethToken)
=======
    await expect(rentalityPlatform.connect(host).addCar(mockPatrolCreateCarRequest)).not.to.be.reverted
    const resultPatrol = await rentalityView.calculatePaymentsWithDelivery(
      2,
      1,
      ethToken,
      emptyLocationInfo,
      emptyLocationInfo
    )
>>>>>>> a8feb445
    await expect(
      await rentalityPlatform.connect(guest).createTripRequestWithDelivery(
        {
          carId: 2,
          startDateTime: 123,
          endDateTime: 321,
          currencyType: ethToken,
          pickUpInfo: emptySignedLocationInfo,
          returnInfo: emptySignedLocationInfo,
        },
        { value: resultPatrol.totalPrice }
      )
    ).to.changeEtherBalances([guest, rentalityPaymentService], [-resultPatrol.totalPrice, resultPatrol.totalPrice])

    let tripWithPatrol = (await rentalityView.getTrip(2)).trip

    expect(tripWithPatrol.fuelPrice).to.equal(mockPatrolCreateCarRequest.engineParams[1])
  })

  it('Host can not create trip request for own car ', async function () {
<<<<<<< HEAD
    await expect(rentalityGateway.connect(host).addCar(getMockCarRequest(0),zeroHash)).not.to.be.reverted
    const myCars = await rentalityGateway.connect(host).getMyCars()
=======
    await expect(
      rentalityPlatform.connect(host).addCar(getMockCarRequest(0, await rentalityLocationVerifier.getAddress(), admin))
    ).not.to.be.reverted
    const myCars = await rentalityView.connect(host).getMyCars()
>>>>>>> a8feb445
    expect(myCars.length).to.equal(1)

    const availableCars = await rentalityView
      .connect(guest)
      .searchAvailableCarsWithDelivery(
        0,
        new Date().getSeconds() + 86400,
        getEmptySearchCarParams(1),
        emptyLocationInfo,
        emptyLocationInfo
      )
    expect(availableCars.length).to.equal(1)

    const oneDayInSeconds = 86400

    const dailyPriceInUsdCents = 1000

    const { rentPriceInEth, ethToCurrencyRate, ethToCurrencyDecimals, rentalityFee } = await calculatePayments(
      rentalityCurrencyConverter,
      rentalityPaymentService,
      dailyPriceInUsdCents,
      1,
      0
    )

    await expect(
      rentalityPlatform.connect(host).createTripRequestWithDelivery(
        {
          carId: 1,
          host: host.address,
          startDateTime: Date.now(),
          endDateTime: Date.now() + oneDayInSeconds,
          startLocation: '',
          endLocation: '',
          totalDayPriceInUsdCents: dailyPriceInUsdCents,
          depositInUsdCents: 0,
          currencyRate: ethToCurrencyRate,
          currencyDecimals: ethToCurrencyDecimals,
          currencyType: ethToken,
          pickUpInfo: emptySignedLocationInfo,
          returnInfo: emptySignedLocationInfo,
        },
        { value: rentPriceInEth }
      )
    ).to.be.revertedWith('Car is not available for creator')
  })

  it('host can reject created trip', async function () {
<<<<<<< HEAD
    await expect(rentalityGateway.connect(host).addCar(getMockCarRequest(0),zeroHash)).not.to.be.reverted
    const myCars = await rentalityGateway.connect(host).getMyCars()
=======
    await expect(
      rentalityPlatform.connect(host).addCar(getMockCarRequest(0, await rentalityLocationVerifier.getAddress(), admin))
    ).not.to.be.reverted
    const myCars = await rentalityView.connect(host).getMyCars()
>>>>>>> a8feb445
    expect(myCars.length).to.equal(1)

    const availableCars = await rentalityView
      .connect(guest)
      .searchAvailableCarsWithDelivery(
        0,
        new Date().getSeconds() + 86400,
        getEmptySearchCarParams(1),
        emptyLocationInfo,
        emptyLocationInfo
      )

    expect(availableCars.length).to.equal(1)

    const result = await rentalityView.calculatePaymentsWithDelivery(
      1,
      1,
      ethToken,
      emptyLocationInfo,
      emptyLocationInfo
    )
    await expect(
      await rentalityPlatform.connect(guest).createTripRequestWithDelivery(
        {
          carId: 1,
          startDateTime: 123,
          endDateTime: 321,
          currencyType: ethToken,
          pickUpInfo: emptySignedLocationInfo,
          returnInfo: emptySignedLocationInfo,
        },
        { value: result.totalPrice }
      )
    ).to.changeEtherBalances([guest, rentalityPaymentService], [-result.totalPrice, result.totalPrice])

    await expect(rentalityPlatform.connect(host).rejectTripRequest(1)).to.changeEtherBalances(
      [guest, rentalityPaymentService],
      [result.totalPrice, -result.totalPrice]
    )
  })

  it('guest can reject created trip', async function () {
<<<<<<< HEAD
    await expect(rentalityGateway.connect(host).addCar(getMockCarRequest(0),zeroHash)).not.to.be.reverted
    const myCars = await rentalityGateway.connect(host).getMyCars()
=======
    await expect(
      rentalityPlatform.connect(host).addCar(getMockCarRequest(0, await rentalityLocationVerifier.getAddress(), admin))
    ).not.to.be.reverted
    const myCars = await rentalityView.connect(host).getMyCars()
>>>>>>> a8feb445
    expect(myCars.length).to.equal(1)

    const availableCars = await rentalityView
      .connect(guest)
      .searchAvailableCarsWithDelivery(
        0,
        new Date().getSeconds() + 86400,
        getEmptySearchCarParams(1),
        emptyLocationInfo,
        emptyLocationInfo
      )
    expect(availableCars.length).to.equal(1)

    const result = await rentalityView.calculatePaymentsWithDelivery(
      1,
      1,
      ethToken,
      emptyLocationInfo,
      emptyLocationInfo
    )
    await expect(
      await rentalityPlatform.connect(guest).createTripRequestWithDelivery(
        {
          carId: 1,
          startDateTime: 123,
          endDateTime: 321,
          currencyType: ethToken,
          pickUpInfo: emptySignedLocationInfo,
          returnInfo: emptySignedLocationInfo,
        },
        { value: result.totalPrice }
      )
    ).to.changeEtherBalances([guest, rentalityPaymentService], [-result.totalPrice, result.totalPrice])

    await expect(rentalityPlatform.connect(host).rejectTripRequest(1)).to.changeEtherBalances(
      [guest, rentalityPaymentService],
      [result.totalPrice, -result.totalPrice]
    )
  })

  it('Only host or guest can reject trip', async function () {
<<<<<<< HEAD
    await expect(rentalityGateway.connect(host).addCar(getMockCarRequest(0),zeroHash)).not.to.be.reverted
    const myCars = await rentalityGateway.connect(host).getMyCars()
=======
    await expect(
      rentalityPlatform.connect(host).addCar(getMockCarRequest(0, await rentalityLocationVerifier.getAddress(), admin))
    ).not.to.be.reverted
    const myCars = await rentalityView.connect(host).getMyCars()
>>>>>>> a8feb445
    expect(myCars.length).to.equal(1)

    const availableCars = await rentalityView
      .connect(guest)
      .searchAvailableCarsWithDelivery(
        0,
        new Date().getSeconds() + 86400,
        getEmptySearchCarParams(1),
        emptyLocationInfo,
        emptyLocationInfo
      )
    expect(availableCars.length).to.equal(1)

    const result = await rentalityView.calculatePaymentsWithDelivery(
      1,
      1,
      ethToken,
      emptyLocationInfo,
      emptyLocationInfo
    )
    await expect(
      await rentalityPlatform.connect(guest).createTripRequestWithDelivery(
        {
          carId: 1,
          startDateTime: 123,
          endDateTime: 321,
          currencyType: ethToken,
          pickUpInfo: emptySignedLocationInfo,
          returnInfo: emptySignedLocationInfo,
        },
        { value: result.totalPrice }
      )
    ).to.changeEtherBalances([guest, rentalityPaymentService], [-result.totalPrice, result.totalPrice])

    await expect(rentalityPlatform.connect(anonymous).rejectTripRequest(1)).to.be.reverted

    await expect(rentalityPlatform.connect(admin).rejectTripRequest(1)).to.be.reverted

    await expect(rentalityPlatform.connect(owner).rejectTripRequest(1)).to.be.reverted

    let trip = (await rentalityView.getTrip(1)).trip

    expect(trip.status).to.be.equal(TripStatus.Created)
  })

  it('Only host can approve the trip', async function () {
<<<<<<< HEAD
    await expect(rentalityGateway.connect(host).addCar(getMockCarRequest(0),zeroHash)).not.to.be.reverted
    const myCars = await rentalityGateway.connect(host).getMyCars()
=======
    await expect(
      rentalityPlatform.connect(host).addCar(getMockCarRequest(0, await rentalityLocationVerifier.getAddress(), admin))
    ).not.to.be.reverted
    const myCars = await rentalityView.connect(host).getMyCars()
>>>>>>> a8feb445
    expect(myCars.length).to.equal(1)

    const availableCars = await rentalityView
      .connect(guest)
      .searchAvailableCarsWithDelivery(
        0,
        new Date().getSeconds() + 86400,
        getEmptySearchCarParams(1),
        emptyLocationInfo,
        emptyLocationInfo
      )
    expect(availableCars.length).to.equal(1)

    const result = await rentalityView.calculatePaymentsWithDelivery(
      1,
      1,
      ethToken,
      emptyLocationInfo,
      emptyLocationInfo
    )
    await expect(
      await rentalityPlatform.connect(guest).createTripRequestWithDelivery(
        {
          carId: 1,
          startDateTime: 123,
          endDateTime: 321,
          currencyType: ethToken,
          pickUpInfo: emptySignedLocationInfo,
          returnInfo: emptySignedLocationInfo,
        },
        { value: result.totalPrice }
      )
    ).to.changeEtherBalances([guest, rentalityPaymentService], [-result.totalPrice, result.totalPrice])

    await expect(rentalityPlatform.connect(anonymous).approveTripRequest(1)).to.be.reverted

    await expect(rentalityPlatform.connect(guest).approveTripRequest(1)).to.be.reverted

    await expect(rentalityPlatform.connect(admin).approveTripRequest(1)).to.be.reverted

    await expect(rentalityPlatform.connect(owner).approveTripRequest(1)).to.be.reverted

    let trip = (await rentalityView.getTrip(1)).trip

    expect(trip.status).to.be.equal(TripStatus.Created)

    await expect(rentalityPlatform.connect(host).approveTripRequest(1)).not.be.reverted

    let trip_approved = (await rentalityView.getTrip(1)).trip

    expect(trip_approved.status).to.be.equal(1)
  })

  it('Host can not cheng status before approve', async function () {
<<<<<<< HEAD
    await expect(rentalityGateway.connect(host).addCar(getMockCarRequest(0),zeroHash)).not.to.be.reverted
    const myCars = await rentalityGateway.connect(host).getMyCars()
=======
    await expect(
      rentalityPlatform.connect(host).addCar(getMockCarRequest(0, await rentalityLocationVerifier.getAddress(), admin))
    ).not.to.be.reverted
    const myCars = await rentalityView.connect(host).getMyCars()
>>>>>>> a8feb445
    expect(myCars.length).to.equal(1)

    const availableCars = await rentalityView
      .connect(guest)
      .searchAvailableCarsWithDelivery(
        0,
        new Date().getSeconds() + 86400,
        getEmptySearchCarParams(1),
        emptyLocationInfo,
        emptyLocationInfo
      )
    expect(availableCars.length).to.equal(1)

    const result = await rentalityView.calculatePaymentsWithDelivery(
      1,
      1,
      ethToken,
      emptyLocationInfo,
      emptyLocationInfo
    )
    await expect(
      await rentalityPlatform.connect(guest).createTripRequestWithDelivery(
        {
          carId: 1,
          startDateTime: 123,
          endDateTime: 321,
          currencyType: ethToken,
          pickUpInfo: emptySignedLocationInfo,
          returnInfo: emptySignedLocationInfo,
        },
        { value: result.totalPrice }
      )
    ).to.changeEtherBalances([guest, rentalityPaymentService], [-result.totalPrice, result.totalPrice])

    await expect(rentalityPlatform.connect(host).checkInByHost(1, [0, 0], '', '')).to.be.reverted

    await expect(rentalityPlatform.connect(host).checkOutByHost(1, [0, 0])).to.be.reverted

    await expect(rentalityPlatform.connect(host).finishTrip(1)).to.be.reverted

    let trip = (await rentalityView.getTrip(1)).trip

    expect(trip.status).to.be.equal(TripStatus.Created)
  })

  it('Only host can checkin after approve', async function () {
<<<<<<< HEAD
    await expect(rentalityGateway.connect(host).addCar(getMockCarRequest(0),zeroHash)).not.to.be.reverted
    const myCars = await rentalityGateway.connect(host).getMyCars()
=======
    await expect(
      rentalityPlatform.connect(host).addCar(getMockCarRequest(0, await rentalityLocationVerifier.getAddress(), admin))
    ).not.to.be.reverted
    const myCars = await rentalityView.connect(host).getMyCars()
>>>>>>> a8feb445
    expect(myCars.length).to.equal(1)

    const availableCars = await rentalityView
      .connect(guest)
      .searchAvailableCarsWithDelivery(
        0,
        new Date().getSeconds() + 86400,
        getEmptySearchCarParams(1),
        emptyLocationInfo,
        emptyLocationInfo
      )
    expect(availableCars.length).to.equal(1)

    const result = await rentalityView.calculatePaymentsWithDelivery(
      1,
      1,
      ethToken,
      emptyLocationInfo,
      emptyLocationInfo
    )
    await expect(
      await rentalityPlatform.connect(guest).createTripRequestWithDelivery(
        {
          carId: 1,
          startDateTime: 123,
          endDateTime: 321,
          currencyType: ethToken,
          pickUpInfo: emptySignedLocationInfo,
          returnInfo: emptySignedLocationInfo,
        },
        { value: result.totalPrice }
      )
    ).to.changeEtherBalances([guest, rentalityPaymentService], [-result.totalPrice, result.totalPrice])

    expect(await rentalityPlatform.connect(host).approveTripRequest(1)).not.be.reverted

    await expect(rentalityPlatform.connect(guest).checkInByHost(1, [0, 0], '', '')).to.be.reverted

    await expect(rentalityPlatform.connect(anonymous).checkInByHost(1, [0, 0], '', '')).to.be.reverted

    await expect(rentalityPlatform.connect(admin).checkInByHost(1, [0, 0], '', '')).to.be.reverted

    await expect(rentalityPlatform.connect(owner).checkInByHost(1, [0, 0], '', '')).to.be.reverted

    let trip = (await rentalityView.getTrip(1)).trip

    expect(trip.status).to.be.equal(TripStatus.Approved)

    await expect(rentalityPlatform.connect(host).checkInByHost(1, [0, 0], '', '')).not.be.reverted

    let trip_checkin = (await rentalityView.getTrip(1)).trip

    expect(trip_checkin.status).to.be.equal(2)
  })

  it('Only guest can checkin after host', async function () {
<<<<<<< HEAD
    await expect(rentalityGateway.connect(host).addCar(getMockCarRequest(0),zeroHash)).not.to.be.reverted
    const myCars = await rentalityGateway.connect(host).getMyCars()
=======
    await expect(
      rentalityPlatform.connect(host).addCar(getMockCarRequest(0, await rentalityLocationVerifier.getAddress(), admin))
    ).not.to.be.reverted
    const myCars = await rentalityView.connect(host).getMyCars()
>>>>>>> a8feb445
    expect(myCars.length).to.equal(1)

    const availableCars = await rentalityView
      .connect(guest)
      .searchAvailableCarsWithDelivery(
        0,
        new Date().getSeconds() + 86400,
        getEmptySearchCarParams(1),
        emptyLocationInfo,
        emptyLocationInfo
      )
    expect(availableCars.length).to.equal(1)

    const result = await rentalityView.calculatePaymentsWithDelivery(
      1,
      1,
      ethToken,
      emptyLocationInfo,
      emptyLocationInfo
    )
    await expect(
      await rentalityPlatform.connect(guest).createTripRequestWithDelivery(
        {
          carId: 1,
          startDateTime: 123,
          endDateTime: 321,
          currencyType: ethToken,
          pickUpInfo: emptySignedLocationInfo,
          returnInfo: emptySignedLocationInfo,
        },
        { value: result.totalPrice }
      )
    ).to.changeEtherBalances([guest, rentalityPaymentService], [-result.totalPrice, result.totalPrice])

    expect(await rentalityPlatform.connect(host).approveTripRequest(1)).not.be.reverted

    await expect(rentalityPlatform.connect(host).checkInByHost(1, [0, 0], '', '')).not.be.reverted

    await expect(rentalityPlatform.connect(anonymous).checkInByGuest(1, [0, 0])).to.be.reverted

    await expect(rentalityPlatform.connect(host).checkInByGuest(1, [0, 0])).to.be.reverted

    await expect(rentalityPlatform.connect(admin).checkInByGuest(1, [0, 0])).to.be.reverted

    await expect(rentalityPlatform.connect(owner).checkInByGuest(1, [0, 0])).to.be.reverted

    let trip = (await rentalityView.getTrip(1)).trip

    expect(trip.status).to.be.equal(TripStatus.CheckedInByHost)

    await expect(rentalityPlatform.connect(guest).checkInByGuest(1, [0, 0])).not.be.reverted

    let trip_checkin = (await rentalityView.connect(guest).getTrip(1)).trip

    expect(trip_checkin.status).to.be.equal(TripStatus.CheckedInByGuest)
  })

  it('Only guest can checkout after checkin', async function () {
<<<<<<< HEAD
    await expect(rentalityGateway.connect(host).addCar(getMockCarRequest(0),zeroHash)).not.to.be.reverted
    const myCars = await rentalityGateway.connect(host).getMyCars()
=======
    await expect(
      rentalityPlatform.connect(host).addCar(getMockCarRequest(0, await rentalityLocationVerifier.getAddress(), admin))
    ).not.to.be.reverted
    const myCars = await rentalityView.connect(host).getMyCars()
>>>>>>> a8feb445
    expect(myCars.length).to.equal(1)

    const availableCars = await rentalityView
      .connect(guest)
      .searchAvailableCarsWithDelivery(
        0,
        new Date().getSeconds() + 86400,
        getEmptySearchCarParams(1),
        emptyLocationInfo,
        emptyLocationInfo
      )
    expect(availableCars.length).to.equal(1)

    const result = await rentalityView.calculatePaymentsWithDelivery(
      1,
      1,
      ethToken,
      emptyLocationInfo,
      emptyLocationInfo
    )
    await expect(
      await rentalityPlatform.connect(guest).createTripRequestWithDelivery(
        {
          carId: 1,
          startDateTime: 123,
          endDateTime: 321,
          currencyType: ethToken,
          pickUpInfo: emptySignedLocationInfo,
          returnInfo: emptySignedLocationInfo,
        },
        { value: result.totalPrice }
      )
    ).to.changeEtherBalances([guest, rentalityPaymentService], [-result.totalPrice, result.totalPrice])
    expect(await rentalityPlatform.connect(host).approveTripRequest(1)).not.be.reverted

    await expect(rentalityPlatform.connect(host).checkInByHost(1, [0, 0], '', '')).not.be.reverted

    await expect(rentalityPlatform.connect(guest).checkInByGuest(1, [0, 0])).not.be.reverted

    await expect(rentalityPlatform.connect(anonymous).checkOutByGuest(1, [0, 0])).to.be.reverted

    await expect(rentalityPlatform.connect(admin).checkOutByGuest(1, [0, 0])).to.be.reverted

    await expect(rentalityPlatform.connect(owner).checkOutByGuest(1, [0, 0])).to.be.reverted

    let trip = (await rentalityView.getTrip(1)).trip

    expect(trip.status).to.be.equal(TripStatus.CheckedInByGuest)

    await expect(rentalityPlatform.connect(guest).checkOutByGuest(1, [0, 0])).not.be.reverted

    let trip_checkout = (await rentalityView.connect(guest).getTrip(1)).trip

    expect(trip_checkout.status).to.be.equal(TripStatus.CheckedOutByGuest)
  })

  it('Only host can checkout after guest checkout', async function () {
<<<<<<< HEAD
    await expect(rentalityGateway.connect(host).addCar(getMockCarRequest(0),zeroHash)).not.to.be.reverted
    const myCars = await rentalityGateway.connect(host).getMyCars()
=======
    await expect(
      rentalityPlatform.connect(host).addCar(getMockCarRequest(0, await rentalityLocationVerifier.getAddress(), admin))
    ).not.to.be.reverted
    const myCars = await rentalityView.connect(host).getMyCars()
>>>>>>> a8feb445
    expect(myCars.length).to.equal(1)

    const availableCars = await rentalityView
      .connect(guest)
      .searchAvailableCarsWithDelivery(
        0,
        new Date().getSeconds() + 86400,
        getEmptySearchCarParams(1),
        emptyLocationInfo,
        emptyLocationInfo
      )
    expect(availableCars.length).to.equal(1)

    const result = await rentalityView.calculatePaymentsWithDelivery(
      1,
      1,
      ethToken,
      emptyLocationInfo,
      emptyLocationInfo
    )
    await expect(
      await rentalityPlatform.connect(guest).createTripRequestWithDelivery(
        {
          carId: 1,
          startDateTime: 123,
          endDateTime: 321,
          currencyType: ethToken,
          pickUpInfo: emptySignedLocationInfo,
          returnInfo: emptySignedLocationInfo,
        },
        { value: result.totalPrice }
      )
    ).to.changeEtherBalances([guest, rentalityPaymentService], [-result.totalPrice, result.totalPrice])

    expect(await rentalityPlatform.connect(host).approveTripRequest(1)).not.be.reverted

    await expect(rentalityPlatform.connect(host).checkInByHost(1, [0, 0], '', '')).not.be.reverted

    await expect(rentalityPlatform.connect(guest).checkInByGuest(1, [0, 0])).not.be.reverted

    await expect(rentalityPlatform.connect(guest).checkOutByGuest(1, [0, 0])).not.be.reverted

    await expect(rentalityPlatform.connect(anonymous).checkOutByHost(1, [0, 0])).to.be.reverted

    await expect(rentalityPlatform.connect(guest).checkOutByHost(1, [0, 0])).to.be.reverted

    await expect(rentalityPlatform.connect(admin).checkOutByHost(1, [0, 0])).to.be.reverted

    await expect(rentalityPlatform.connect(owner).checkOutByHost(1, [0, 0])).to.be.reverted

    let trip = (await rentalityView.getTrip(1)).trip

    expect(trip.status).to.be.equal(TripStatus.CheckedOutByGuest)

    await expect(rentalityPlatform.connect(host).checkOutByHost(1, [0, 0])).not.be.reverted

    let trip_checkout = (await rentalityView.connect(guest).getTrip(1)).trip

    expect(trip_checkout.status).to.be.equal(TripStatus.CheckedOutByHost)
  })
  it('Happy case', async function () {
<<<<<<< HEAD
    const request = getMockCarRequest(10)
    await expect(rentalityGateway.connect(host).addCar(request,zeroHash)).not.to.be.reverted
    const myCars = await rentalityGateway.connect(host).getMyCars()
=======
    const request = getMockCarRequest(1, await rentalityLocationVerifier.getAddress(), admin)
    await expect(rentalityPlatform.connect(host).addCar(request)).not.to.be.reverted
    const myCars = await rentalityView.connect(host).getMyCars()
>>>>>>> a8feb445
    expect(myCars.length).to.equal(1)

    const availableCars = await rentalityView
      .connect(guest)
      .searchAvailableCarsWithDelivery(
        0,
        new Date().getSeconds() + 86400,
        getEmptySearchCarParams(1),
        emptyLocationInfo,
        emptyLocationInfo
      )
    expect(availableCars.length).to.equal(1)

    const oneDayInSeconds = 86400

    const { rentPriceInEth, ethToCurrencyRate, ethToCurrencyDecimals, rentalityFee, taxes } = await calculatePayments(
      rentalityCurrencyConverter,
      rentalityPaymentService,
      request.pricePerDayInUsdCents,
      1,
      request.securityDepositPerTripInUsdCents
    )
    await expect(
      await rentalityPlatform.connect(guest).createTripRequestWithDelivery(
        {
          carId: 1,
          startDateTime: Date.now(),
          endDateTime: Date.now() + oneDayInSeconds,
          currencyType: ethToken,
          pickUpInfo: emptySignedLocationInfo,
          returnInfo: emptySignedLocationInfo,
        },
        { value: rentPriceInEth }
      )
    ).to.changeEtherBalances([guest, rentalityPaymentService], [-rentPriceInEth, rentPriceInEth])

    await expect(rentalityPlatform.connect(host).approveTripRequest(1)).not.to.be.reverted
    await expect(rentalityPlatform.connect(host).checkInByHost(1, [0, 0], '', '')).not.to.be.reverted
    await expect(rentalityPlatform.connect(guest).checkInByGuest(1, [0, 0])).not.to.be.reverted
    await expect(rentalityPlatform.connect(guest).checkOutByGuest(1, [0, 0])).not.to.be.reverted
    await expect(rentalityPlatform.connect(host).checkOutByHost(1, [0, 0])).not.to.be.reverted

    const depositValue = await rentalityCurrencyConverter.getFromUsd(
      ethToken,
      request.securityDepositPerTripInUsdCents,
      ethToCurrencyRate,
      ethToCurrencyDecimals
    )

    const returnToHost = rentPriceInEth - depositValue - rentalityFee - taxes

    await expect(rentalityPlatform.connect(host).finishTrip(1)).to.changeEtherBalances(
      [host, rentalityPaymentService],
      [returnToHost, -(rentPriceInEth - rentalityFee - taxes)]
    )
  })

  it('Should not be able to create trip request after approve on the same time', async function () {
<<<<<<< HEAD
    let addCarRequest = getMockCarRequest(0)
    await expect(rentalityGateway.connect(host).addCar(addCarRequest,zeroHash)).not.to.be.reverted
    const myCars = await rentalityGateway.connect(host).getMyCars()
=======
    let addCarRequest = getMockCarRequest(0, await rentalityLocationVerifier.getAddress(), admin)
    await expect(rentalityPlatform.connect(host).addCar(addCarRequest)).not.to.be.reverted
    const myCars = await rentalityView.connect(host).getMyCars()
>>>>>>> a8feb445
    expect(myCars.length).to.equal(1)

    const oneDayInSeconds = 86400

    const result = await rentalityView.calculatePaymentsWithDelivery(
      1,
      1,
      ethToken,
      emptyLocationInfo,
      emptyLocationInfo
    )
    await expect(
      await rentalityPlatform.connect(guest).createTripRequestWithDelivery(
        {
          carId: 1,
          startDateTime: Date.now(),
          endDateTime: Date.now() + oneDayInSeconds,
          currencyType: ethToken,
          pickUpInfo: emptySignedLocationInfo,
          returnInfo: emptySignedLocationInfo,
        },
        { value: result.totalPrice }
      )
    ).not.to.be.reverted

    await expect(rentalityPlatform.connect(host).approveTripRequest(1)).not.to.be.reverted

    const result2Days = await rentalityView.calculatePaymentsWithDelivery(
      1,
      2,
      ethToken,
      emptyLocationInfo,
      emptyLocationInfo
    )
    await expect(
      rentalityPlatform.connect(guest).createTripRequestWithDelivery(
        {
          carId: 1,
          startDateTime: Date.now(),
          endDateTime: Date.now() + oneDayInSeconds * 2,
          currencyType: ethToken,
          pickUpInfo: emptySignedLocationInfo,
          returnInfo: emptySignedLocationInfo,
        },
        { value: result2Days.totalPrice }
      )
    ).to.be.revertedWith('Unavailable for current date.')

    await expect(
      rentalityPlatform.connect(guest).createTripRequestWithDelivery(
        {
          carId: 1,
          startDateTime: Date.now() + oneDayInSeconds * 3,
          endDateTime: Date.now() + oneDayInSeconds * 4,
          currencyType: ethToken,
          pickUpInfo: emptySignedLocationInfo,
          returnInfo: emptySignedLocationInfo,
        },
        { value: result.totalPrice }
      )
    ).not.to.be.reverted
  })

  it('Can not checkInBy host while car on the trip', async function () {
<<<<<<< HEAD
    await expect(rentalityGateway.connect(host).addCar(getMockCarRequest(0),zeroHash)).not.to.be.reverted
    const myCars = await rentalityGateway.connect(host).getMyCars()
=======
    await expect(
      rentalityPlatform.connect(host).addCar(getMockCarRequest(0, await rentalityLocationVerifier.getAddress(), admin))
    ).not.to.be.reverted
    const myCars = await rentalityView.connect(host).getMyCars()
>>>>>>> a8feb445
    expect(myCars.length).to.equal(1)

    const availableCars = await rentalityView
      .connect(guest)
      .searchAvailableCarsWithDelivery(
        0,
        new Date().getSeconds() + 86400,
        getEmptySearchCarParams(1),
        emptyLocationInfo,
        emptyLocationInfo
      )
    expect(availableCars.length).to.equal(1)

    const oneDayInSeconds = 86400
    const dailyPriceInUsdCents = 1000

    const result = await rentalityView.calculatePaymentsWithDelivery(
      1,
      1,
      ethToken,
      emptyLocationInfo,
      emptyLocationInfo
    )
    await expect(
      await rentalityPlatform.connect(guest).createTripRequestWithDelivery(
        {
          carId: 1,
          startDateTime: 123,
          endDateTime: 321,
          currencyType: ethToken,
          pickUpInfo: emptySignedLocationInfo,
          returnInfo: emptySignedLocationInfo,
        },
        { value: result.totalPrice }
      )
    ).to.changeEtherBalances([guest, rentalityPaymentService], [-result.totalPrice, result.totalPrice])

    await expect(rentalityPlatform.connect(host).approveTripRequest(1)).to.not.reverted

    await expect(rentalityPlatform.connect(host).checkInByHost(1, [0, 0], '', '')).to.not.reverted

    await expect(rentalityPlatform.connect(guest).checkInByGuest(1, [0, 0])).to.not.reverted

    await expect(
      rentalityPlatform.connect(guest).createTripRequestWithDelivery(
        {
          carId: 1,
          startDateTime: Date.now() + oneDayInSeconds * 3,
          endDateTime: Date.now() + oneDayInSeconds * 4,
          currencyType: ethToken,
          pickUpInfo: emptySignedLocationInfo,
          returnInfo: emptySignedLocationInfo,
        },
        { value: result.totalPrice }
      )
    ).to.changeEtherBalances([guest, rentalityPaymentService], [-result.totalPrice, result.totalPrice])

    await expect(rentalityPlatform.connect(host).approveTripRequest(2)).not.be.reverted

    await expect(rentalityPlatform.connect(host).checkInByHost(2, [0, 0], '', '')).to.be.revertedWith(
      'Car on the trip.'
    )
  })
  it('Return correct total trip price', async function () {
<<<<<<< HEAD
    const mockCreateCarRequest = getMockCarRequest(13)
    await expect(rentalityGateway.connect(host).addCar(mockCreateCarRequest,zeroHash)).not.to.be.reverted
    const myCars = await rentalityGateway.connect(host).getMyCars()
=======
    const mockCreateCarRequest = getMockCarRequest(1, await rentalityLocationVerifier.getAddress(), admin)
    await expect(rentalityPlatform.connect(host).addCar(mockCreateCarRequest)).not.to.be.reverted
    const myCars = await rentalityView.connect(host).getMyCars()
>>>>>>> a8feb445
    expect(myCars.length).to.equal(1)

    const availableCars = await rentalityView
      .connect(guest)
      .searchAvailableCarsWithDelivery(
        0,
        new Date().getSeconds() + 86400,
        getEmptySearchCarParams(1),
        emptyLocationInfo,
        emptyLocationInfo
      )
    expect(availableCars.length).to.equal(1)

    let dayInSeconds = 86400
    let tripDays = 4
    const result = await rentalityView.calculatePaymentsWithDelivery(
      1,
      tripDays,
      ethToken,
      emptyLocationInfo,
      emptyLocationInfo
    )
    await expect(
      await rentalityPlatform.connect(guest).createTripRequestWithDelivery(
        {
          carId: 1,
          startDateTime: Date.now(),
          endDateTime: Date.now() + dayInSeconds * tripDays,
          currencyType: ethToken,
          pickUpInfo: emptySignedLocationInfo,
          returnInfo: emptySignedLocationInfo,
        },
        { value: result.totalPrice }
      )
    ).to.changeEtherBalances([guest, rentalityPaymentService], [-result.totalPrice, result.totalPrice])

    let paymentInfo = (await rentalityView.getTrip(1)).trip.paymentInfo

    expect(paymentInfo.totalDayPriceInUsdCents).to.be.eq(mockCreateCarRequest.pricePerDayInUsdCents * tripDays)
  })

  it('Return in reject same value as in trip start', async function () {
    await expect(
      rentalityPlatform.connect(host).addCar(getMockCarRequest(0, await rentalityLocationVerifier.getAddress(), admin))
    ).not.to.be.reverted
    const myCars = await rentalityView.connect(host).getMyCars()
    expect(myCars.length).to.equal(1)

    const availableCars = await rentalityView
      .connect(guest)
      .searchAvailableCarsWithDelivery(
        0,
        new Date().getSeconds() + 86400,
        getEmptySearchCarParams(1),
        emptyLocationInfo,
        emptyLocationInfo
      )
    expect(availableCars.length).to.equal(1)

    const oneDayInSeconds = 86400
    const dailyPriceInUsdCents = 1000

    const result = await rentalityView.calculatePaymentsWithDelivery(
      1,
      1,
      ethToken,
      emptyLocationInfo,
      emptyLocationInfo
    )
    let value = result.totalPrice - result.totalPrice / BigInt(100)
    await expect(
      await rentalityPlatform.connect(guest).createTripRequestWithDelivery(
        {
          carId: 1,
          startDateTime: 123,
          endDateTime: 321,
          currencyType: ethToken,
          pickUpInfo: emptySignedLocationInfo,
          returnInfo: emptySignedLocationInfo,
        },
        { value: value }
      )
    ).to.changeEtherBalances([guest, rentalityPaymentService], [-value, value])

    await expect(await rentalityPlatform.connect(host).rejectTripRequest(1)).to.changeEtherBalances(
      [guest, rentalityPaymentService],
      [value, -value]
    )
  })
})<|MERGE_RESOLUTION|>--- conflicted
+++ resolved
@@ -8,15 +8,11 @@
   ethToken,
   calculatePayments,
   locationInfo,
-<<<<<<< HEAD
-  signTCMessage, zeroHash,
-=======
   signTCMessage,
   signLocationInfo,
   emptyLocationInfo,
   getEmptySearchCarParams,
   emptySignedLocationInfo,
->>>>>>> a8feb445
 } = require('../utils')
 const { ethers } = require('hardhat')
 
@@ -68,15 +64,10 @@
   })
 
   it('createTripRequest', async function () {
-<<<<<<< HEAD
-    await expect(rentalityGateway.connect(host).addCar(getMockCarRequest(0),zeroHash)).not.to.be.reverted
-    const myCars = await rentalityGateway.connect(host).getMyCars()
-=======
-    await expect(
-      rentalityPlatform.connect(host).addCar(getMockCarRequest(0, await rentalityLocationVerifier.getAddress(), admin))
-    ).not.to.be.reverted
-    const myCars = await rentalityView.connect(host).getMyCars()
->>>>>>> a8feb445
+    await expect(
+      rentalityPlatform.connect(host).addCar(getMockCarRequest(0, await rentalityLocationVerifier.getAddress(), admin))
+    ).not.to.be.reverted
+    const myCars = await rentalityView.connect(host).getMyCars()
     expect(myCars.length).to.equal(1)
     const availableCars = await rentalityView
       .connect(guest)
@@ -111,15 +102,9 @@
   })
 
   it('Return valid trip data', async function () {
-<<<<<<< HEAD
-    const mockCreateCarRequest = getMockCarRequest(0)
-    await expect(rentalityGateway.connect(host).addCar(mockCreateCarRequest,zeroHash)).not.to.be.reverted
-    const myCars = await rentalityGateway.connect(host).getMyCars()
-=======
     const mockCreateCarRequest = getMockCarRequest(0, await rentalityLocationVerifier.getAddress(), admin)
     await expect(rentalityPlatform.connect(host).addCar(mockCreateCarRequest)).not.to.be.reverted
     const myCars = await rentalityView.connect(host).getMyCars()
->>>>>>> a8feb445
     expect(myCars.length).to.equal(1)
 
     let tax = (mockCreateCarRequest.pricePerDayInUsdCents * 7) / 100
@@ -246,11 +231,7 @@
       insurancePriceInUsdCents: 0,
     }
 
-<<<<<<< HEAD
-    await expect(rentalityGateway.connect(host).addCar(mockCreateCarRequest,zeroHash)).not.to.be.reverted
-=======
     await expect(rentalityPlatform.connect(host).addCar(mockCreateCarRequest)).not.to.be.reverted
->>>>>>> a8feb445
 
     const dailyPriceInUsdCents = 1000
 
@@ -298,10 +279,6 @@
       insuranceRequired: false,
       insurancePriceInUsdCents: 0,
     }
-<<<<<<< HEAD
-    await expect(rentalityGateway.connect(host).addCar(mockPatrolCreateCarRequest,zeroHash)).not.to.be.reverted
-    const resultPatrol = await rentalityGateway.calculatePayments(2, 1, ethToken)
-=======
     await expect(rentalityPlatform.connect(host).addCar(mockPatrolCreateCarRequest)).not.to.be.reverted
     const resultPatrol = await rentalityView.calculatePaymentsWithDelivery(
       2,
@@ -310,7 +287,6 @@
       emptyLocationInfo,
       emptyLocationInfo
     )
->>>>>>> a8feb445
     await expect(
       await rentalityPlatform.connect(guest).createTripRequestWithDelivery(
         {
@@ -331,15 +307,10 @@
   })
 
   it('Host can not create trip request for own car ', async function () {
-<<<<<<< HEAD
-    await expect(rentalityGateway.connect(host).addCar(getMockCarRequest(0),zeroHash)).not.to.be.reverted
-    const myCars = await rentalityGateway.connect(host).getMyCars()
-=======
-    await expect(
-      rentalityPlatform.connect(host).addCar(getMockCarRequest(0, await rentalityLocationVerifier.getAddress(), admin))
-    ).not.to.be.reverted
-    const myCars = await rentalityView.connect(host).getMyCars()
->>>>>>> a8feb445
+    await expect(
+      rentalityPlatform.connect(host).addCar(getMockCarRequest(0, await rentalityLocationVerifier.getAddress(), admin))
+    ).not.to.be.reverted
+    const myCars = await rentalityView.connect(host).getMyCars()
     expect(myCars.length).to.equal(1)
 
     const availableCars = await rentalityView
@@ -388,15 +359,10 @@
   })
 
   it('host can reject created trip', async function () {
-<<<<<<< HEAD
-    await expect(rentalityGateway.connect(host).addCar(getMockCarRequest(0),zeroHash)).not.to.be.reverted
-    const myCars = await rentalityGateway.connect(host).getMyCars()
-=======
-    await expect(
-      rentalityPlatform.connect(host).addCar(getMockCarRequest(0, await rentalityLocationVerifier.getAddress(), admin))
-    ).not.to.be.reverted
-    const myCars = await rentalityView.connect(host).getMyCars()
->>>>>>> a8feb445
+    await expect(
+      rentalityPlatform.connect(host).addCar(getMockCarRequest(0, await rentalityLocationVerifier.getAddress(), admin))
+    ).not.to.be.reverted
+    const myCars = await rentalityView.connect(host).getMyCars()
     expect(myCars.length).to.equal(1)
 
     const availableCars = await rentalityView
@@ -439,15 +405,10 @@
   })
 
   it('guest can reject created trip', async function () {
-<<<<<<< HEAD
-    await expect(rentalityGateway.connect(host).addCar(getMockCarRequest(0),zeroHash)).not.to.be.reverted
-    const myCars = await rentalityGateway.connect(host).getMyCars()
-=======
-    await expect(
-      rentalityPlatform.connect(host).addCar(getMockCarRequest(0, await rentalityLocationVerifier.getAddress(), admin))
-    ).not.to.be.reverted
-    const myCars = await rentalityView.connect(host).getMyCars()
->>>>>>> a8feb445
+    await expect(
+      rentalityPlatform.connect(host).addCar(getMockCarRequest(0, await rentalityLocationVerifier.getAddress(), admin))
+    ).not.to.be.reverted
+    const myCars = await rentalityView.connect(host).getMyCars()
     expect(myCars.length).to.equal(1)
 
     const availableCars = await rentalityView
@@ -489,15 +450,10 @@
   })
 
   it('Only host or guest can reject trip', async function () {
-<<<<<<< HEAD
-    await expect(rentalityGateway.connect(host).addCar(getMockCarRequest(0),zeroHash)).not.to.be.reverted
-    const myCars = await rentalityGateway.connect(host).getMyCars()
-=======
-    await expect(
-      rentalityPlatform.connect(host).addCar(getMockCarRequest(0, await rentalityLocationVerifier.getAddress(), admin))
-    ).not.to.be.reverted
-    const myCars = await rentalityView.connect(host).getMyCars()
->>>>>>> a8feb445
+    await expect(
+      rentalityPlatform.connect(host).addCar(getMockCarRequest(0, await rentalityLocationVerifier.getAddress(), admin))
+    ).not.to.be.reverted
+    const myCars = await rentalityView.connect(host).getMyCars()
     expect(myCars.length).to.equal(1)
 
     const availableCars = await rentalityView
@@ -544,15 +500,10 @@
   })
 
   it('Only host can approve the trip', async function () {
-<<<<<<< HEAD
-    await expect(rentalityGateway.connect(host).addCar(getMockCarRequest(0),zeroHash)).not.to.be.reverted
-    const myCars = await rentalityGateway.connect(host).getMyCars()
-=======
-    await expect(
-      rentalityPlatform.connect(host).addCar(getMockCarRequest(0, await rentalityLocationVerifier.getAddress(), admin))
-    ).not.to.be.reverted
-    const myCars = await rentalityView.connect(host).getMyCars()
->>>>>>> a8feb445
+    await expect(
+      rentalityPlatform.connect(host).addCar(getMockCarRequest(0, await rentalityLocationVerifier.getAddress(), admin))
+    ).not.to.be.reverted
+    const myCars = await rentalityView.connect(host).getMyCars()
     expect(myCars.length).to.equal(1)
 
     const availableCars = await rentalityView
@@ -607,15 +558,10 @@
   })
 
   it('Host can not cheng status before approve', async function () {
-<<<<<<< HEAD
-    await expect(rentalityGateway.connect(host).addCar(getMockCarRequest(0),zeroHash)).not.to.be.reverted
-    const myCars = await rentalityGateway.connect(host).getMyCars()
-=======
-    await expect(
-      rentalityPlatform.connect(host).addCar(getMockCarRequest(0, await rentalityLocationVerifier.getAddress(), admin))
-    ).not.to.be.reverted
-    const myCars = await rentalityView.connect(host).getMyCars()
->>>>>>> a8feb445
+    await expect(
+      rentalityPlatform.connect(host).addCar(getMockCarRequest(0, await rentalityLocationVerifier.getAddress(), admin))
+    ).not.to.be.reverted
+    const myCars = await rentalityView.connect(host).getMyCars()
     expect(myCars.length).to.equal(1)
 
     const availableCars = await rentalityView
@@ -662,15 +608,10 @@
   })
 
   it('Only host can checkin after approve', async function () {
-<<<<<<< HEAD
-    await expect(rentalityGateway.connect(host).addCar(getMockCarRequest(0),zeroHash)).not.to.be.reverted
-    const myCars = await rentalityGateway.connect(host).getMyCars()
-=======
-    await expect(
-      rentalityPlatform.connect(host).addCar(getMockCarRequest(0, await rentalityLocationVerifier.getAddress(), admin))
-    ).not.to.be.reverted
-    const myCars = await rentalityView.connect(host).getMyCars()
->>>>>>> a8feb445
+    await expect(
+      rentalityPlatform.connect(host).addCar(getMockCarRequest(0, await rentalityLocationVerifier.getAddress(), admin))
+    ).not.to.be.reverted
+    const myCars = await rentalityView.connect(host).getMyCars()
     expect(myCars.length).to.equal(1)
 
     const availableCars = await rentalityView
@@ -727,15 +668,10 @@
   })
 
   it('Only guest can checkin after host', async function () {
-<<<<<<< HEAD
-    await expect(rentalityGateway.connect(host).addCar(getMockCarRequest(0),zeroHash)).not.to.be.reverted
-    const myCars = await rentalityGateway.connect(host).getMyCars()
-=======
-    await expect(
-      rentalityPlatform.connect(host).addCar(getMockCarRequest(0, await rentalityLocationVerifier.getAddress(), admin))
-    ).not.to.be.reverted
-    const myCars = await rentalityView.connect(host).getMyCars()
->>>>>>> a8feb445
+    await expect(
+      rentalityPlatform.connect(host).addCar(getMockCarRequest(0, await rentalityLocationVerifier.getAddress(), admin))
+    ).not.to.be.reverted
+    const myCars = await rentalityView.connect(host).getMyCars()
     expect(myCars.length).to.equal(1)
 
     const availableCars = await rentalityView
@@ -794,15 +730,10 @@
   })
 
   it('Only guest can checkout after checkin', async function () {
-<<<<<<< HEAD
-    await expect(rentalityGateway.connect(host).addCar(getMockCarRequest(0),zeroHash)).not.to.be.reverted
-    const myCars = await rentalityGateway.connect(host).getMyCars()
-=======
-    await expect(
-      rentalityPlatform.connect(host).addCar(getMockCarRequest(0, await rentalityLocationVerifier.getAddress(), admin))
-    ).not.to.be.reverted
-    const myCars = await rentalityView.connect(host).getMyCars()
->>>>>>> a8feb445
+    await expect(
+      rentalityPlatform.connect(host).addCar(getMockCarRequest(0, await rentalityLocationVerifier.getAddress(), admin))
+    ).not.to.be.reverted
+    const myCars = await rentalityView.connect(host).getMyCars()
     expect(myCars.length).to.equal(1)
 
     const availableCars = await rentalityView
@@ -860,15 +791,10 @@
   })
 
   it('Only host can checkout after guest checkout', async function () {
-<<<<<<< HEAD
-    await expect(rentalityGateway.connect(host).addCar(getMockCarRequest(0),zeroHash)).not.to.be.reverted
-    const myCars = await rentalityGateway.connect(host).getMyCars()
-=======
-    await expect(
-      rentalityPlatform.connect(host).addCar(getMockCarRequest(0, await rentalityLocationVerifier.getAddress(), admin))
-    ).not.to.be.reverted
-    const myCars = await rentalityView.connect(host).getMyCars()
->>>>>>> a8feb445
+    await expect(
+      rentalityPlatform.connect(host).addCar(getMockCarRequest(0, await rentalityLocationVerifier.getAddress(), admin))
+    ).not.to.be.reverted
+    const myCars = await rentalityView.connect(host).getMyCars()
     expect(myCars.length).to.equal(1)
 
     const availableCars = await rentalityView
@@ -930,15 +856,9 @@
     expect(trip_checkout.status).to.be.equal(TripStatus.CheckedOutByHost)
   })
   it('Happy case', async function () {
-<<<<<<< HEAD
-    const request = getMockCarRequest(10)
-    await expect(rentalityGateway.connect(host).addCar(request,zeroHash)).not.to.be.reverted
-    const myCars = await rentalityGateway.connect(host).getMyCars()
-=======
     const request = getMockCarRequest(1, await rentalityLocationVerifier.getAddress(), admin)
     await expect(rentalityPlatform.connect(host).addCar(request)).not.to.be.reverted
     const myCars = await rentalityView.connect(host).getMyCars()
->>>>>>> a8feb445
     expect(myCars.length).to.equal(1)
 
     const availableCars = await rentalityView
@@ -997,15 +917,9 @@
   })
 
   it('Should not be able to create trip request after approve on the same time', async function () {
-<<<<<<< HEAD
-    let addCarRequest = getMockCarRequest(0)
-    await expect(rentalityGateway.connect(host).addCar(addCarRequest,zeroHash)).not.to.be.reverted
-    const myCars = await rentalityGateway.connect(host).getMyCars()
-=======
     let addCarRequest = getMockCarRequest(0, await rentalityLocationVerifier.getAddress(), admin)
     await expect(rentalityPlatform.connect(host).addCar(addCarRequest)).not.to.be.reverted
     const myCars = await rentalityView.connect(host).getMyCars()
->>>>>>> a8feb445
     expect(myCars.length).to.equal(1)
 
     const oneDayInSeconds = 86400
@@ -1070,15 +984,10 @@
   })
 
   it('Can not checkInBy host while car on the trip', async function () {
-<<<<<<< HEAD
-    await expect(rentalityGateway.connect(host).addCar(getMockCarRequest(0),zeroHash)).not.to.be.reverted
-    const myCars = await rentalityGateway.connect(host).getMyCars()
-=======
-    await expect(
-      rentalityPlatform.connect(host).addCar(getMockCarRequest(0, await rentalityLocationVerifier.getAddress(), admin))
-    ).not.to.be.reverted
-    const myCars = await rentalityView.connect(host).getMyCars()
->>>>>>> a8feb445
+    await expect(
+      rentalityPlatform.connect(host).addCar(getMockCarRequest(0, await rentalityLocationVerifier.getAddress(), admin))
+    ).not.to.be.reverted
+    const myCars = await rentalityView.connect(host).getMyCars()
     expect(myCars.length).to.equal(1)
 
     const availableCars = await rentalityView
@@ -1143,15 +1052,9 @@
     )
   })
   it('Return correct total trip price', async function () {
-<<<<<<< HEAD
-    const mockCreateCarRequest = getMockCarRequest(13)
-    await expect(rentalityGateway.connect(host).addCar(mockCreateCarRequest,zeroHash)).not.to.be.reverted
-    const myCars = await rentalityGateway.connect(host).getMyCars()
-=======
     const mockCreateCarRequest = getMockCarRequest(1, await rentalityLocationVerifier.getAddress(), admin)
     await expect(rentalityPlatform.connect(host).addCar(mockCreateCarRequest)).not.to.be.reverted
     const myCars = await rentalityView.connect(host).getMyCars()
->>>>>>> a8feb445
     expect(myCars.length).to.equal(1)
 
     const availableCars = await rentalityView
