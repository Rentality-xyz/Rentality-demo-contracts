const { expect } = require('chai')
const { loadFixture } = require('@nomicfoundation/hardhat-network-helpers')

const {
  getMockCarRequest,
  deployDefaultFixture,
  ethToken,
  calculatePayments,
  signTCMessage,
<<<<<<< HEAD
  emptyLocationInfo,
=======
  emptyKyc,
>>>>>>> fe07ff5b
} = require('../utils')

describe('RentalityGateway: chat', function () {
  let rentalityGateway,
    rentalityMockPriceFeed,
    rentalityUserService,
    rentalityTripService,
    rentalityCurrencyConverter,
    rentalityCarToken,
    rentalityPaymentService,
    rentalityPlatform,
    rentalityGeoService,
    rentalityAdminGateway,
    utils,
    claimService,
    owner,
    admin,
    manager,
    host,
    guest,
    anonymous,
    rentalityLocationVerifier,
    adminKyc

  beforeEach(async function () {
    ;({
      rentalityGateway,
      rentalityMockPriceFeed,
      rentalityUserService,
      rentalityTripService,
      rentalityCurrencyConverter,
      rentalityCarToken,
      rentalityPaymentService,
      rentalityPlatform,
      rentalityGeoService,
      rentalityAdminGateway,
      utils,
      claimService,
      owner,
      admin,
      manager,
      host,
      guest,
      anonymous,
      rentalityLocationVerifier,
      adminKyc,
    } = await loadFixture(deployDefaultFixture))
  })

  it('Should have chat history by guest', async function () {
    let addCarRequest = getMockCarRequest(0, await rentalityLocationVerifier.getAddress(), admin)

    await expect(rentalityGateway.connect(host).addCar(addCarRequest)).not.to.be.reverted
    const myCars = await rentalityGateway.connect(host).getMyCars()

    expect(myCars.length).to.equal(1)
    const availableCars = await rentalityGateway.connect(guest).getAvailableCarsForUser(guest.address)
    expect(availableCars.length).to.equal(1)

    const oneDayInSeconds = 86400

    const dailyPriceInUsdCents = 1000

    const result = await rentalityGateway.calculatePayments(1, 2, ethToken, false)
    await expect(
      await rentalityGateway.connect(guest).createTripRequest(
        {
          carId: 1,
          startDateTime: Date.now(),
          endDateTime: Date.now() + oneDayInSeconds * 2,
          currencyType: ethToken,
          insurancePaid: false,
          photo: '',
          pickUpInfo: {
            signature: guest.address,
            locationInfo: emptyLocationInfo,
          },
          returnInfo: {
            signature: guest.address,
            locationInfo: emptyLocationInfo,
          },
        },
        { value: result.totalPrice }
      )
    ).to.changeEtherBalances([guest, rentalityPaymentService], [-result.totalPrice, result.totalPrice])

    let name = 'name'
    let surname = 'surname'
    let number = '+380'
    let photo = 'photo'
    let licenseNumber = 'licenseNumber'
    let expirationDate = 10

    const hostSignature = await signTCMessage(host)
    const guestSignature = await signTCMessage(guest)
    await expect(
      rentalityGateway
        .connect(host)
        .setKYCInfo(name + 'host', number + 'host', photo + 'host', emptyKyc, hostSignature, adminKyc)
    ).not.be.reverted

    await expect(
      rentalityGateway
        .connect(guest)
        .setKYCInfo(name + 'guest', number + 'guest', photo + 'guest', emptyKyc, guestSignature, adminKyc)
    ).not.be.reverted

    let chatInfoArray = await rentalityGateway.connect(guest).getChatInfoForGuest()
    expect(chatInfoArray.length).to.be.equal(1)
    let chatInfo = chatInfoArray[0]

    expect(chatInfo.tripId).to.be.equal(1)
    expect(chatInfo.guestAddress).to.be.equal(guest.address)
    expect(chatInfo.guestPhotoUrl).to.be.equal(photo + 'guest')
    expect(chatInfo.hostAddress).to.be.equal(host.address)
    expect(chatInfo.tripStatus).to.be.equal(0)
    expect(chatInfo.carBrand).to.be.equal(addCarRequest.brand)
    expect(chatInfo.carModel).to.be.equal(addCarRequest.model)
    expect(chatInfo.carYearOfProduction).to.be.equal(Number(addCarRequest.yearOfProduction))
  })
  it('Should have chat history by host', async function () {
    let addCarRequest = getMockCarRequest(0, await rentalityLocationVerifier.getAddress(), admin)
    await expect(rentalityGateway.connect(host).addCar(addCarRequest)).not.to.be.reverted
    const myCars = await rentalityGateway.connect(host).getMyCars()
    expect(myCars.length).to.equal(1)
    const availableCars = await rentalityGateway.connect(guest).getAvailableCarsForUser(guest.address)
    expect(availableCars.length).to.equal(1)

    let name = 'name'
    let surname = 'surname'
    let number = '+380'
    let photo = 'photo'
    let licenseNumber = 'licenseNumber'
    let expirationDate = 10
    const hostSignature = await signTCMessage(host)
    const guestSignature = await signTCMessage(guest)
    await expect(
      rentalityGateway
        .connect(host)
        .setKYCInfo(name + 'host', number + 'host', photo + 'host', emptyKyc, hostSignature, adminKyc)
    ).not.be.reverted

    await expect(
      rentalityGateway
        .connect(guest)
        .setKYCInfo(name + 'guest', number + 'guest', photo + 'guest', emptyKyc, guestSignature, adminKyc)
    ).not.be.reverted

    const oneDayInSeconds = 86400

    const result = await rentalityGateway.calculatePayments(1, 1, ethToken, false)
    await expect(
      await rentalityGateway.connect(guest).createTripRequest(
        {
          carId: 1,
          startDateTime: Date.now(),
          endDateTime: Date.now() + oneDayInSeconds,
          currencyType: ethToken,
          insurancePaid: false,
          photo: '',
          pickUpInfo: {
            signature: guest.address,
            locationInfo: emptyLocationInfo,
          },
          returnInfo: {
            signature: guest.address,
            locationInfo: emptyLocationInfo,
          },
        },
        { value: result.totalPrice }
      )
    ).to.changeEtherBalances([guest, rentalityPaymentService], [-result.totalPrice, result.totalPrice])

    let chatInfoArray = await rentalityGateway.connect(host).getChatInfoForHost()
    expect(chatInfoArray.length).to.be.equal(1)
    let chatInfo = chatInfoArray[0]

    expect(chatInfo.tripId).to.be.equal(1)
    expect(chatInfo.guestAddress).to.be.equal(guest.address)
    expect(chatInfo.guestPhotoUrl).to.be.equal(photo + 'guest')
    expect(chatInfo.hostAddress).to.be.equal(host.address)
    expect(chatInfo.tripStatus).to.be.equal(0)
    expect(chatInfo.carBrand).to.be.equal(addCarRequest.brand)
    expect(chatInfo.carModel).to.be.equal(addCarRequest.model)
    expect(chatInfo.carYearOfProduction).to.be.equal(Number(addCarRequest.yearOfProduction))
  })
})<|MERGE_RESOLUTION|>--- conflicted
+++ resolved
@@ -7,11 +7,7 @@
   ethToken,
   calculatePayments,
   signTCMessage,
-<<<<<<< HEAD
-  emptyLocationInfo,
-=======
   emptyKyc,
->>>>>>> fe07ff5b
 } = require('../utils')
 
 describe('RentalityGateway: chat', function () {
@@ -83,16 +79,6 @@
           startDateTime: Date.now(),
           endDateTime: Date.now() + oneDayInSeconds * 2,
           currencyType: ethToken,
-          insurancePaid: false,
-          photo: '',
-          pickUpInfo: {
-            signature: guest.address,
-            locationInfo: emptyLocationInfo,
-          },
-          returnInfo: {
-            signature: guest.address,
-            locationInfo: emptyLocationInfo,
-          },
         },
         { value: result.totalPrice }
       )
@@ -170,16 +156,6 @@
           startDateTime: Date.now(),
           endDateTime: Date.now() + oneDayInSeconds,
           currencyType: ethToken,
-          insurancePaid: false,
-          photo: '',
-          pickUpInfo: {
-            signature: guest.address,
-            locationInfo: emptyLocationInfo,
-          },
-          returnInfo: {
-            signature: guest.address,
-            locationInfo: emptyLocationInfo,
-          },
         },
         { value: result.totalPrice }
       )
