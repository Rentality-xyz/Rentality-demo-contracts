const { expect } = require('chai')
const { loadFixture } = require('@nomicfoundation/hardhat-network-helpers')

const {
  getMockCarRequest,
  deployDefaultFixture,
  ethToken,
  zeroHash,
  calculatePayments,
  signTCMessage,
  emptyKyc,
  getEmptySearchCarParams,
  emptyLocationInfo,
  emptySignedLocationInfo,
} = require('../utils')

describe('RentalityGateway: chat', function () {
  let rentalityGateway,
    rentalityMockPriceFeed,
    rentalityUserService,
    rentalityTripService,
    rentalityCurrencyConverter,
    rentalityCarToken,
    rentalityPaymentService,
    rentalityPlatform,
    rentalityGeoService,
    rentalityAdminGateway,
    utils,
    claimService,
    owner,
    admin,
    manager,
    host,
    guest,
    anonymous,
    rentalityLocationVerifier,
    adminKyc,
    rentalityView

  beforeEach(async function () {
    ;({
      rentalityGateway,
      rentalityMockPriceFeed,
      rentalityUserService,
      rentalityTripService,
      rentalityCurrencyConverter,
      rentalityCarToken,
      rentalityPaymentService,
      rentalityPlatform,
      rentalityGeoService,
      rentalityAdminGateway,
      utils,
      claimService,
      owner,
      admin,
      manager,
      host,
      guest,
      anonymous,
      rentalityLocationVerifier,
      adminKyc,
      rentalityView,
    } = await loadFixture(deployDefaultFixture))
  })

  it('Should have chat history by guest', async function () {
    let addCarRequest = getMockCarRequest(0, await rentalityLocationVerifier.getAddress(), admin)

    await expect(rentalityPlatform.connect(host).addCar(addCarRequest)).not.to.be.reverted
    const myCars = await rentalityView.connect(host).getMyCars()

    expect(myCars.length).to.equal(1)
<<<<<<< HEAD
    const availableCars = await rentalityView.connect(guest).getAvailableCarsForUser(guest.address)
=======
    const availableCars = await rentalityGateway
      .connect(guest)
      .searchAvailableCarsWithDelivery(
        0,
        new Date().getSeconds() + 86400,
        getEmptySearchCarParams(1),
        emptyLocationInfo,
        emptyLocationInfo
      )
>>>>>>> 069beb75
    expect(availableCars.length).to.equal(1)

    const oneDayInSeconds = 86400

    const dailyPriceInUsdCents = 1000

<<<<<<< HEAD
    const result = await rentalityView.calculatePayments(1, 2, ethToken)
    await expect(
      await rentalityPlatform.connect(guest).createTripRequest(
=======
    const result = await rentalityGateway.calculatePaymentsWithDelivery(
      1,
      2,
      ethToken,
      emptyLocationInfo,
      emptyLocationInfo,
      ' '
    )
    await expect(
      await rentalityGateway.connect(guest).createTripRequestWithDelivery(
>>>>>>> 069beb75
        {
          carId: 1,
          startDateTime: Date.now(),
          endDateTime: Date.now() + oneDayInSeconds * 2,
          currencyType: ethToken,
          pickUpInfo: emptySignedLocationInfo,
          returnInfo: emptySignedLocationInfo,
        },
        ' ',
        { value: result.totalPrice }
      )
    ).to.changeEtherBalances([guest, rentalityPaymentService], [-result.totalPrice, result.totalPrice])

    let name = 'name'
    let surname = 'surname'
    let number = '+380'
    let photo = 'photo'
    let licenseNumber = 'licenseNumber'
    let expirationDate = 10

    const hostSignature = await signTCMessage(host)
    const guestSignature = await signTCMessage(guest)
    await expect(
<<<<<<< HEAD
      rentalityPlatform.connect(host).setKYCInfo(name + 'host', number + 'host', photo + 'host', hostSignature)
    ).not.be.reverted

    await expect(
      rentalityPlatform.connect(guest).setKYCInfo(name + 'guest', number + 'guest', photo + 'guest', guestSignature)
    ).not.be.reverted

    let chatInfoArray = await rentalityView.connect(guest).getChatInfoForGuest()
=======
      rentalityGateway.connect(host).setKYCInfo(name + 'host', number + 'host', photo + 'host', hostSignature, zeroHash)
    ).not.be.reverted

    await expect(
      rentalityGateway
        .connect(guest)
        .setKYCInfo(name + 'guest', number + 'guest', photo + 'guest', guestSignature,zeroHash)
    ).not.be.reverted

    let chatInfoArray = await rentalityGateway.connect(guest).getChatInfoFor(false)
>>>>>>> 069beb75
    expect(chatInfoArray.length).to.be.equal(1)
    let chatInfo = chatInfoArray[0]

    expect(chatInfo.tripId).to.be.equal(1)
    expect(chatInfo.guestAddress).to.be.equal(guest.address)
    expect(chatInfo.guestPhotoUrl).to.be.equal(photo + 'guest')
    expect(chatInfo.hostAddress).to.be.equal(host.address)
    expect(chatInfo.tripStatus).to.be.equal(0)
    expect(chatInfo.carBrand).to.be.equal(addCarRequest.brand)
    expect(chatInfo.carModel).to.be.equal(addCarRequest.model)
    expect(chatInfo.carYearOfProduction).to.be.equal(Number(addCarRequest.yearOfProduction))
  })
  it('Should have chat history by host', async function () {
    let addCarRequest = getMockCarRequest(0, await rentalityLocationVerifier.getAddress(), admin)
    await expect(rentalityPlatform.connect(host).addCar(addCarRequest)).not.to.be.reverted
    const myCars = await rentalityView.connect(host).getMyCars()
    expect(myCars.length).to.equal(1)
<<<<<<< HEAD
    const availableCars = await rentalityView.connect(guest).getAvailableCarsForUser(guest.address)
=======
    const availableCars = await rentalityGateway
      .connect(guest)
      .searchAvailableCarsWithDelivery(
        0,
        new Date().getSeconds() + 86400,
        getEmptySearchCarParams(1),
        emptyLocationInfo,
        emptyLocationInfo
      )
>>>>>>> 069beb75
    expect(availableCars.length).to.equal(1)

    let name = 'name'
    let surname = 'surname'
    let number = '+380'
    let photo = 'photo'
    let licenseNumber = 'licenseNumber'
    let expirationDate = 10
    const hostSignature = await signTCMessage(host)
    const guestSignature = await signTCMessage(guest)
    await expect(
<<<<<<< HEAD
      rentalityPlatform.connect(host).setKYCInfo(name + 'host', number + 'host', photo + 'host', hostSignature)
    ).not.be.reverted

    await expect(
      rentalityPlatform.connect(guest).setKYCInfo(name + 'guest', number + 'guest', photo + 'guest', guestSignature)
=======
      rentalityGateway.connect(host).setKYCInfo(name + 'host', number + 'host', photo + 'host', hostSignature, zeroHash)
    ).not.be.reverted

    await expect(
      rentalityGateway
        .connect(guest)
        .setKYCInfo(name + 'guest', number + 'guest', photo + 'guest', guestSignature,zeroHash)
>>>>>>> 069beb75
    ).not.be.reverted

    const oneDayInSeconds = 86400

<<<<<<< HEAD
    const result = await rentalityView.calculatePayments(1, 1, ethToken)
    await expect(
      await rentalityPlatform.connect(guest).createTripRequest(
=======
    const result = await rentalityGateway
      .connect(guest)
      .calculatePaymentsWithDelivery(1, 1, ethToken, emptyLocationInfo, emptyLocationInfo, ' ')
    await expect(
      await rentalityGateway.connect(guest).createTripRequestWithDelivery(
>>>>>>> 069beb75
        {
          carId: 1,
          startDateTime: Date.now(),
          endDateTime: Date.now() + oneDayInSeconds,
          currencyType: ethToken,
          pickUpInfo: emptySignedLocationInfo,
          returnInfo: emptySignedLocationInfo,
        },
        ' ',
        { value: result.totalPrice }
      )
    ).to.changeEtherBalances([guest, rentalityPaymentService], [-result.totalPrice, result.totalPrice])

<<<<<<< HEAD
    let chatInfoArray = await rentalityView.connect(host).getChatInfoForHost()
=======
    let chatInfoArray = await rentalityGateway.connect(host).getChatInfoFor(true)
>>>>>>> 069beb75
    expect(chatInfoArray.length).to.be.equal(1)
    let chatInfo = chatInfoArray[0]

    expect(chatInfo.tripId).to.be.equal(1)
    expect(chatInfo.guestAddress).to.be.equal(guest.address)
    expect(chatInfo.guestPhotoUrl).to.be.equal(photo + 'guest')
    expect(chatInfo.hostAddress).to.be.equal(host.address)
    expect(chatInfo.tripStatus).to.be.equal(0)
    expect(chatInfo.carBrand).to.be.equal(addCarRequest.brand)
    expect(chatInfo.carModel).to.be.equal(addCarRequest.model)
    expect(chatInfo.carYearOfProduction).to.be.equal(Number(addCarRequest.yearOfProduction))
  })
})<|MERGE_RESOLUTION|>--- conflicted
+++ resolved
@@ -34,8 +34,7 @@
     guest,
     anonymous,
     rentalityLocationVerifier,
-    adminKyc,
-    rentalityView
+    adminKyc
 
   beforeEach(async function () {
     ;({
@@ -59,20 +58,16 @@
       anonymous,
       rentalityLocationVerifier,
       adminKyc,
-      rentalityView,
     } = await loadFixture(deployDefaultFixture))
   })
 
   it('Should have chat history by guest', async function () {
     let addCarRequest = getMockCarRequest(0, await rentalityLocationVerifier.getAddress(), admin)
 
-    await expect(rentalityPlatform.connect(host).addCar(addCarRequest)).not.to.be.reverted
-    const myCars = await rentalityView.connect(host).getMyCars()
+    await expect(rentalityGateway.connect(host).addCar(addCarRequest)).not.to.be.reverted
+    const myCars = await rentalityGateway.connect(host).getMyCars()
 
     expect(myCars.length).to.equal(1)
-<<<<<<< HEAD
-    const availableCars = await rentalityView.connect(guest).getAvailableCarsForUser(guest.address)
-=======
     const availableCars = await rentalityGateway
       .connect(guest)
       .searchAvailableCarsWithDelivery(
@@ -82,18 +77,12 @@
         emptyLocationInfo,
         emptyLocationInfo
       )
->>>>>>> 069beb75
     expect(availableCars.length).to.equal(1)
 
     const oneDayInSeconds = 86400
 
     const dailyPriceInUsdCents = 1000
 
-<<<<<<< HEAD
-    const result = await rentalityView.calculatePayments(1, 2, ethToken)
-    await expect(
-      await rentalityPlatform.connect(guest).createTripRequest(
-=======
     const result = await rentalityGateway.calculatePaymentsWithDelivery(
       1,
       2,
@@ -104,7 +93,6 @@
     )
     await expect(
       await rentalityGateway.connect(guest).createTripRequestWithDelivery(
->>>>>>> 069beb75
         {
           carId: 1,
           startDateTime: Date.now(),
@@ -128,16 +116,6 @@
     const hostSignature = await signTCMessage(host)
     const guestSignature = await signTCMessage(guest)
     await expect(
-<<<<<<< HEAD
-      rentalityPlatform.connect(host).setKYCInfo(name + 'host', number + 'host', photo + 'host', hostSignature)
-    ).not.be.reverted
-
-    await expect(
-      rentalityPlatform.connect(guest).setKYCInfo(name + 'guest', number + 'guest', photo + 'guest', guestSignature)
-    ).not.be.reverted
-
-    let chatInfoArray = await rentalityView.connect(guest).getChatInfoForGuest()
-=======
       rentalityGateway.connect(host).setKYCInfo(name + 'host', number + 'host', photo + 'host', hostSignature, zeroHash)
     ).not.be.reverted
 
@@ -148,7 +126,6 @@
     ).not.be.reverted
 
     let chatInfoArray = await rentalityGateway.connect(guest).getChatInfoFor(false)
->>>>>>> 069beb75
     expect(chatInfoArray.length).to.be.equal(1)
     let chatInfo = chatInfoArray[0]
 
@@ -163,12 +140,9 @@
   })
   it('Should have chat history by host', async function () {
     let addCarRequest = getMockCarRequest(0, await rentalityLocationVerifier.getAddress(), admin)
-    await expect(rentalityPlatform.connect(host).addCar(addCarRequest)).not.to.be.reverted
-    const myCars = await rentalityView.connect(host).getMyCars()
+    await expect(rentalityGateway.connect(host).addCar(addCarRequest)).not.to.be.reverted
+    const myCars = await rentalityGateway.connect(host).getMyCars()
     expect(myCars.length).to.equal(1)
-<<<<<<< HEAD
-    const availableCars = await rentalityView.connect(guest).getAvailableCarsForUser(guest.address)
-=======
     const availableCars = await rentalityGateway
       .connect(guest)
       .searchAvailableCarsWithDelivery(
@@ -178,7 +152,6 @@
         emptyLocationInfo,
         emptyLocationInfo
       )
->>>>>>> 069beb75
     expect(availableCars.length).to.equal(1)
 
     let name = 'name'
@@ -190,13 +163,6 @@
     const hostSignature = await signTCMessage(host)
     const guestSignature = await signTCMessage(guest)
     await expect(
-<<<<<<< HEAD
-      rentalityPlatform.connect(host).setKYCInfo(name + 'host', number + 'host', photo + 'host', hostSignature)
-    ).not.be.reverted
-
-    await expect(
-      rentalityPlatform.connect(guest).setKYCInfo(name + 'guest', number + 'guest', photo + 'guest', guestSignature)
-=======
       rentalityGateway.connect(host).setKYCInfo(name + 'host', number + 'host', photo + 'host', hostSignature, zeroHash)
     ).not.be.reverted
 
@@ -204,22 +170,15 @@
       rentalityGateway
         .connect(guest)
         .setKYCInfo(name + 'guest', number + 'guest', photo + 'guest', guestSignature,zeroHash)
->>>>>>> 069beb75
     ).not.be.reverted
 
     const oneDayInSeconds = 86400
 
-<<<<<<< HEAD
-    const result = await rentalityView.calculatePayments(1, 1, ethToken)
-    await expect(
-      await rentalityPlatform.connect(guest).createTripRequest(
-=======
     const result = await rentalityGateway
       .connect(guest)
       .calculatePaymentsWithDelivery(1, 1, ethToken, emptyLocationInfo, emptyLocationInfo, ' ')
     await expect(
       await rentalityGateway.connect(guest).createTripRequestWithDelivery(
->>>>>>> 069beb75
         {
           carId: 1,
           startDateTime: Date.now(),
@@ -233,11 +192,7 @@
       )
     ).to.changeEtherBalances([guest, rentalityPaymentService], [-result.totalPrice, result.totalPrice])
 
-<<<<<<< HEAD
-    let chatInfoArray = await rentalityView.connect(host).getChatInfoForHost()
-=======
     let chatInfoArray = await rentalityGateway.connect(host).getChatInfoFor(true)
->>>>>>> 069beb75
     expect(chatInfoArray.length).to.be.equal(1)
     let chatInfo = chatInfoArray[0]
 
