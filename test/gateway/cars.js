--- conflicted
+++ resolved
@@ -124,12 +124,8 @@
       tokenUri: 'uri',
       insuranceRequired: false,
       insurancePriceInUsdCents: 0,
-<<<<<<< HEAD
-dimoTokenId: 0
-=======
 dimoTokenId: 0,
 signedDimoTokenId: '0x'
->>>>>>> a2d7a6c6
     }
     let locationInfo = {
       locationInfo: emptyLocationInfo,
@@ -198,12 +194,8 @@
       currentlyListed: true,
       insuranceRequired: false,
       insurancePriceInUsdCents: 0,
-<<<<<<< HEAD
-dimoTokenId: 0
-=======
 dimoTokenId: 0,
 signedDimoTokenId: '0x'
->>>>>>> a2d7a6c6
     }
     const oneDayInSec = 86400
     const totalTripDays = 7
@@ -262,12 +254,8 @@
       currentlyListed: true,
       insuranceRequired: false,
       insurancePriceInUsdCents: 0,
-<<<<<<< HEAD
-dimoTokenId: 0
-=======
 dimoTokenId: 0,
 signedDimoTokenId: '0x'
->>>>>>> a2d7a6c6
     }
     await expect(await rentalityGateway.connect(host).addCar(addCarRequest)).not.be.reverted
     const result = await rentalityGateway.connect(guest).getCarDetails(1)
