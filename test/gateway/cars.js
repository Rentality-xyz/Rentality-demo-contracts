const { expect } = require('chai')
const { loadFixture } = require('@nomicfoundation/hardhat-network-helpers')

const {
  getMockCarRequest,
  deployDefaultFixture,
  getEmptySearchCarParams,
  signTCMessage,
  locationInfo,
  signLocationInfo,
  emptyKyc,
} = require('../utils')
const { ethers } = require('hardhat')

describe('RentalityGateway: car', function () {
  let rentalityGateway,
    rentalityMockPriceFeed,
    rentalityUserService,
    rentalityTripService,
    rentalityCurrencyConverter,
    rentalityCarToken,
    rentalityPaymentService,
    rentalityPlatform,
    rentalityGeoService,
    rentalityAdminGateway,
    utils,
    claimService,
    owner,
    admin,
    manager,
    host,
    guest,
    anonymous,
    rentalityLocationVerifier

  beforeEach(async function () {
    ;({
      rentalityGateway,
      rentalityMockPriceFeed,
      rentalityUserService,
      rentalityTripService,
      rentalityCurrencyConverter,
      rentalityCarToken,
      rentalityPaymentService,
      rentalityPlatform,
      rentalityGeoService,
      rentalityAdminGateway,
      utils,
      claimService,
      owner,
      admin,
      manager,
      host,
      guest,
      anonymous,
      rentalityLocationVerifier,
      adminKyc,
    } = await loadFixture(deployDefaultFixture))
  })

  it('Host can add car to gateway', async function () {
    await expect(
      rentalityGateway.connect(host).addCar(getMockCarRequest(0, await rentalityLocationVerifier.getAddress(), admin))
    ).not.to.be.reverted
    const myCars = await rentalityGateway.connect(host).getMyCars()
    expect(myCars.length).to.equal(1)
  })
  it('Host dont see own cars as available', async function () {
    await expect(
      rentalityGateway.connect(host).addCar(getMockCarRequest(0, await rentalityLocationVerifier.getAddress(), admin))
    ).not.to.be.reverted
    const myCars = await rentalityGateway.connect(host).getMyCars()
    expect(myCars.length).to.equal(1)
    const availableCars = await rentalityGateway.connect(host).getAvailableCarsForUser(host.address)
    expect(availableCars.length).to.equal(0)
  })
  it('Guest see cars as available', async function () {
    await expect(
      rentalityGateway.connect(host).addCar(getMockCarRequest(0, await rentalityLocationVerifier.getAddress(), admin))
    ).not.to.be.reverted
    const myCars = await rentalityGateway.connect(host).getMyCars()
    expect(myCars.length).to.equal(1)
    const availableCars = await rentalityGateway.connect(guest).getAvailableCarsForUser(guest.address)
    expect(availableCars.length).to.equal(1)
  })
  it('should allow only host to update car info', async function () {
    let addCarRequest = getMockCarRequest(0, await rentalityLocationVerifier.getAddress(), admin)
    await expect(rentalityGateway.connect(host).addCar(addCarRequest)).not.be.reverted

    let update_params = {
      carId: 1,
      pricePerDayInUsdCents: 2,
      securityDepositPerTripInUsdCents: 2,
      engineParams: [2],
      milesIncludedPerDay: 2,
      timeBufferBetweenTripsInSec: 2,
      currentlyListed: false,
      insuranceRequired: false,
      insurancePrice: 0,
    }

    await expect(rentalityGateway.connect(host).updateCarInfo(update_params)).not.to.be.reverted

    await expect(rentalityGateway.connect(anonymous).updateCarInfo(update_params)).to.be.revertedWith(
      'Only the owner of the car can update car info'
    )

    let carInfo = await rentalityGateway.getCarInfoById(update_params.carId)

    expect(carInfo.currentlyListed).to.be.equal(false)
    expect(carInfo.pricePerDayInUsdCents).to.be.equal(update_params.pricePerDayInUsdCents)
    expect(carInfo.milesIncludedPerDay).to.be.equal(update_params.milesIncludedPerDay)
    expect(carInfo.engineParams[1]).to.be.equal(update_params.engineParams[0])
    expect(carInfo.securityDepositPerTripInUsdCents).to.be.equal(update_params.securityDepositPerTripInUsdCents)
  })

  it('should have cars owned by user', async function () {
<<<<<<< HEAD
    let addCarRequest = getMockCarRequest(0)
    await expect(rentalityGateway.connect(host).addCar(addCarRequest)).not.be.reverted
=======
    let addCarRequest = getMockCarRequest(0, await rentalityLocationVerifier.getAddress(), admin)
    await expect(rentalityCarToken.connect(host).addCar(addCarRequest)).not.be.reverted
>>>>>>> aacbee4f

    let available_cars = await rentalityGateway.connect(host).getMyCars()

    expect(available_cars.length).to.be.equal(1)

    let cars_not_created = await rentalityGateway.connect(guest).getMyCars()

    expect(cars_not_created.length).to.be.equal(0)
  })
  it('should have all variables after search', async function () {
    let name = 'name'
    let surname = 'surname'
    let number = '+380'
    let photo = 'photo'
    let licenseNumber = 'licenseNumber'
    let expirationDate = 10

    const hostSignature = await signTCMessage(host)

    let locationInfo1 = {
      locationInfo,
      signature: signLocationInfo(await rentalityLocationVerifier.getAddress(), admin),
    }
    await expect(rentalityGateway.connect(host).setKYCInfo(name, number, photo, emptyKyc, hostSignature, adminKyc)).to
      .not.reverted

    let addCarRequest = {
      tokenUri: 'uri',
      carVinNumber: 'VIN_NUMBER',
      brand: 'BRAND',
      model: 'MODEL',
      yearOfProduction: 2020,
      pricePerDayInUsdCents: 1000,
      securityDepositPerTripInUsdCents: 1,
      engineParams: [1, 2],
      engineType: 1,
      milesIncludedPerDay: 10,
      timeBufferBetweenTripsInSec: 0,
      geoApiKey: 'key',
      insuranceIncluded: true,
      locationInfo: locationInfo1,
      currentlyListed: true,
      insuranceRequired: false,
      insurancePriceInUsdCents: 0,
    }
    const oneDayInSec = 86400
    const totalTripDays = 7
    const searchParams = getEmptySearchCarParams()
    await expect(rentalityGateway.connect(host).addCar(addCarRequest)).not.be.reverted
    const resultAr = await rentalityGateway.searchAvailableCars(
      new Date().getDate(),
      new Date().getDate() + oneDayInSec * totalTripDays,
      searchParams
    )
    const result = resultAr[0].car

    expect(result.carId).to.be.equal(1)
    expect(result.brand).to.be.eq(addCarRequest.brand)
    expect(result.model).to.be.eq(addCarRequest.model)
    expect(result.yearOfProduction).to.be.eq(addCarRequest.yearOfProduction)
    expect(result.pricePerDayInUsdCents).to.be.eq(addCarRequest.pricePerDayInUsdCents)
    expect(result.securityDepositPerTripInUsdCents).to.be.eq(addCarRequest.securityDepositPerTripInUsdCents)
    expect(result.host).be.be.eq(host.address)
    expect(result.hostName).to.be.eq(name)
    expect(result.hostPhotoUrl).to.be.eq(photo)
  })
  it('should return co' + 'locationInfomplete details', async function () {
    let name = 'name'
    let surname = 'surname'
    let number = '+380'
    let photo = 'photo'
    let licenseNumber = 'licenseNumber'
    let expirationDate = 10

    const hostSignature = await signTCMessage(host)
    let locationInfo1 = {
      locationInfo,
      signature: signLocationInfo(await rentalityLocationVerifier.getAddress(), admin),
    }
    await expect(await rentalityGateway.connect(host).setKYCInfo(name, '', photo, emptyKyc, hostSignature, adminKyc)).to
      .not.reverted

    let addCarRequest = {
      tokenUri: 'uri',
      carVinNumber: 'VIN_NUMBER',
      brand: 'BRAND',
      model: 'MODEL',
      yearOfProduction: 2020,
      pricePerDayInUsdCents: 1,
      securityDepositPerTripInUsdCents: 1,
      engineParams: [1, 2],
      engineType: 1,
      milesIncludedPerDay: 10,
      timeBufferBetweenTripsInSec: 0,
      geoApiKey: 'key',
      insuranceIncluded: true,
      locationInfo: locationInfo1,
      currentlyListed: true,
      insuranceRequired: false,
      insurancePriceInUsdCents: 0,
    }
    await expect(await rentalityGateway.connect(host).addCar(addCarRequest)).not.be.reverted
    const result = await rentalityGateway.connect(guest).getCarDetails(1)

    expect(result.carId).to.be.equal(1)
    expect(result.brand).to.be.eq(addCarRequest.brand)
    expect(result.model).to.be.eq(addCarRequest.model)
    expect(result.yearOfProduction).to.be.eq(addCarRequest.yearOfProduction)
    expect(result.pricePerDayInUsdCents).to.be.eq(addCarRequest.pricePerDayInUsdCents)
    expect(result.securityDepositPerTripInUsdCents).to.be.eq(addCarRequest.securityDepositPerTripInUsdCents)
    expect(result.host).be.be.eq(host.address)
    expect(result.hostName).to.be.eq(name)
    expect(result.hostPhotoUrl).to.be.eq(photo)
    expect(result.locationInfo.city).to.be.eq('Miami')
    expect(result.locationInfo.country).to.be.eq('USA')
    expect(result.milesIncludedPerDay).to.be.equal(addCarRequest.milesIncludedPerDay)
    expect(result.engineType).to.be.equal(addCarRequest.engineType)
    expect(result.engineParams).to.deep.equal(addCarRequest.engineParams)
    expect(result.currentlyListed).to.be.true
  })
  it('Should return public dto', async function () {
    let name = 'name'
    let surname = 'surname'
    let number = '+380'
    let photo = 'photo'
    let licenseNumber = 'licenseNumber'
    let expirationDate = 10

    const hostSignature = await signTCMessage(host)
    await expect(await rentalityGateway.connect(host).setKYCInfo(name, '', photo, emptyKyc, hostSignature, adminKyc)).to
      .not.reverted
    let locationInfo1 = {
      locationInfo,
      signature: signLocationInfo(await rentalityLocationVerifier.getAddress(), admin),
    }
    const addCar = (num) => {
      return {
        tokenUri: 'uri',
        carVinNumber: 'VIN_NUMBER' + num,
        brand: 'BRAND',
        model: 'MODEL',
        yearOfProduction: 2020,
        pricePerDayInUsdCents: 1,
        securityDepositPerTripInUsdCents: 1,
        engineParams: [1, 2],
        engineType: 1,
        milesIncludedPerDay: 10,
        timeBufferBetweenTripsInSec: 0,
        geoApiKey: 'key',
        insuranceIncluded: true,
        locationInfo: locationInfo1,
        currentlyListed: true,
        insuranceRequired: false,
        insurancePriceInUsdCents: 0,
      }
    }
    await expect(await rentalityGateway.connect(host).addCar(addCar(0))).not.be.reverted
    await expect(await rentalityGateway.connect(host).addCar(addCar(1))).not.be.reverted
    await expect(await rentalityGateway.connect(host).addCar(addCar(2))).not.be.reverted
    await expect(await rentalityGateway.connect(host).addCar(addCar(3))).not.be.reverted
    await expect(await rentalityGateway.connect(host).addCar(addCar(4))).not.be.reverted

    await rentalityCarToken.connect(host).burnCar(3)
    const hostCars = await rentalityCarToken.getCarsOfHost(host.address)
    expect(hostCars.length).to.be.eq(4)

    await expect(await rentalityGateway.connect(guest).addCar(addCar(5))).not.be.reverted
    await expect(await rentalityGateway.connect(guest).addCar(addCar(6))).not.be.reverted
    await rentalityCarToken.connect(guest).burnCar(6)
    await expect(await rentalityGateway.connect(guest).addCar(addCar(7))).not.be.reverted

    const guestCars = await rentalityCarToken.getCarsOfHost(guest.address)
    expect(guestCars.length).to.be.eq(2)
  })
  it('Impossible to transfer nft', async function () {
    let name = 'name'
    let surname = 'surname'
    let number = '+380'
    let photo = 'photo'
    let licenseNumber = 'licenseNumber'
    let expirationDate = 10

    const hostSignature = await signTCMessage(host)
    await expect(await rentalityGateway.connect(host).setKYCInfo(name, '', photo, emptyKyc, hostSignature, adminKyc)).to
      .not.reverted

    let locationInfo1 = {
      locationInfo,
      signature: signLocationInfo(await rentalityLocationVerifier.getAddress(), admin),
    }
    const addCar = (num) => {
      return {
        tokenUri: 'uri',
        carVinNumber: 'VIN_NUMBER' + num,
        brand: 'BRAND',
        model: 'MODEL',
        yearOfProduction: 2020,
        pricePerDayInUsdCents: 1,
        securityDepositPerTripInUsdCents: 1,
        engineParams: [1, 2],
        engineType: 1,
        milesIncludedPerDay: 10,
        timeBufferBetweenTripsInSec: 0,
        geoApiKey: 'key',
        insuranceIncluded: true,
        locationInfo: locationInfo1,
        currentlyListed: true,
        insuranceRequired: false,
        insurancePriceInUsdCents: 0,
      }
    }
    await expect(await rentalityGateway.connect(host).addCar(addCar(0))).not.be.reverted

    const tokenContract = await ethers.getContractAt(
      'ERC721URIStorageUpgradeable',
      await rentalityCarToken.getAddress()
    )
    await expect(tokenContract.connect(host).transferFrom(host.address, guest.address, 1)).to.be.revertedWith(
      'Not implemented.'
    )
    await expect(tokenContract.connect(host).safeTransferFrom(host.address, guest.address, 1)).to.be.revertedWith(
      'Not implemented.'
    )
  })
})<|MERGE_RESOLUTION|>--- conflicted
+++ resolved
@@ -115,13 +115,8 @@
   })
 
   it('should have cars owned by user', async function () {
-<<<<<<< HEAD
-    let addCarRequest = getMockCarRequest(0)
-    await expect(rentalityGateway.connect(host).addCar(addCarRequest)).not.be.reverted
-=======
     let addCarRequest = getMockCarRequest(0, await rentalityLocationVerifier.getAddress(), admin)
     await expect(rentalityCarToken.connect(host).addCar(addCarRequest)).not.be.reverted
->>>>>>> aacbee4f
 
     let available_cars = await rentalityGateway.connect(host).getMyCars()
 
