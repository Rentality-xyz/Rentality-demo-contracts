const { expect } = require('chai')
const { loadFixture } = require('@nomicfoundation/hardhat-network-helpers')

const {
  getMockCarRequest,

  deployDefaultFixture,
  getEmptySearchCarParams,
  ethToken,
  calculatePayments,
  signTCMessage,
  emptyKyc,
  signKycInfo,
<<<<<<< HEAD
  emptyLocationInfo,
=======
  UserRole,
>>>>>>> f7a53eee
} = require('../utils')

describe('RentalityGateway: user info', function () {
  let rentalityGateway,
    rentalityUserService,
    owner,
    admin,
    manager,
    host,
    guest,
    anonymous,
    rentalityLocationVerifier,
    adminKyc

  beforeEach(async function () {
    ;({
      rentalityGateway,
      rentalityMockPriceFeed,
      rentalityUserService,
      rentalityTripService,
      rentalityCurrencyConverter,
      rentalityCarToken,
      rentalityPaymentService,
      rentalityGateway,
      rentalityGeoService,
      rentalityAdminGateway,
      utils,
      claimService,
      owner,
      admin,
      manager,
      host,
      guest,
      anonymous,
      rentalityLocationVerifier,
      adminKyc,
    } = await loadFixture(deployDefaultFixture))
  })

  it('Should host be able to create KYC', async function () {
    let name = 'name'
    let surname = 'surname'
    let number = '+380'
    let photo = 'photo'
    let licenseNumber = 'licenseNumber'
    let expirationDate = 10

    const hostSignature = await signTCMessage(host)

    let kyc = {
      fullName: surname,
      licenseNumber: licenseNumber,
      expirationDate: expirationDate,
      issueCountry: '',
      email: '',
    }
    const adminSignature = signKycInfo(await rentalityLocationVerifier.getAddress(), admin, kyc)

<<<<<<< HEAD
    await expect(rentalityGateway.connect(host).setKYCInfo(name, number, photo, kyc, hostSignature, adminSignature)).not
      .be.reverted
=======
    await expect(rentalityGateway.connect(host).setKYCInfo(name, number, photo, hostSignature)).not.be.reverted
>>>>>>> f7a53eee

    const kycInfo = await rentalityGateway.connect(host).getMyKYCInfo()

    expect(kycInfo.name).to.equal(name)

    expect(kycInfo.mobilePhoneNumber).to.equal(number)
    expect(kycInfo.profilePhoto).to.equal(photo)
  })
  it('Should guest be able to create KYC', async function () {
    let name = 'name'
    let surname = 'surname'
    let number = '+380'
    let photo = 'photo'
    let licenseNumber = 'licenseNumber'
    let expirationDate = 10

    const guestSignature = await signTCMessage(guest)
    let kyc = {
      fullName: surname,
      licenseNumber: licenseNumber,
      expirationDate: expirationDate,
      issueCountry: '',
      email: '',
    }
    const adminSignature = signKycInfo(await rentalityLocationVerifier.getAddress(), admin, kyc)
<<<<<<< HEAD
    await expect(rentalityGateway.connect(guest).setKYCInfo(name, number, photo, kyc, guestSignature, adminSignature))
      .not.be.reverted
=======
    await expect(rentalityGateway.connect(guest).setKYCInfo(name, number, photo, guestSignature)).not.be.reverted
>>>>>>> f7a53eee

    const kycInfo = await rentalityGateway.connect(guest).getMyKYCInfo()

    expect(kycInfo.name).to.equal(name)

    expect(kycInfo.mobilePhoneNumber).to.equal(number)
    expect(kycInfo.profilePhoto).to.equal(photo)
<<<<<<< HEAD
    expect(kycInfo.licenseNumber).to.equal(licenseNumber)
    expect(kycInfo.expirationDate).to.equal(expirationDate)
=======
>>>>>>> f7a53eee
  })

  it('Guest should be able to get trip contacts', async function () {
    await expect(
      rentalityGateway.connect(host).addCar(getMockCarRequest(0, await rentalityLocationVerifier.getAddress(), admin))
    ).not.to.be.reverted
    const myCars = await rentalityGateway.connect(host).getMyCars()
    expect(myCars.length).to.equal(1)

    const availableCars = await rentalityGateway
      .connect(guest)
      .searchAvailableCars(0, new Date().getSeconds() + 86400, getEmptySearchCarParams(1))
    expect(availableCars.length).to.equal(1)

    const dailyPriceInUsdCents = 1000

    const result = await rentalityGateway.connect(guest).calculatePayments(1, 1, ethToken)
    await expect(
      await rentalityGateway.connect(guest).createTripRequest(
        {
          carId: 1,
          startDateTime: 123,
          endDateTime: 321,
          currencyType: ethToken,
        },
        { value: result.totalPrice }
      )
    ).not.to.be.reverted

    const hostSignature = await signTCMessage(host)
    const guestSignature = await signTCMessage(guest)

    let guestNumber = '+380'
    let hostNumber = '+3801'
<<<<<<< HEAD
    await expect(
      rentalityGateway.connect(guest).setKYCInfo('name', guestNumber, 'photo', emptyKyc, guestSignature, adminKyc)
    ).not.be.reverted

    await expect(
      rentalityGateway.connect(host).setKYCInfo('name', hostNumber, 'photo', emptyKyc, hostSignature, adminKyc)
    ).not.be.reverted
=======
    await expect(rentalityGateway.connect(guest).setKYCInfo('name', guestNumber, 'photo', guestSignature)).not.be
      .reverted

    await expect(rentalityGateway.connect(host).setKYCInfo('name', hostNumber, 'photo', hostSignature)).not.be.reverted
>>>>>>> f7a53eee

    let [guestPhoneNumber, hostPhoneNumber] = await rentalityGateway.connect(guest).getTripContactInfo(1)

    expect(guestPhoneNumber).to.be.equal(guestNumber)
    expect(hostPhoneNumber).to.be.equal(hostNumber)
  })

  it('Host should be able to get trip contacts', async function () {
    await expect(
      rentalityGateway.connect(host).addCar(getMockCarRequest(0, await rentalityLocationVerifier.getAddress(), admin))
    ).not.to.be.reverted
    const myCars = await rentalityGateway.connect(host).getMyCars()
    expect(myCars.length).to.equal(1)

    const availableCars = await rentalityGateway
      .connect(guest)
      .searchAvailableCars(0, new Date().getSeconds() + 86400, getEmptySearchCarParams(1))
    expect(availableCars.length).to.equal(1)

    const dailyPriceInUsdCents = 1000

    const result = await rentalityGateway.connect(guest).calculatePayments(1, 1, ethToken)
    await expect(
      await rentalityGateway.connect(guest).createTripRequest(
        {
          carId: 1,
          startDateTime: 123,
          endDateTime: 321,
          currencyType: ethToken,
        },
        { value: result.totalPrice }
      )
    ).not.to.be.reverted

    const hostSignature = await signTCMessage(host)
    const guestSignature = await signTCMessage(guest)
    let guestNumber = '+380'
    let hostNumber = '+3801'
<<<<<<< HEAD
    await expect(
      rentalityGateway.connect(guest).setKYCInfo('name', guestNumber, 'photo', emptyKyc, guestSignature, adminKyc)
    ).not.be.reverted

    await expect(
      rentalityGateway.connect(host).setKYCInfo('name', hostNumber, 'photo', emptyKyc, hostSignature, adminKyc)
    ).not.be.reverted
=======
    await expect(rentalityGateway.connect(guest).setKYCInfo('name', guestNumber, 'photo', guestSignature)).not.be
      .reverted

    await expect(rentalityGateway.connect(host).setKYCInfo('name', hostNumber, 'photo', hostSignature)).not.be.reverted
>>>>>>> f7a53eee

    let [guestPhoneNumber, hostPhoneNumber] = await rentalityGateway.connect(host).getTripContactInfo(1)

    expect(guestPhoneNumber).to.be.equal(guestNumber)
    expect(hostPhoneNumber).to.be.equal(hostNumber)
  })

  it('Only host and guest should be able to get trip contacts', async function () {
    await expect(
      rentalityGateway.connect(host).addCar(getMockCarRequest(0, await rentalityLocationVerifier.getAddress(), admin))
    ).not.to.be.reverted
    const myCars = await rentalityGateway.connect(host).getMyCars()
    expect(myCars.length).to.equal(1)

    const availableCars = await rentalityGateway
      .connect(guest)
      .searchAvailableCars(0, new Date().getSeconds() + 86400, getEmptySearchCarParams(1))
    expect(availableCars.length).to.equal(1)

    const dailyPriceInUsdCents = 1000

    const result = await rentalityGateway.connect(guest).calculatePayments(1, 1, ethToken)
    await expect(
      await rentalityGateway.connect(guest).createTripRequest(
        {
          carId: 1,
          startDateTime: 123,
          endDateTime: 321,
          currencyType: ethToken,
        },
        { value: result.totalPrice }
      )
    ).not.to.be.reverted

    const hostSignature = await signTCMessage(host)
    const guestSignature = await signTCMessage(guest)
    let guestNumber = '+380'
    let hostNumber = '+3801'
<<<<<<< HEAD
    await expect(
      rentalityGateway.connect(guest).setKYCInfo('name', 'surname', guestNumber, emptyKyc, guestSignature, adminKyc)
    ).not.be.reverted

    await expect(
      rentalityGateway.connect(host).setKYCInfo('name', 'surname', hostNumber, emptyKyc, hostSignature, adminKyc)
    ).not.be.reverted
=======
    await expect(rentalityGateway.connect(guest).setKYCInfo('name', 'surname', guestNumber, guestSignature)).not.be
      .reverted

    await expect(rentalityGateway.connect(host).setKYCInfo('name', 'surname', hostNumber, hostSignature)).not.be
      .reverted
>>>>>>> f7a53eee

    await expect(rentalityGateway.connect(anonymous).getTripContactInfo(1)).to.be.reverted
  })
  it('Should have host photoUrl and host name in available car response ', async function () {
    let addCarRequest = getMockCarRequest(0, await rentalityLocationVerifier.getAddress(), admin)
    await expect(rentalityGateway.connect(host).addCar(addCarRequest)).not.to.be.reverted
    const myCars = await rentalityGateway.connect(host).getMyCars()
    expect(myCars.length).to.equal(1)

    let name = 'name'
    let surname = 'surname'
    let number = '+380'
    let photo = 'photo'
    let licenseNumber = 'licenseNumber'
    let expirationDate = 10

    const hostSignature = await signTCMessage(host)

    await expect(
<<<<<<< HEAD
      rentalityGateway
        .connect(host)
        .setKYCInfo(name + 'host', number + 'host', photo + 'host', emptyKyc, hostSignature, adminKyc)
=======
      rentalityGateway.connect(host).setKYCInfo(name + 'host', number + 'host', photo + 'host', hostSignature)
>>>>>>> f7a53eee
    ).not.be.reverted

    const availableCars = await rentalityGateway.connect(guest).searchAvailableCars(0, 1, getEmptySearchCarParams(0))
    expect(availableCars.length).to.equal(1)
    expect(availableCars[0].car.hostPhotoUrl).to.be.eq(photo + 'host')
    expect(availableCars[0].car.hostName).to.be.eq(name + 'host')
  })

  it('Should KYC manager be able to add user KYC', async function () {
    let name = 'name'
    let surname = 'surname'
    let number = '+380'
    let photo = 'photo'
    let licenseNumber = 'licenseNumber'
    let expirationDate = 10

    const hostSignature = await signTCMessage(host)

    let kyc = {
      fullName: surname,
      licenseNumber: licenseNumber,
      expirationDate: expirationDate,
      issueCountry: 'ISSUE',
      email: 'EMAIL',
    }
    const adminSignature = signKycInfo(await rentalityLocationVerifier.getAddress(), admin, kyc)

    await expect(rentalityGateway.connect(host).setKYCInfo(name, number, photo, hostSignature)).not.be.reverted

    await expect(rentalityGateway.connect(anonymous).setCivicKYCInfo(host.address, kyc)).to.be.reverted

    await expect(
      await rentalityUserService.connect(owner).manageRole(UserRole.KYCManager, await anonymous.getAddress(), true)
    ).to.not.reverted

    await expect(rentalityGateway.connect(anonymous).setCivicKYCInfo(host.address, kyc)).to.not.reverted
    const kycInfo = await rentalityGateway.connect(host).getMyFullKYCInfo()

    expect(kycInfo.kyc.name).to.equal(name)
    expect(kycInfo.kyc.surname).to.equal(surname)
    expect(kycInfo.kyc.mobilePhoneNumber).to.equal(number)
    expect(kycInfo.kyc.profilePhoto).to.equal(photo)
    expect(kycInfo.kyc.licenseNumber).to.equal(licenseNumber)
    expect(kycInfo.kyc.expirationDate).to.equal(expirationDate)
    expect(kycInfo.additionalKYC.email).to.eq(kyc.email)
    expect(kycInfo.additionalKYC.issueCountry).to.eq(kyc.issueCountry)
  })
})<|MERGE_RESOLUTION|>--- conflicted
+++ resolved
@@ -11,11 +11,8 @@
   signTCMessage,
   emptyKyc,
   signKycInfo,
-<<<<<<< HEAD
   emptyLocationInfo,
-=======
   UserRole,
->>>>>>> f7a53eee
 } = require('../utils')
 
 describe('RentalityGateway: user info', function () {
@@ -74,12 +71,7 @@
     }
     const adminSignature = signKycInfo(await rentalityLocationVerifier.getAddress(), admin, kyc)
 
-<<<<<<< HEAD
-    await expect(rentalityGateway.connect(host).setKYCInfo(name, number, photo, kyc, hostSignature, adminSignature)).not
-      .be.reverted
-=======
     await expect(rentalityGateway.connect(host).setKYCInfo(name, number, photo, hostSignature)).not.be.reverted
->>>>>>> f7a53eee
 
     const kycInfo = await rentalityGateway.connect(host).getMyKYCInfo()
 
@@ -105,12 +97,7 @@
       email: '',
     }
     const adminSignature = signKycInfo(await rentalityLocationVerifier.getAddress(), admin, kyc)
-<<<<<<< HEAD
-    await expect(rentalityGateway.connect(guest).setKYCInfo(name, number, photo, kyc, guestSignature, adminSignature))
-      .not.be.reverted
-=======
     await expect(rentalityGateway.connect(guest).setKYCInfo(name, number, photo, guestSignature)).not.be.reverted
->>>>>>> f7a53eee
 
     const kycInfo = await rentalityGateway.connect(guest).getMyKYCInfo()
 
@@ -118,11 +105,6 @@
 
     expect(kycInfo.mobilePhoneNumber).to.equal(number)
     expect(kycInfo.profilePhoto).to.equal(photo)
-<<<<<<< HEAD
-    expect(kycInfo.licenseNumber).to.equal(licenseNumber)
-    expect(kycInfo.expirationDate).to.equal(expirationDate)
-=======
->>>>>>> f7a53eee
   })
 
   it('Guest should be able to get trip contacts', async function () {
@@ -157,20 +139,10 @@
 
     let guestNumber = '+380'
     let hostNumber = '+3801'
-<<<<<<< HEAD
-    await expect(
-      rentalityGateway.connect(guest).setKYCInfo('name', guestNumber, 'photo', emptyKyc, guestSignature, adminKyc)
-    ).not.be.reverted
-
-    await expect(
-      rentalityGateway.connect(host).setKYCInfo('name', hostNumber, 'photo', emptyKyc, hostSignature, adminKyc)
-    ).not.be.reverted
-=======
     await expect(rentalityGateway.connect(guest).setKYCInfo('name', guestNumber, 'photo', guestSignature)).not.be
       .reverted
 
     await expect(rentalityGateway.connect(host).setKYCInfo('name', hostNumber, 'photo', hostSignature)).not.be.reverted
->>>>>>> f7a53eee
 
     let [guestPhoneNumber, hostPhoneNumber] = await rentalityGateway.connect(guest).getTripContactInfo(1)
 
@@ -209,20 +181,10 @@
     const guestSignature = await signTCMessage(guest)
     let guestNumber = '+380'
     let hostNumber = '+3801'
-<<<<<<< HEAD
-    await expect(
-      rentalityGateway.connect(guest).setKYCInfo('name', guestNumber, 'photo', emptyKyc, guestSignature, adminKyc)
-    ).not.be.reverted
-
-    await expect(
-      rentalityGateway.connect(host).setKYCInfo('name', hostNumber, 'photo', emptyKyc, hostSignature, adminKyc)
-    ).not.be.reverted
-=======
     await expect(rentalityGateway.connect(guest).setKYCInfo('name', guestNumber, 'photo', guestSignature)).not.be
       .reverted
 
     await expect(rentalityGateway.connect(host).setKYCInfo('name', hostNumber, 'photo', hostSignature)).not.be.reverted
->>>>>>> f7a53eee
 
     let [guestPhoneNumber, hostPhoneNumber] = await rentalityGateway.connect(host).getTripContactInfo(1)
 
@@ -261,21 +223,11 @@
     const guestSignature = await signTCMessage(guest)
     let guestNumber = '+380'
     let hostNumber = '+3801'
-<<<<<<< HEAD
-    await expect(
-      rentalityGateway.connect(guest).setKYCInfo('name', 'surname', guestNumber, emptyKyc, guestSignature, adminKyc)
-    ).not.be.reverted
-
-    await expect(
-      rentalityGateway.connect(host).setKYCInfo('name', 'surname', hostNumber, emptyKyc, hostSignature, adminKyc)
-    ).not.be.reverted
-=======
     await expect(rentalityGateway.connect(guest).setKYCInfo('name', 'surname', guestNumber, guestSignature)).not.be
       .reverted
 
     await expect(rentalityGateway.connect(host).setKYCInfo('name', 'surname', hostNumber, hostSignature)).not.be
       .reverted
->>>>>>> f7a53eee
 
     await expect(rentalityGateway.connect(anonymous).getTripContactInfo(1)).to.be.reverted
   })
@@ -295,13 +247,7 @@
     const hostSignature = await signTCMessage(host)
 
     await expect(
-<<<<<<< HEAD
-      rentalityGateway
-        .connect(host)
-        .setKYCInfo(name + 'host', number + 'host', photo + 'host', emptyKyc, hostSignature, adminKyc)
-=======
       rentalityGateway.connect(host).setKYCInfo(name + 'host', number + 'host', photo + 'host', hostSignature)
->>>>>>> f7a53eee
     ).not.be.reverted
 
     const availableCars = await rentalityGateway.connect(guest).searchAvailableCars(0, 1, getEmptySearchCarParams(0))
