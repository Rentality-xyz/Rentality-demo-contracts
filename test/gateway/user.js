const { expect } = require('chai')
const { loadFixture } = require('@nomicfoundation/hardhat-network-helpers')

const {
  getMockCarRequest,

  deployDefaultFixture,
  getEmptySearchCarParams,
  ethToken,
  calculatePayments,
  signTCMessage,
  zeroHash,
  emptyKyc,
  signKycInfo,
  emptyLocationInfo,
  UserRole,
  emptySignedLocationInfo,
} = require('../utils')

describe('RentalityGateway: user info', function () {
  let rentalityGateway,
    rentalityUserService,
    owner,
    admin,
    manager,
    host,
    guest,
    anonymous,
    rentalityLocationVerifier,
    adminKyc,
    rentalityPlatform,
    rentalityView

  beforeEach(async function () {
    ;({
      rentalityGateway,
      rentalityMockPriceFeed,
      rentalityUserService,
      rentalityTripService,
      rentalityCurrencyConverter,
      rentalityCarToken,
      rentalityPaymentService,
      rentalityGateway,
      rentalityGeoService,
      rentalityAdminGateway,
      utils,
      claimService,
      owner,
      admin,
      manager,
      host,
      guest,
      anonymous,
      rentalityLocationVerifier,
      adminKyc,
      rentalityPlatform,
      rentalityView,
    } = await loadFixture(deployDefaultFixture))
  })

  it('Should host be able to create KYC', async function () {
    let name = 'name'
    let surname = 'surname'
    let number = '+380'
    let photo = 'photo'
    let licenseNumber = 'licenseNumber'
    let expirationDate = 10

    const hostSignature = await signTCMessage(host)

    let kyc = {
      fullName: surname,
      licenseNumber: licenseNumber,
      expirationDate: expirationDate,
      issueCountry: '',
      email: '',
    }
    const adminSignature = signKycInfo(await rentalityLocationVerifier.getAddress(), admin, kyc)

<<<<<<< HEAD
    await expect(rentalityPlatform.connect(host).setKYCInfo(name, number, photo, hostSignature)).not.be.reverted

    const kycInfo = await rentalityView.connect(host).getMyKYCInfo()
=======
    await expect(rentalityGateway.connect(host).setKYCInfo(name, number, photo, hostSignature, zeroHash)).not.be
      .reverted
>>>>>>> 6d57d789

    const fullKycInfo = await rentalityGateway.connect(host).getMyFullKYCInfo()
    let kycInfo = fullKycInfo.kyc
    expect(kycInfo.name).to.equal(name)

    expect(kycInfo.mobilePhoneNumber).to.equal(number)
    expect(kycInfo.profilePhoto).to.equal(photo)
  })
  it('Should guest be able to create KYC', async function () {
    let name = 'name'
    let surname = 'surname'
    let number = '+380'
    let photo = 'photo'
    let licenseNumber = 'licenseNumber'
    let expirationDate = 10

    const guestSignature = await signTCMessage(guest)
    let kyc = {
      fullName: surname,
      licenseNumber: licenseNumber,
      expirationDate: expirationDate,
      issueCountry: '',
      email: '',
    }
    const adminSignature = signKycInfo(await rentalityLocationVerifier.getAddress(), admin, kyc)
<<<<<<< HEAD
    await expect(rentalityPlatform.connect(guest).setKYCInfo(name, number, photo, guestSignature)).not.be.reverted

    const kycInfo = await rentalityView.connect(guest).getMyKYCInfo()
=======
    await expect(rentalityGateway.connect(guest).setKYCInfo(name, number, photo, guestSignature,zeroHash)).not.be
      .reverted
>>>>>>> 6d57d789

    const fullKycInfo = await rentalityGateway.connect(guest).getMyFullKYCInfo()
    let kycInfo = fullKycInfo.kyc
    expect(kycInfo.name).to.equal(name)

    expect(kycInfo.mobilePhoneNumber).to.equal(number)
    expect(kycInfo.profilePhoto).to.equal(photo)
  })

  it('Guest should be able to get trip contacts', async function () {
    await expect(
<<<<<<< HEAD
      rentalityPlatform.connect(host).addCar(getMockCarRequest(0, await rentalityLocationVerifier.getAddress(), admin))
=======
      rentalityGateway
        .connect(host)
        .addCar(getMockCarRequest(0, await rentalityLocationVerifier.getAddress(), admin))
>>>>>>> 6d57d789
    ).not.to.be.reverted
    const myCars = await rentalityView.connect(host).getMyCars()
    expect(myCars.length).to.equal(1)

<<<<<<< HEAD
    const availableCars = await rentalityView.connect(guest).getAvailableCarsForUser(guest.address)
=======
    const availableCars = await rentalityGateway
      .connect(guest)
      .searchAvailableCarsWithDelivery(
        0,
        new Date().getSeconds() + 86400,
        getEmptySearchCarParams(1),
        emptyLocationInfo,
        emptyLocationInfo
      )
>>>>>>> 6d57d789
    expect(availableCars.length).to.equal(1)

    const dailyPriceInUsdCents = 1000

<<<<<<< HEAD
    const result = await rentalityView.calculatePayments(1, 1, ethToken)
    await expect(
      await rentalityPlatform.connect(guest).createTripRequest(
=======
    const result = await rentalityGateway
      .connect(guest)
      .calculatePaymentsWithDelivery(1, 1, ethToken, emptyLocationInfo, emptyLocationInfo, ' ')
    await expect(
      await rentalityGateway.connect(guest).createTripRequestWithDelivery(
>>>>>>> 6d57d789
        {
          carId: 1,
          startDateTime: 123,
          endDateTime: 321,
          currencyType: ethToken,
          pickUpInfo: emptySignedLocationInfo,
          returnInfo: emptySignedLocationInfo,
        },
        ' ',
        { value: result.totalPrice }
      )
    ).not.to.be.reverted

    const hostSignature = await signTCMessage(host)
    const guestSignature = await signTCMessage(guest)

    let guestNumber = '+380'
    let hostNumber = '+3801'
<<<<<<< HEAD
    await expect(rentalityPlatform.connect(guest).setKYCInfo('name', guestNumber, 'photo', guestSignature)).not.be
      .reverted

    await expect(rentalityPlatform.connect(host).setKYCInfo('name', hostNumber, 'photo', hostSignature)).not.be.reverted
=======
    await expect(rentalityGateway.connect(guest).setKYCInfo('name', guestNumber, 'photo', guestSignature,zeroHash)).not
      .be.reverted

    await expect(rentalityGateway.connect(host).setKYCInfo('name', hostNumber, 'photo', hostSignature, zeroHash)).not.be
      .reverted
>>>>>>> 6d57d789

    let [guestPhoneNumber, hostPhoneNumber] = await rentalityView.connect(guest).getTripContactInfo(1)

    expect(guestPhoneNumber).to.be.equal(guestNumber)
    expect(hostPhoneNumber).to.be.equal(hostNumber)
  })

  it('Host should be able to get trip contacts', async function () {
    await expect(
<<<<<<< HEAD
      rentalityPlatform.connect(host).addCar(getMockCarRequest(0, await rentalityLocationVerifier.getAddress(), admin))
=======
      rentalityGateway
        .connect(host)
        .addCar(getMockCarRequest(0, await rentalityLocationVerifier.getAddress(), admin))
>>>>>>> 6d57d789
    ).not.to.be.reverted
    const myCars = await rentalityView.connect(host).getMyCars()
    expect(myCars.length).to.equal(1)

<<<<<<< HEAD
    const availableCars = await rentalityView.connect(guest).getAvailableCarsForUser(guest.address)
=======
    const availableCars = await rentalityGateway
      .connect(guest)
      .searchAvailableCarsWithDelivery(
        0,
        new Date().getSeconds() + 86400,
        getEmptySearchCarParams(1),
        emptyLocationInfo,
        emptyLocationInfo
      )
>>>>>>> 6d57d789
    expect(availableCars.length).to.equal(1)

    const dailyPriceInUsdCents = 1000

<<<<<<< HEAD
    const result = await rentalityView.calculatePayments(1, 1, ethToken)
    await expect(
      await rentalityPlatform.connect(guest).createTripRequest(
=======
    const result = await rentalityGateway
      .connect(guest)
      .calculatePaymentsWithDelivery(1, 1, ethToken, emptyLocationInfo, emptyLocationInfo, ' ')
    await expect(
      await rentalityGateway.connect(guest).createTripRequestWithDelivery(
>>>>>>> 6d57d789
        {
          carId: 1,
          startDateTime: 123,
          endDateTime: 321,
          currencyType: ethToken,
          pickUpInfo: emptySignedLocationInfo,
          returnInfo: emptySignedLocationInfo,
        },
        ' ',
        { value: result.totalPrice }
      )
    ).not.to.be.reverted

    const hostSignature = await signTCMessage(host)
    const guestSignature = await signTCMessage(guest)
    let guestNumber = '+380'
    let hostNumber = '+3801'
<<<<<<< HEAD
    await expect(rentalityPlatform.connect(guest).setKYCInfo('name', guestNumber, 'photo', guestSignature)).not.be
      .reverted

    await expect(rentalityPlatform.connect(host).setKYCInfo('name', hostNumber, 'photo', hostSignature)).not.be.reverted
=======
    await expect(rentalityGateway.connect(guest).setKYCInfo('name', guestNumber, 'photo', guestSignature,zeroHash)).not
      .be.reverted

    await expect(rentalityGateway.connect(host).setKYCInfo('name', hostNumber, 'photo', hostSignature, zeroHash)).not.be
      .reverted
>>>>>>> 6d57d789

    let [guestPhoneNumber, hostPhoneNumber] = await rentalityView.connect(host).getTripContactInfo(1)

    expect(guestPhoneNumber).to.be.equal(guestNumber)
    expect(hostPhoneNumber).to.be.equal(hostNumber)
  })

  it.skip('Only host and guest should be able to get trip contacts', async function () {
    await expect(
<<<<<<< HEAD
      rentalityPlatform.connect(host).addCar(getMockCarRequest(0, await rentalityLocationVerifier.getAddress(), admin))
=======
      rentalityGateway
        .connect(host)
        .addCar(getMockCarRequest(0, await rentalityLocationVerifier.getAddress(), admin))
>>>>>>> 6d57d789
    ).not.to.be.reverted
    const myCars = await rentalityView.connect(host).getMyCars()
    expect(myCars.length).to.equal(1)

<<<<<<< HEAD
    const availableCars = await rentalityView.connect(guest).getAvailableCarsForUser(guest.address)
=======
    const availableCars = await rentalityGateway
      .connect(guest)
      .searchAvailableCarsWithDelivery(
        0,
        new Date().getSeconds() + 86400,
        getEmptySearchCarParams(1),
        emptyLocationInfo,
        emptyLocationInfo
      )
>>>>>>> 6d57d789
    expect(availableCars.length).to.equal(1)

    const dailyPriceInUsdCents = 1000

<<<<<<< HEAD
    const result = await rentalityView.calculatePayments(1, 1, ethToken)
    await expect(
      await rentalityPlatform.connect(guest).createTripRequest(
=======
    const result = await rentalityGateway
      .connect(guest)
      .calculatePaymentsWithDelivery(1, 1, ethToken, emptyLocationInfo, emptyLocationInfo, ' ')
    await expect(
      await rentalityGateway.connect(guest).createTripRequestWithDelivery(
>>>>>>> 6d57d789
        {
          carId: 1,
          startDateTime: 123,
          endDateTime: 321,
          currencyType: ethToken,
          pickUpInfo: emptySignedLocationInfo,
          returnInfo: emptySignedLocationInfo,
        },
        ' ',
        { value: result.totalPrice }
      )
    ).not.to.be.reverted

    const hostSignature = await signTCMessage(host)
    const guestSignature = await signTCMessage(guest)
    let guestNumber = '+380'
    let hostNumber = '+3801'
<<<<<<< HEAD
    await expect(rentalityPlatform.connect(guest).setKYCInfo('name', 'surname', guestNumber, guestSignature)).not.be
      .reverted

    await expect(rentalityPlatform.connect(host).setKYCInfo('name', 'surname', hostNumber, hostSignature)).not.be
      .reverted
=======
    await expect(rentalityGateway.connect(guest).setKYCInfo('name', 'surname', guestNumber, guestSignature,zeroHash))
      .not.be.reverted

    await expect(rentalityGateway.connect(host).setKYCInfo('name', 'surname', hostNumber, hostSignature, zeroHash)).not
      .be.reverted
>>>>>>> 6d57d789

    await expect(rentalityGateway.connect(anonymous).getTripContactInfo(1)).to.be.reverted
  })
  it('Should have host photoUrl and host name in available car response ', async function () {
    let addCarRequest = getMockCarRequest(0, await rentalityLocationVerifier.getAddress(), admin)
    await expect(rentalityPlatform.connect(host).addCar(addCarRequest)).not.to.be.reverted
    const myCars = await rentalityView.connect(host).getMyCars()
    expect(myCars.length).to.equal(1)

    let name = 'name'
    let surname = 'surname'
    let number = '+380'
    let photo = 'photo'
    let licenseNumber = 'licenseNumber'
    let expirationDate = 10

    const hostSignature = await signTCMessage(host)

    await expect(
<<<<<<< HEAD
      rentalityPlatform.connect(host).setKYCInfo(name + 'host', number + 'host', photo + 'host', hostSignature)
=======
      rentalityGateway.connect(host).setKYCInfo(name + 'host', number + 'host', photo + 'host', hostSignature, zeroHash)
>>>>>>> 6d57d789
    ).not.be.reverted

    const availableCars = await rentalityGateway
      .connect(guest)
      .searchAvailableCarsWithDelivery(0, 1, getEmptySearchCarParams(0), emptyLocationInfo, emptyLocationInfo)
    expect(availableCars.length).to.equal(1)
    expect(availableCars[0].car.hostPhotoUrl).to.be.eq(photo + 'host')
    expect(availableCars[0].car.hostName).to.be.eq(name + 'host')
  })

  it('Should KYC manager be able to add user KYC', async function () {
    let name = 'name'
    let surname = 'surname'
    let number = '+380'
    let photo = 'photo'
    let licenseNumber = 'licenseNumber'
    let expirationDate = 10

    const hostSignature = await signTCMessage(host)

    let kyc = {
      fullName: surname,
      licenseNumber: licenseNumber,
      expirationDate: expirationDate,
      issueCountry: 'ISSUE',
      email: 'EMAIL',
    }
    const adminSignature = signKycInfo(await rentalityLocationVerifier.getAddress(), admin, kyc)

<<<<<<< HEAD
    await expect(rentalityPlatform.connect(host).setKYCInfo(name, number, photo, hostSignature)).not.be.reverted
=======
    await expect(rentalityGateway.connect(host).setKYCInfo(name, number, photo, hostSignature, zeroHash)).not.be
      .reverted
>>>>>>> 6d57d789

    await expect(rentalityPlatform.connect(anonymous).setCivicKYCInfo(host.address, kyc)).to.be.reverted

    await expect(
      await rentalityUserService.connect(owner).manageRole(UserRole.KYCManager, await anonymous.getAddress(), true)
    ).to.not.reverted

    await expect(rentalityPlatform.connect(anonymous).setCivicKYCInfo(host.address, kyc)).to.not.reverted
    const kycInfo = await rentalityView.connect(host).getMyFullKYCInfo()

    expect(kycInfo.kyc.name).to.equal(name)
    expect(kycInfo.kyc.surname).to.equal(surname)
    expect(kycInfo.kyc.mobilePhoneNumber).to.equal(number)
    expect(kycInfo.kyc.profilePhoto).to.equal(photo)
    expect(kycInfo.kyc.licenseNumber).to.equal(licenseNumber)
    expect(kycInfo.kyc.expirationDate).to.equal(expirationDate)
    expect(kycInfo.additionalKYC.email).to.eq(kyc.email)
    expect(kycInfo.additionalKYC.issueCountry).to.eq(kyc.issueCountry)
  })
})<|MERGE_RESOLUTION|>--- conflicted
+++ resolved
@@ -27,9 +27,7 @@
     guest,
     anonymous,
     rentalityLocationVerifier,
-    adminKyc,
-    rentalityPlatform,
-    rentalityView
+    adminKyc
 
   beforeEach(async function () {
     ;({
@@ -53,8 +51,6 @@
       anonymous,
       rentalityLocationVerifier,
       adminKyc,
-      rentalityPlatform,
-      rentalityView,
     } = await loadFixture(deployDefaultFixture))
   })
 
@@ -77,14 +73,8 @@
     }
     const adminSignature = signKycInfo(await rentalityLocationVerifier.getAddress(), admin, kyc)
 
-<<<<<<< HEAD
-    await expect(rentalityPlatform.connect(host).setKYCInfo(name, number, photo, hostSignature)).not.be.reverted
-
-    const kycInfo = await rentalityView.connect(host).getMyKYCInfo()
-=======
     await expect(rentalityGateway.connect(host).setKYCInfo(name, number, photo, hostSignature, zeroHash)).not.be
       .reverted
->>>>>>> 6d57d789
 
     const fullKycInfo = await rentalityGateway.connect(host).getMyFullKYCInfo()
     let kycInfo = fullKycInfo.kyc
@@ -110,14 +100,8 @@
       email: '',
     }
     const adminSignature = signKycInfo(await rentalityLocationVerifier.getAddress(), admin, kyc)
-<<<<<<< HEAD
-    await expect(rentalityPlatform.connect(guest).setKYCInfo(name, number, photo, guestSignature)).not.be.reverted
-
-    const kycInfo = await rentalityView.connect(guest).getMyKYCInfo()
-=======
     await expect(rentalityGateway.connect(guest).setKYCInfo(name, number, photo, guestSignature,zeroHash)).not.be
       .reverted
->>>>>>> 6d57d789
 
     const fullKycInfo = await rentalityGateway.connect(guest).getMyFullKYCInfo()
     let kycInfo = fullKycInfo.kyc
@@ -129,20 +113,13 @@
 
   it('Guest should be able to get trip contacts', async function () {
     await expect(
-<<<<<<< HEAD
-      rentalityPlatform.connect(host).addCar(getMockCarRequest(0, await rentalityLocationVerifier.getAddress(), admin))
-=======
       rentalityGateway
         .connect(host)
         .addCar(getMockCarRequest(0, await rentalityLocationVerifier.getAddress(), admin))
->>>>>>> 6d57d789
-    ).not.to.be.reverted
-    const myCars = await rentalityView.connect(host).getMyCars()
+    ).not.to.be.reverted
+    const myCars = await rentalityGateway.connect(host).getMyCars()
     expect(myCars.length).to.equal(1)
 
-<<<<<<< HEAD
-    const availableCars = await rentalityView.connect(guest).getAvailableCarsForUser(guest.address)
-=======
     const availableCars = await rentalityGateway
       .connect(guest)
       .searchAvailableCarsWithDelivery(
@@ -152,22 +129,15 @@
         emptyLocationInfo,
         emptyLocationInfo
       )
->>>>>>> 6d57d789
     expect(availableCars.length).to.equal(1)
 
     const dailyPriceInUsdCents = 1000
 
-<<<<<<< HEAD
-    const result = await rentalityView.calculatePayments(1, 1, ethToken)
-    await expect(
-      await rentalityPlatform.connect(guest).createTripRequest(
-=======
     const result = await rentalityGateway
       .connect(guest)
       .calculatePaymentsWithDelivery(1, 1, ethToken, emptyLocationInfo, emptyLocationInfo, ' ')
     await expect(
       await rentalityGateway.connect(guest).createTripRequestWithDelivery(
->>>>>>> 6d57d789
         {
           carId: 1,
           startDateTime: 123,
@@ -186,20 +156,13 @@
 
     let guestNumber = '+380'
     let hostNumber = '+3801'
-<<<<<<< HEAD
-    await expect(rentalityPlatform.connect(guest).setKYCInfo('name', guestNumber, 'photo', guestSignature)).not.be
-      .reverted
-
-    await expect(rentalityPlatform.connect(host).setKYCInfo('name', hostNumber, 'photo', hostSignature)).not.be.reverted
-=======
     await expect(rentalityGateway.connect(guest).setKYCInfo('name', guestNumber, 'photo', guestSignature,zeroHash)).not
       .be.reverted
 
     await expect(rentalityGateway.connect(host).setKYCInfo('name', hostNumber, 'photo', hostSignature, zeroHash)).not.be
       .reverted
->>>>>>> 6d57d789
-
-    let [guestPhoneNumber, hostPhoneNumber] = await rentalityView.connect(guest).getTripContactInfo(1)
+
+    let [guestPhoneNumber, hostPhoneNumber] = await rentalityGateway.connect(guest).getTripContactInfo(1)
 
     expect(guestPhoneNumber).to.be.equal(guestNumber)
     expect(hostPhoneNumber).to.be.equal(hostNumber)
@@ -207,20 +170,13 @@
 
   it('Host should be able to get trip contacts', async function () {
     await expect(
-<<<<<<< HEAD
-      rentalityPlatform.connect(host).addCar(getMockCarRequest(0, await rentalityLocationVerifier.getAddress(), admin))
-=======
       rentalityGateway
         .connect(host)
         .addCar(getMockCarRequest(0, await rentalityLocationVerifier.getAddress(), admin))
->>>>>>> 6d57d789
-    ).not.to.be.reverted
-    const myCars = await rentalityView.connect(host).getMyCars()
+    ).not.to.be.reverted
+    const myCars = await rentalityGateway.connect(host).getMyCars()
     expect(myCars.length).to.equal(1)
 
-<<<<<<< HEAD
-    const availableCars = await rentalityView.connect(guest).getAvailableCarsForUser(guest.address)
-=======
     const availableCars = await rentalityGateway
       .connect(guest)
       .searchAvailableCarsWithDelivery(
@@ -230,22 +186,15 @@
         emptyLocationInfo,
         emptyLocationInfo
       )
->>>>>>> 6d57d789
     expect(availableCars.length).to.equal(1)
 
     const dailyPriceInUsdCents = 1000
 
-<<<<<<< HEAD
-    const result = await rentalityView.calculatePayments(1, 1, ethToken)
-    await expect(
-      await rentalityPlatform.connect(guest).createTripRequest(
-=======
     const result = await rentalityGateway
       .connect(guest)
       .calculatePaymentsWithDelivery(1, 1, ethToken, emptyLocationInfo, emptyLocationInfo, ' ')
     await expect(
       await rentalityGateway.connect(guest).createTripRequestWithDelivery(
->>>>>>> 6d57d789
         {
           carId: 1,
           startDateTime: 123,
@@ -263,20 +212,13 @@
     const guestSignature = await signTCMessage(guest)
     let guestNumber = '+380'
     let hostNumber = '+3801'
-<<<<<<< HEAD
-    await expect(rentalityPlatform.connect(guest).setKYCInfo('name', guestNumber, 'photo', guestSignature)).not.be
-      .reverted
-
-    await expect(rentalityPlatform.connect(host).setKYCInfo('name', hostNumber, 'photo', hostSignature)).not.be.reverted
-=======
     await expect(rentalityGateway.connect(guest).setKYCInfo('name', guestNumber, 'photo', guestSignature,zeroHash)).not
       .be.reverted
 
     await expect(rentalityGateway.connect(host).setKYCInfo('name', hostNumber, 'photo', hostSignature, zeroHash)).not.be
       .reverted
->>>>>>> 6d57d789
-
-    let [guestPhoneNumber, hostPhoneNumber] = await rentalityView.connect(host).getTripContactInfo(1)
+
+    let [guestPhoneNumber, hostPhoneNumber] = await rentalityGateway.connect(host).getTripContactInfo(1)
 
     expect(guestPhoneNumber).to.be.equal(guestNumber)
     expect(hostPhoneNumber).to.be.equal(hostNumber)
@@ -284,20 +226,13 @@
 
   it.skip('Only host and guest should be able to get trip contacts', async function () {
     await expect(
-<<<<<<< HEAD
-      rentalityPlatform.connect(host).addCar(getMockCarRequest(0, await rentalityLocationVerifier.getAddress(), admin))
-=======
       rentalityGateway
         .connect(host)
         .addCar(getMockCarRequest(0, await rentalityLocationVerifier.getAddress(), admin))
->>>>>>> 6d57d789
-    ).not.to.be.reverted
-    const myCars = await rentalityView.connect(host).getMyCars()
+    ).not.to.be.reverted
+    const myCars = await rentalityGateway.connect(host).getMyCars()
     expect(myCars.length).to.equal(1)
 
-<<<<<<< HEAD
-    const availableCars = await rentalityView.connect(guest).getAvailableCarsForUser(guest.address)
-=======
     const availableCars = await rentalityGateway
       .connect(guest)
       .searchAvailableCarsWithDelivery(
@@ -307,22 +242,15 @@
         emptyLocationInfo,
         emptyLocationInfo
       )
->>>>>>> 6d57d789
     expect(availableCars.length).to.equal(1)
 
     const dailyPriceInUsdCents = 1000
 
-<<<<<<< HEAD
-    const result = await rentalityView.calculatePayments(1, 1, ethToken)
-    await expect(
-      await rentalityPlatform.connect(guest).createTripRequest(
-=======
     const result = await rentalityGateway
       .connect(guest)
       .calculatePaymentsWithDelivery(1, 1, ethToken, emptyLocationInfo, emptyLocationInfo, ' ')
     await expect(
       await rentalityGateway.connect(guest).createTripRequestWithDelivery(
->>>>>>> 6d57d789
         {
           carId: 1,
           startDateTime: 123,
@@ -340,26 +268,18 @@
     const guestSignature = await signTCMessage(guest)
     let guestNumber = '+380'
     let hostNumber = '+3801'
-<<<<<<< HEAD
-    await expect(rentalityPlatform.connect(guest).setKYCInfo('name', 'surname', guestNumber, guestSignature)).not.be
-      .reverted
-
-    await expect(rentalityPlatform.connect(host).setKYCInfo('name', 'surname', hostNumber, hostSignature)).not.be
-      .reverted
-=======
     await expect(rentalityGateway.connect(guest).setKYCInfo('name', 'surname', guestNumber, guestSignature,zeroHash))
       .not.be.reverted
 
     await expect(rentalityGateway.connect(host).setKYCInfo('name', 'surname', hostNumber, hostSignature, zeroHash)).not
       .be.reverted
->>>>>>> 6d57d789
 
     await expect(rentalityGateway.connect(anonymous).getTripContactInfo(1)).to.be.reverted
   })
   it('Should have host photoUrl and host name in available car response ', async function () {
     let addCarRequest = getMockCarRequest(0, await rentalityLocationVerifier.getAddress(), admin)
-    await expect(rentalityPlatform.connect(host).addCar(addCarRequest)).not.to.be.reverted
-    const myCars = await rentalityView.connect(host).getMyCars()
+    await expect(rentalityGateway.connect(host).addCar(addCarRequest)).not.to.be.reverted
+    const myCars = await rentalityGateway.connect(host).getMyCars()
     expect(myCars.length).to.equal(1)
 
     let name = 'name'
@@ -372,11 +292,7 @@
     const hostSignature = await signTCMessage(host)
 
     await expect(
-<<<<<<< HEAD
-      rentalityPlatform.connect(host).setKYCInfo(name + 'host', number + 'host', photo + 'host', hostSignature)
-=======
       rentalityGateway.connect(host).setKYCInfo(name + 'host', number + 'host', photo + 'host', hostSignature, zeroHash)
->>>>>>> 6d57d789
     ).not.be.reverted
 
     const availableCars = await rentalityGateway
@@ -406,21 +322,17 @@
     }
     const adminSignature = signKycInfo(await rentalityLocationVerifier.getAddress(), admin, kyc)
 
-<<<<<<< HEAD
-    await expect(rentalityPlatform.connect(host).setKYCInfo(name, number, photo, hostSignature)).not.be.reverted
-=======
     await expect(rentalityGateway.connect(host).setKYCInfo(name, number, photo, hostSignature, zeroHash)).not.be
       .reverted
->>>>>>> 6d57d789
-
-    await expect(rentalityPlatform.connect(anonymous).setCivicKYCInfo(host.address, kyc)).to.be.reverted
+
+    await expect(rentalityGateway.connect(anonymous).setCivicKYCInfo(host.address, kyc)).to.be.reverted
 
     await expect(
       await rentalityUserService.connect(owner).manageRole(UserRole.KYCManager, await anonymous.getAddress(), true)
     ).to.not.reverted
 
-    await expect(rentalityPlatform.connect(anonymous).setCivicKYCInfo(host.address, kyc)).to.not.reverted
-    const kycInfo = await rentalityView.connect(host).getMyFullKYCInfo()
+    await expect(rentalityGateway.connect(anonymous).setCivicKYCInfo(host.address, kyc)).to.not.reverted
+    const kycInfo = await rentalityGateway.connect(host).getMyFullKYCInfo()
 
     expect(kycInfo.kyc.name).to.equal(name)
     expect(kycInfo.kyc.surname).to.equal(surname)
