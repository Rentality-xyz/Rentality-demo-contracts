--- conflicted
+++ resolved
@@ -1640,8 +1640,6 @@
     expect(availableCars[0].hostName).to.be.eq(name + 'host');
 
   })
-<<<<<<< HEAD
-
 
   it('Should not be able to create trip request after approve on the same time', async function() {
 
@@ -1733,8 +1731,6 @@
 
 
   })
-})
-=======
 it('Connot checkInBy host while car on the trip', async function() {
 
   await expect(rentalityGateway.connect(host).addCar(getMockCarRequest(0)))
@@ -1781,7 +1777,6 @@
   await expect(
     rentalityGateway.connect(host).approveTripRequest(1),
   ).to.not.reverted
->>>>>>> 84b430f0
 
   await expect(rentalityGateway.connect(host).checkInByHost(1, 0, 0))
     .to.not.reverted;
