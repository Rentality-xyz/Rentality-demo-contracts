const { expect } = require('chai')
const { ethers,upgrades } = require('hardhat')
const {
  time,
  loadFixture,
} = require('@nomicfoundation/hardhat-network-helpers')
const { Contract } = require('hardhat/internal/hardhat-network/stack-traces/model')
const { getMockCarRequest, TripStatus, getEmptySearchCarParams } = require('./utils')

async function deployDefaultFixture() {
  const [owner, admin, manager, host, guest, anonymous] =
    await ethers.getSigners()

  const RentalityUtils = await ethers.getContractFactory('RentalityUtils')
  const utils = await RentalityUtils.deploy()
  const RentalityMockPriceFeed = await ethers.getContractFactory(
    'RentalityMockPriceFeed',
  )
  const RentalityUserService = await ethers.getContractFactory(
    'RentalityUserService',
  )
  const RentalityTripService = await ethers.getContractFactory(
    'RentalityTripService',
    { libraries: { RentalityUtils: await utils.getAddress() } },
  )
  const RentalityCurrencyConverter = await ethers.getContractFactory(
    'RentalityCurrencyConverter',
  )
  const RentalityPaymentService = await ethers.getContractFactory(
    'RentalityPaymentService',
  )
  const RentalityCarToken =
    await ethers.getContractFactory('RentalityCarToken')

  const RentalityPlatform =
    await ethers.getContractFactory('RentalityPlatform',
      {
        libraries:
          {
            RentalityUtils: await utils.getAddress(),
          },
      })
  const RentalityGeoService =
    await ethers.getContractFactory('RentalityGeoMock')

  let RentalityGateway = await ethers.getContractFactory(
    'RentalityGateway',
    {
      libraries:
        {
          RentalityUtils: await utils.getAddress()
        }
    }
  )

  let rentalityMockPriceFeed = await RentalityMockPriceFeed.deploy(
    8,
    200000000000,
  )
  await rentalityMockPriceFeed.waitForDeployment()

  const rentalityUserService = await upgrades.deployProxy(RentalityUserService)
  await rentalityUserService.waitForDeployment()

  const electricEngine = await ethers.getContractFactory('RentalityElectricEngine')
  const elEngine = await electricEngine.deploy(rentalityUserService.address)

  const patrolEngine = await ethers.getContractFactory('RentalityPatrolEngine')
  const pEngine = await patrolEngine.deploy(rentalityUserService.address)

  const hybridEngine = await ethers.getContractFactory('RentalityHybridEngine')
  const hEngine = await hybridEngine.deploy(rentalityUserService.address)

  const EngineService = await ethers.getContractFactory('RentalityEnginesService')
  const engineService = await EngineService.deploy(
    rentalityUserService.address,
    [pEngine.address, elEngine.address, hEngine.address]
  );
  await engineService.deployed();

  await rentalityUserService.connect(owner).grantAdminRole(admin.address)
  await rentalityUserService.connect(owner).grantManagerRole(manager.address)
  await rentalityUserService.connect(owner).grantHostRole(host.address)
  await rentalityUserService.connect(owner).grantGuestRole(guest.address)

  const rentalityCurrencyConverter = await upgrades.deployProxy(RentalityCurrencyConverter,[await rentalityMockPriceFeed.getAddress(),await rentalityUserService.getAddress()]);
  await rentalityCurrencyConverter.waitForDeployment()

  const rentalityGeoService = await RentalityGeoService.deploy()
<<<<<<< HEAD
  await rentalityGeoService.waitForDeployment()

  const rentalityCarToken = await upgrades.deployProxy(RentalityCarToken,[await rentalityGeoService.getAddress()],{kind:'uups'})
  await rentalityCarToken.waitForDeployment()

  const rentalityPaymentService = await upgrades.deployProxy(RentalityPaymentService,[await rentalityUserService.getAddress()])
  await rentalityPaymentService.waitForDeployment()

  const rentalityTripService = await upgrades.deployProxy(RentalityTripService,[
   await rentalityCurrencyConverter.getAddress(),
    await rentalityCarToken.getAddress(),
    await rentalityPaymentService.getAddress(),
    await rentalityUserService.getAddress(),
  ]);
  await rentalityTripService.waitForDeployment()


  const rentalityPlatform = await upgrades.deployProxy(RentalityPlatform,[
    await rentalityCarToken.getAddress(),
    await rentalityCurrencyConverter.getAddress(),
    await rentalityTripService.getAddress(),
    await rentalityUserService.getAddress(),
    await rentalityPaymentService.getAddress(),
  ])
  await rentalityPlatform.waitForDeployment()

=======
  await rentalityGeoService.deployed()

  const rentalityCarToken = await RentalityCarToken.deploy(rentalityGeoService.address, engineService.address)
  await rentalityCarToken.deployed()
  const rentalityPaymentService = await RentalityPaymentService.deploy(rentalityUserService.address)
  await rentalityPaymentService.deployed()

  const rentalityTripService = await RentalityTripService.deploy(
    rentalityCurrencyConverter.address,
    rentalityCarToken.address,
    rentalityPaymentService.address,
    rentalityUserService.address,
    engineService.address
  )
  await rentalityTripService.deployed()

  const rentalityPlatform = await RentalityPlatform.deploy(
    rentalityCarToken.address,
    rentalityCurrencyConverter.address,
    rentalityTripService.address,
    rentalityUserService.address,
    rentalityPaymentService.address,
  )
  await rentalityPlatform.deployed()
>>>>>>> 2e6ef447

  await rentalityUserService
    .connect(owner)
    .grantHostRole(await rentalityPlatform.getAddress())
  await rentalityUserService.connect(owner).grantManagerRole(await rentalityPlatform.getAddress())
  await rentalityUserService
    .connect(owner)
    .grantManagerRole(await rentalityTripService.getAddress())
  await rentalityUserService.connect(owner).grantManagerRole(await rentalityPlatform.getAddress())

  let rentalityGateway = await upgrades.deployProxy(RentalityGateway,[
    await rentalityCarToken.getAddress(),
    await rentalityCurrencyConverter.getAddress(),
    await rentalityTripService.getAddress(),
    await rentalityUserService.getAddress(),
    await rentalityPlatform.getAddress(),
    await rentalityPaymentService.getAddress()]
  )
  await rentalityGateway.waitForDeployment()

<<<<<<< HEAD
  await rentalityUserService.connect(owner).grantManagerRole(await rentalityGateway.getAddress())
  await rentalityUserService.connect(owner).grantAdminRole(await rentalityGateway.getAddress())

=======
  await rentalityUserService.connect(owner).grantManagerRole(rentalityGateway.address)
  await rentalityUserService.connect(owner).grantAdminRole(rentalityGateway.address)
  await rentalityUserService
    .connect(owner)
    .grantManagerRole(rentalityCarToken.address)
  await rentalityUserService
    .connect(owner)
    .grantManagerRole(engineService.address)
>>>>>>> 2e6ef447

  return {
    rentalityGateway,
    rentalityMockPriceFeed,
    rentalityUserService,
    rentalityTripService,
    rentalityCurrencyConverter,
    rentalityCarToken,
    rentalityPaymentService,
    rentalityPlatform,
    rentalityGeoService,
    utils,
    owner,
    admin,
    manager,
    host,
    guest,
    anonymous,
  }
}


describe('RentalityGateway', function() {

  let rentalityGateway,
    rentalityMockPriceFeed,
    rentalityUserService,
    rentalityTripService,
    rentalityCurrencyConverter,
    rentalityCarToken,
    rentalityPaymentService,
    rentalityPlatform,
    rentalityGeoService,
    utils,
    owner,
    admin,
    manager,
    host,
    guest,
    anonymous

  beforeEach(async function() {
    ({
      rentalityGateway,
      rentalityMockPriceFeed,
      rentalityUserService,
      rentalityTripService,
      rentalityCurrencyConverter,
      rentalityCarToken,
      rentalityPaymentService,
      rentalityPlatform,
      rentalityGeoService,
      utils,
      owner,
      admin,
      manager,
      host,
      guest,
      anonymous,
    } = await loadFixture(deployDefaultFixture))
  })

  it('should has right owner', async function() {

    expect(await rentalityGateway.owner()).to.equal(owner.address)
  })

  it('should allow only admin to update car service address', async function() {
    await expect(
      rentalityGateway.connect(guest).updateCarService(await rentalityCarToken.getAddress())).to.be.reverted

    await expect(
      rentalityGateway.connect(host).updateCarService(await rentalityCarToken.getAddress())).to.be.reverted

    await expect(
      rentalityGateway.connect(anonymous).updateCarService(await rentalityCarToken.getAddress())).to.be.reverted

    await expect(
      rentalityGateway.connect(admin)
        .updateCarService(await rentalityCarToken.getAddress())).not.be.reverted

  })
  it('should allow only admin to update rentality platform address', async function() {
    await expect(
      rentalityGateway.connect(guest).updateRentalityPlatform(await rentalityPlatform.getAddress())).to.be.reverted

    await expect(
      rentalityGateway.connect(host).updateRentalityPlatform(await rentalityPlatform.getAddress())).to.be.reverted

    await expect(
      rentalityGateway.connect(anonymous).updateRentalityPlatform(await rentalityPlatform.getAddress())).to.be.reverted

    await expect(
      rentalityGateway.connect(admin)
        .updateRentalityPlatform(await rentalityPlatform.getAddress())).not.be.reverted
  })

  it('should allow only admin to update currency converter service address', async function() {
    await expect(
      rentalityGateway.connect(guest).updateCurrencyConverterService(await rentalityCurrencyConverter.getAddress())).to.be.reverted

    await expect(
      rentalityGateway.connect(host).updateCurrencyConverterService(await rentalityCurrencyConverter.getAddress())).to.be.reverted

    await expect(
      rentalityGateway.connect(anonymous).updateCurrencyConverterService(await rentalityCurrencyConverter.getAddress())).to.be.reverted


    await expect(
      rentalityGateway.connect(admin)
        .updateCurrencyConverterService(await rentalityCurrencyConverter.getAddress())).not.be.reverted
  })

  it('should allow only admin to update trip service address', async function() {
    await expect(
      rentalityGateway.connect(admin)
        .updateTripService(await rentalityTripService.getAddress())).not.be.reverted

    await expect(
      rentalityGateway.connect(host)
        .updateTripService(await rentalityTripService.getAddress())).to.be.reverted

    await expect(
      rentalityGateway.connect(guest)
        .updateTripService(await rentalityTripService.getAddress())).to.be.reverted

    await expect(
      rentalityGateway.connect(anonymous)
        .updateTripService(await rentalityTripService.getAddress())).to.be.reverted
  })

  it('should allow only admin to update user service address', async function() {
    await expect(
      rentalityGateway.connect(anonymous)
        .updateUserService(await rentalityUserService.getAddress())).to.be.reverted

    await expect(
      rentalityGateway.connect(host)
        .updateUserService(await rentalityUserService.getAddress())).to.be.reverted

    await expect(
      rentalityGateway.connect(guest)
        .updateUserService(await rentalityUserService.getAddress())).to.be.reverted

    await expect(
      rentalityGateway.connect(admin)
        .updateUserService(await rentalityUserService.getAddress())).not.be.reverted

  })

  it('should allow only admin to set platform fee in PPM', async function() {
    await expect(
      rentalityGateway.connect(admin)
        .setPlatformFeeInPPM(10)).not.to.be.reverted

    await expect(
      rentalityGateway.connect(host).setPlatformFeeInPPM(10)).to.be.reverted

    await expect(
      rentalityGateway.connect(guest).setPlatformFeeInPPM(10)).to.be.reverted

    await expect(
      rentalityGateway.connect(anonymous).setPlatformFeeInPPM(10)).to.be.reverted

  })

  it('should update platform Fee in PMM', async function() {

    let platformFeeInPMM = 10101

    await expect(
      rentalityGateway.connect(owner)
        .setPlatformFeeInPPM(platformFeeInPMM)).not.to.be.reverted


    expect(await rentalityGateway.getPlatformFeeInPPM(),
    ).to.equal(platformFeeInPMM)

  })
  it('Host can add car to gateway', async function() {

    await expect(rentalityGateway.connect(host).addCar(getMockCarRequest(0)))
      .not.to.be.reverted
    const myCars = await rentalityGateway
      .connect(host)
      .getMyCars()
    expect(myCars.length).to.equal(1)
  })
  it('Host dont see own cars as available', async function() {
    await expect(rentalityGateway.connect(host).addCar(getMockCarRequest(0)))
      .not.to.be.reverted
    const myCars = await rentalityGateway
      .connect(host)
      .getMyCars()
    expect(myCars.length).to.equal(1)
    const availableCars = await rentalityGateway
      .connect(host)
      .getAvailableCarsForUser(host.address)
    expect(availableCars.length).to.equal(0)
  })
  it('Guest see cars as available', async function() {
    await expect(rentalityGateway.connect(host).addCar(getMockCarRequest(0)))
      .not.to.be.reverted
    const myCars = await rentalityGateway
      .connect(host)
      .getMyCars()
    expect(myCars.length).to.equal(1)
    const availableCars = await rentalityGateway
      .connect(guest)
      .getAvailableCarsForUser(guest.address)
    expect(availableCars.length).to.equal(1)
  })
  it('createTripRequest', async function() {
    await expect(rentalityGateway.connect(host).addCar(getMockCarRequest(0)))
      .not.to.be.reverted
    const myCars = await rentalityGateway
      .connect(host)
      .getMyCars()
    expect(myCars.length).to.equal(1)

    const availableCars = await rentalityGateway
      .connect(guest)
      .getAvailableCarsForUser(guest.address)
    expect(availableCars.length).to.equal(1)

    const rentPriceInUsdCents = 1000
    const [rentPriceInEth, ethToCurrencyRate, ethToCurrencyDecimals] =
      await rentalityCurrencyConverter.getEthFromUsdLatest(
        rentPriceInUsdCents,
      )

    await expect(
      rentalityGateway.connect(guest).createTripRequest(
        {
          carId: 1,
          host: host.address,
          startDateTime: 1,
          endDateTime: 1,
          startLocation: '',
          endLocation: '',
          totalDayPriceInUsdCents: rentPriceInUsdCents,
          taxPriceInUsdCents: 0,
          depositInUsdCents: 0,
          fuelPrices:[400],
          ethToCurrencyRate: ethToCurrencyRate,
          ethToCurrencyDecimals: ethToCurrencyDecimals,
        },
        { value: rentPriceInEth },
      ),
    ).not.to.be.reverted
  })

  it('Host can not create trip request for own car ', async function() {
    await expect(rentalityGateway.connect(host).addCar(getMockCarRequest(0)))
      .not.to.be.reverted
    const myCars = await rentalityGateway
      .connect(host)
      .getMyCars()
    expect(myCars.length).to.equal(1)

    const availableCars = await rentalityGateway
      .connect(guest)
      .getAvailableCarsForUser(guest.address)
    expect(availableCars.length).to.equal(1)

    const rentPriceInUsdCents = 1000
    const [rentPriceInEth, ethToCurrencyRate, ethToCurrencyDecimals] =
      await rentalityCurrencyConverter.getEthFromUsdLatest(
        rentPriceInUsdCents,
      )

    await expect(
      rentalityGateway.connect(host).createTripRequest(
        {
          carId: 1,
          host: host.address,
          startDateTime: 1,
          endDateTime: 1,
          startLocation: '',
          endLocation: '',
          totalDayPriceInUsdCents: rentPriceInUsdCents,
          taxPriceInUsdCents: 0,
          depositInUsdCents: 0,
          fuelPrices:[400],
          ethToCurrencyRate: ethToCurrencyRate,
          ethToCurrencyDecimals: ethToCurrencyDecimals,
        },
        { value: rentPriceInEth },
      ),
    ).to.be.revertedWith('Car is not available for creator')

  })

  it('host can reject created trip', async function() {

    await expect(rentalityGateway.connect(host).addCar(getMockCarRequest(0)))
      .not.to.be.reverted
    const myCars = await rentalityGateway
      .connect(host)
      .getMyCars()
    expect(myCars.length).to.equal(1)

    const availableCars = await rentalityGateway
      .connect(guest)
      .getAvailableCarsForUser(guest.address)
    expect(availableCars.length).to.equal(1)

    const rentPriceInUsdCents = 1000
    const [rentPriceInEth, ethToCurrencyRate, ethToCurrencyDecimals] =
      await rentalityCurrencyConverter.getEthFromUsdLatest(
        rentPriceInUsdCents,
      )

    await expect(
      rentalityGateway.connect(guest).createTripRequest(
        {
          carId: 1,
          host: host.address,
          startDateTime: 1,
          endDateTime: 1,
          startLocation: '',
          endLocation: '',
          totalDayPriceInUsdCents: rentPriceInUsdCents,
          taxPriceInUsdCents: 0,
          depositInUsdCents: 0,
          fuelPrices:[400],
          ethToCurrencyRate: ethToCurrencyRate,
          ethToCurrencyDecimals: ethToCurrencyDecimals,
        },
        { value: rentPriceInEth },
      ),
    ).to.changeEtherBalances(
      [guest, rentalityPlatform],
      [-rentPriceInEth, rentPriceInEth],
    )

    await expect(
      rentalityGateway.connect(host).rejectTripRequest(1),
    ).to.changeEtherBalances(
      [guest, rentalityPlatform],
      [rentPriceInEth, -rentPriceInEth],
    )
  })

  it('guest can reject created trip', async function() {
    await expect(rentalityGateway.connect(host).addCar(getMockCarRequest(0)))
      .not.to.be.reverted
    const myCars = await rentalityGateway
      .connect(host)
      .getMyCars()
    expect(myCars.length).to.equal(1)

    const availableCars = await rentalityGateway
      .connect(guest)
      .getAvailableCarsForUser(guest.address)
    expect(availableCars.length).to.equal(1)

    const rentPriceInUsdCents = 1000
    const [rentPriceInEth, ethToCurrencyRate, ethToCurrencyDecimals] =
      await rentalityCurrencyConverter.getEthFromUsdLatest(
        rentPriceInUsdCents,
      )

    await expect(
      rentalityGateway.connect(guest).createTripRequest(
        {
          carId: 1,
          host: host.address,
          startDateTime: 1,
          endDateTime: 1,
          startLocation: '',
          endLocation: '',
          totalDayPriceInUsdCents: rentPriceInUsdCents,
          taxPriceInUsdCents: 0,
          depositInUsdCents: 0,
          fuelPrices:[400],
          ethToCurrencyRate: ethToCurrencyRate,
          ethToCurrencyDecimals: ethToCurrencyDecimals,
        },
        { value: rentPriceInEth },
      ),
    ).to.changeEtherBalances(
      [guest, rentalityPlatform],
      [-rentPriceInEth, rentPriceInEth],
    )

    await expect(
      rentalityGateway.connect(guest).rejectTripRequest(1),
    ).to.changeEtherBalances(
      [guest, rentalityPlatform],
      [rentPriceInEth, -rentPriceInEth],
    )
  })
  it('Only host or guest can reject trip', async function() {

    await expect(rentalityGateway.connect(host).addCar(getMockCarRequest(0)))
      .not.to.be.reverted
    const myCars = await rentalityGateway
      .connect(host)
      .getMyCars()
    expect(myCars.length).to.equal(1)

    const availableCars = await rentalityGateway
      .connect(guest)
      .getAvailableCarsForUser(guest.address)
    expect(availableCars.length).to.equal(1)

    const rentPriceInUsdCents = 1000
    const [rentPriceInEth, ethToCurrencyRate, ethToCurrencyDecimals] =
      await rentalityCurrencyConverter.getEthFromUsdLatest(
        rentPriceInUsdCents,
      )

    await expect(
      rentalityGateway.connect(guest).createTripRequest(
        {
          carId: 1,
          host: host.address,
          startDateTime: 1,
          endDateTime: 1,
          startLocation: '',
          endLocation: '',
          totalDayPriceInUsdCents: rentPriceInUsdCents,
          taxPriceInUsdCents: 0,
          depositInUsdCents: 0,
          fuelPrices:[400],
          ethToCurrencyRate: ethToCurrencyRate,
          ethToCurrencyDecimals: ethToCurrencyDecimals,
        },
        { value: rentPriceInEth },
      ),
    ).to.changeEtherBalances(
      [guest, rentalityPlatform],
      [-rentPriceInEth, rentPriceInEth],
    )

    await expect(
      rentalityGateway.connect(anonymous).rejectTripRequest(1),
    ).to.be.reverted

    await expect(
      rentalityGateway.connect(admin).rejectTripRequest(1),
    ).to.be.reverted

    await expect(
      rentalityGateway.connect(owner).rejectTripRequest(1),
    ).to.be.reverted

    let trip = await rentalityGateway.getTrip(1)

    expect(trip.status).to.be.equal(TripStatus.Created)

  })
  it('Only host can approve the trip', async function() {

    await expect(rentalityGateway.connect(host).addCar(getMockCarRequest(0)))
      .not.to.be.reverted
    const myCars = await rentalityGateway
      .connect(host)
      .getMyCars()
    expect(myCars.length).to.equal(1)

    const availableCars = await rentalityGateway
      .connect(guest)
      .getAvailableCarsForUser(guest.address)
    expect(availableCars.length).to.equal(1)

    const rentPriceInUsdCents = 1000
    const [rentPriceInEth, ethToCurrencyRate, ethToCurrencyDecimals] =
      await rentalityCurrencyConverter.getEthFromUsdLatest(
        rentPriceInUsdCents,
      )

    await expect(
      rentalityGateway.connect(guest).createTripRequest(
        {
          carId: 1,
          host: host.address,
          startDateTime: 1,
          endDateTime: 1,
          startLocation: '',
          endLocation: '',
          totalDayPriceInUsdCents: rentPriceInUsdCents,
          taxPriceInUsdCents: 0,
          depositInUsdCents: 0,
          fuelPrices:[400],
          ethToCurrencyRate: ethToCurrencyRate,
          ethToCurrencyDecimals: ethToCurrencyDecimals,
        },
        { value: rentPriceInEth },
      ),
    ).to.changeEtherBalances(
      [guest, rentalityPlatform],
      [-rentPriceInEth, rentPriceInEth],
    )

    await expect(
      rentalityGateway.connect(anonymous).approveTripRequest(1),
    ).to.be.reverted

    await expect(
      rentalityGateway.connect(guest).approveTripRequest(1),
    ).to.be.reverted


    await expect(
      rentalityGateway.connect(admin).approveTripRequest(1),
    ).to.be.reverted

    await expect(
      rentalityGateway.connect(owner).approveTripRequest(1),
    ).to.be.reverted

    let trip = await rentalityGateway.getTrip(1)

    expect(trip.status).to.be.equal(TripStatus.Created)


    await expect(
      rentalityGateway.connect(host).approveTripRequest(1),
    ).not.be.reverted

    let trip_approved = await rentalityGateway.getTrip(1)

    expect(trip_approved.status).to.be.equal(1)
  })
  it('Host can not cheng status before approve', async function() {
    await expect(rentalityGateway.connect(host).addCar(getMockCarRequest(0)))
      .not.to.be.reverted
    const myCars = await rentalityGateway
      .connect(host)
      .getMyCars()
    expect(myCars.length).to.equal(1)

    const availableCars = await rentalityGateway
      .connect(guest)
      .getAvailableCarsForUser(guest.address)
    expect(availableCars.length).to.equal(1)

    const rentPriceInUsdCents = 1000
    const [rentPriceInEth, ethToCurrencyRate, ethToCurrencyDecimals] =
      await rentalityCurrencyConverter.getEthFromUsdLatest(
        rentPriceInUsdCents,
      )

    await expect(
      rentalityGateway.connect(guest).createTripRequest(
        {
          carId: 1,
          host: host.address,
          startDateTime: 1,
          endDateTime: 1,
          startLocation: '',
          endLocation: '',
          totalDayPriceInUsdCents: rentPriceInUsdCents,
          taxPriceInUsdCents: 0,
          depositInUsdCents: 0,
          fuelPrices:[400],
          ethToCurrencyRate: ethToCurrencyRate,
          ethToCurrencyDecimals: ethToCurrencyDecimals,
        },
        { value: rentPriceInEth },
      ),
    ).to.changeEtherBalances(
      [guest, rentalityPlatform],
      [-rentPriceInEth, rentPriceInEth],
    )
    await expect(rentalityGateway.connect(host).checkInByHost(1, 0, 0))
      .to.be.reverted

    await expect(rentalityGateway.connect(host).checkOutByHost(1, 0, 0))
      .to.be.reverted

    await expect(
      rentalityPlatform.connect(host).finishTrip(1),
    ).to.be.reverted

    let trip = await rentalityGateway.getTrip(1)

    expect(trip.status).to.be.equal(TripStatus.Created)

  })

  it('Only host can checkin after approve', async function() {
    await expect(rentalityGateway.connect(host).addCar(getMockCarRequest(0)))
      .not.to.be.reverted
    const myCars = await rentalityGateway
      .connect(host)
      .getMyCars()
    expect(myCars.length).to.equal(1)

    const availableCars = await rentalityGateway
      .connect(guest)
      .getAvailableCarsForUser(guest.address)
    expect(availableCars.length).to.equal(1)

    const rentPriceInUsdCents = 1000
    const [rentPriceInEth, ethToCurrencyRate, ethToCurrencyDecimals] =
      await rentalityCurrencyConverter.getEthFromUsdLatest(
        rentPriceInUsdCents,
      )

    await expect(
      rentalityGateway.connect(guest).createTripRequest(
        {
          carId: 1,
          host: host.address,
          startDateTime: 1,
          endDateTime: 1,
          startLocation: '',
          endLocation: '',
          totalDayPriceInUsdCents: rentPriceInUsdCents,
          taxPriceInUsdCents: 0,
          depositInUsdCents: 0,
          fuelPrices:[400],
          ethToCurrencyRate: ethToCurrencyRate,
          ethToCurrencyDecimals: ethToCurrencyDecimals,
        },
        { value: rentPriceInEth },
      ),
    ).to.changeEtherBalances(
      [guest, rentalityPlatform],
      [-rentPriceInEth, rentPriceInEth],
    )
    expect(await rentalityGateway.connect(host).approveTripRequest(1))
      .not.be.reverted

    await expect(rentalityGateway.connect(guest).checkInByHost(1, [0, 0]))
      .to.be.reverted

    await expect(rentalityGateway.connect(anonymous).checkInByHost(1, [0, 0]))
      .to.be.reverted

    await expect(rentalityGateway.connect(admin).checkInByHost(1, [0, 0]))
      .to.be.reverted

    await expect(rentalityGateway.connect(owner).checkInByHost(1, [0, 0]))
      .to.be.reverted

    let trip = await rentalityGateway.getTrip(1)

    expect(trip.status).to.be.equal(TripStatus.Approved)


    await expect(rentalityGateway.connect(host).checkInByHost(1, [0, 0]))
      .not.be.reverted

    let trip_checkin = await rentalityGateway.getTrip(1)

    expect(trip_checkin.status).to.be.equal(2)

  })

  it('Only guest can checkin after host', async function() {
    await expect(rentalityGateway.connect(host).addCar(getMockCarRequest(0)))
      .not.to.be.reverted
    const myCars = await rentalityGateway
      .connect(host)
      .getMyCars()
    expect(myCars.length).to.equal(1)

    const availableCars = await rentalityGateway
      .connect(guest)
      .getAvailableCarsForUser(guest.address)
    expect(availableCars.length).to.equal(1)

    const rentPriceInUsdCents = 1000
    const [rentPriceInEth, ethToCurrencyRate, ethToCurrencyDecimals] =
      await rentalityCurrencyConverter.getEthFromUsdLatest(
        rentPriceInUsdCents,
      )

    await expect(
      rentalityGateway.connect(guest).createTripRequest(
        {
          carId: 1,
          host: host.address,
          startDateTime: 1,
          endDateTime: 1,
          startLocation: '',
          endLocation: '',
          totalDayPriceInUsdCents: rentPriceInUsdCents,
          taxPriceInUsdCents: 0,
          depositInUsdCents: 0,
          fuelPrices:[400],
          ethToCurrencyRate: ethToCurrencyRate,
          ethToCurrencyDecimals: ethToCurrencyDecimals,
        },
        { value: rentPriceInEth },
      ),
    ).to.changeEtherBalances(
      [guest, rentalityPlatform],
      [-rentPriceInEth, rentPriceInEth],
    )
    expect(await rentalityGateway.connect(host).approveTripRequest(1))
      .not.be.reverted

    await expect(rentalityGateway.connect(host).checkInByHost(1, [0, 0]))
      .not.be.reverted

    await expect(rentalityGateway.connect(anonymous).checkInByGuest(1, [0, 0]))
      .to.be.reverted

    await expect(rentalityGateway.connect(host).checkInByGuest(1, [0, 0]))
      .to.be.reverted

    await expect(rentalityGateway.connect(admin).checkInByGuest(1, [0, 0]))
      .to.be.reverted

    await expect(rentalityGateway.connect(owner).checkInByGuest(1, [0, 0]))
      .to.be.reverted

    let trip = await rentalityGateway.getTrip(1)

    expect(trip.status).to.be.equal(TripStatus.CheckedInByHost)


    await expect(rentalityGateway.connect(guest).checkInByGuest(1, [0, 0]))
      .not.be.reverted

    let trip_checkin = await rentalityGateway.connect(guest).getTrip(1)

    expect(trip_checkin.status).to.be.equal(TripStatus.CheckedInByGuest)

  })
  it('Only guest can checkout after checkin', async function() {
    await expect(rentalityGateway.connect(host).addCar(getMockCarRequest(0)))
      .not.to.be.reverted
    const myCars = await rentalityGateway
      .connect(host)
      .getMyCars()
    expect(myCars.length).to.equal(1)

    const availableCars = await rentalityGateway
      .connect(guest)
      .getAvailableCarsForUser(guest.address)
    expect(availableCars.length).to.equal(1)

    const rentPriceInUsdCents = 1000
    const [rentPriceInEth, ethToCurrencyRate, ethToCurrencyDecimals] =
      await rentalityCurrencyConverter.getEthFromUsdLatest(
        rentPriceInUsdCents,
      )

    await expect(
      rentalityGateway.connect(guest).createTripRequest(
        {
          carId: 1,
          host: host.address,
          startDateTime: 1,
          endDateTime: 1,
          startLocation: '',
          endLocation: '',
          totalDayPriceInUsdCents: rentPriceInUsdCents,
          taxPriceInUsdCents: 0,
          depositInUsdCents: 0,
          fuelPrices:[400],
          ethToCurrencyRate: ethToCurrencyRate,
          ethToCurrencyDecimals: ethToCurrencyDecimals,
        },
        { value: rentPriceInEth },
      ),
    ).to.changeEtherBalances(
      [guest, rentalityPlatform],
      [-rentPriceInEth, rentPriceInEth],
    )
    expect(await rentalityGateway.connect(host).approveTripRequest(1))
      .not.be.reverted

    await expect(rentalityGateway.connect(host).checkInByHost(1, [0, 0]))
      .not.be.reverted

    await expect(rentalityGateway.connect(guest).checkInByGuest(1, [0, 0]))
      .not.be.reverted

    await expect(rentalityGateway.connect(anonymous).checkOutByGuest(1, [0, 0]))
      .to.be.reverted

    await expect(rentalityGateway.connect(host).checkOutByGuest(1, [0, 0]))
      .to.be.reverted

    await expect(rentalityGateway.connect(admin).checkOutByGuest(1, [0, 0]))
      .to.be.reverted

    await expect(rentalityGateway.connect(owner).checkOutByGuest(1, [0, 0]))
      .to.be.reverted

    let trip = await rentalityGateway.getTrip(1)

    expect(trip.status).to.be.equal(TripStatus.CheckedInByGuest)


    await expect(rentalityGateway.connect(guest).checkOutByGuest(1, [0, 0]))
      .not.be.reverted

    let trip_checkout = await rentalityGateway.connect(guest).getTrip(1)

    expect(trip_checkout.status).to.be.equal(TripStatus.CheckedOutByGuest)

  })
  it('Only host can checkout after guest checkout', async function() {
    await expect(rentalityGateway.connect(host).addCar(getMockCarRequest(0)))
      .not.to.be.reverted
    const myCars = await rentalityGateway
      .connect(host)
      .getMyCars()
    expect(myCars.length).to.equal(1)

    const availableCars = await rentalityGateway
      .connect(guest)
      .getAvailableCarsForUser(guest.address)
    expect(availableCars.length).to.equal(1)

    const rentPriceInUsdCents = 1000
    const [rentPriceInEth, ethToCurrencyRate, ethToCurrencyDecimals] =
      await rentalityCurrencyConverter.getEthFromUsdLatest(
        rentPriceInUsdCents,
      )

    await expect(
      rentalityGateway.connect(guest).createTripRequest(
        {
          carId: 1,
          host: host.address,
          startDateTime: 1,
          endDateTime: 1,
          startLocation: '',
          endLocation: '',
          totalDayPriceInUsdCents: rentPriceInUsdCents,
          taxPriceInUsdCents: 0,
          depositInUsdCents: 0,
          fuelPrices:[400],
          ethToCurrencyRate: ethToCurrencyRate,
          ethToCurrencyDecimals: ethToCurrencyDecimals,
        },
        { value: rentPriceInEth },
      ),
    ).to.changeEtherBalances(
      [guest, rentalityPlatform],
      [-rentPriceInEth, rentPriceInEth],
    )
    expect(await rentalityGateway.connect(host).approveTripRequest(1))
      .not.be.reverted

    await expect(rentalityGateway.connect(host).checkInByHost(1, [0,0]))
      .not.be.reverted

    await expect(rentalityGateway.connect(guest).checkInByGuest(1, [0,0]))
      .not.be.reverted

    await expect(rentalityGateway.connect(guest).checkOutByGuest(1, [0,0]))
      .not.be.reverted

    await expect(rentalityGateway.connect(anonymous).checkOutByHost(1,[0,0]))
      .to.be.reverted

    await expect(rentalityGateway.connect(guest).checkOutByHost(1, [0,0]))
      .to.be.reverted

    await expect(rentalityGateway.connect(admin).checkOutByHost(1, [0,0]))
      .to.be.reverted

    await expect(rentalityGateway.connect(owner).checkOutByHost(1, [0,0]))
      .to.be.reverted

    let trip = await rentalityGateway.getTrip(1)

    expect(trip.status).to.be.equal(TripStatus.CheckedOutByGuest)


    await expect(rentalityGateway.connect(host).checkOutByHost(1, [0,0]))
      .not.be.reverted

    let trip_checkout = await rentalityGateway.connect(guest).getTrip(1)

    expect(trip_checkout.status).to.be.equal(TripStatus.CheckedOutByHost)

  })

  it('Happy case', async function() {

    await expect(rentalityGateway.connect(host).addCar(getMockCarRequest(0)))
      .not.to.be.reverted
    const myCars = await rentalityGateway
      .connect(host)
      .getMyCars()
    expect(myCars.length).to.equal(1)

    const availableCars = await rentalityGateway
      .connect(guest)
      .getAvailableCarsForUser(guest.address)
    expect(availableCars.length).to.equal(1)

    const rentPriceInUsdCents = 1000
    const [rentPriceInEth, ethToCurrencyRate, ethToCurrencyDecimals] =
      await rentalityCurrencyConverter.getEthFromUsdLatest(
        rentPriceInUsdCents,
      )

    await expect(
      rentalityGateway.connect(guest).createTripRequest(
        {
          carId: 1,
          host: host.address,
          startDateTime: 1,
          endDateTime: 1,
          startLocation: '',
          endLocation: '',
          totalDayPriceInUsdCents: rentPriceInUsdCents,
          taxPriceInUsdCents: 0,
          depositInUsdCents: 0,
          fuelPrices:[400],
          ethToCurrencyRate: ethToCurrencyRate,
          ethToCurrencyDecimals: ethToCurrencyDecimals,
        },
        { value: rentPriceInEth },
      ),
    ).to.changeEtherBalances(
      [guest, rentalityPlatform],
      [-rentPriceInEth, rentPriceInEth],
    )


    await expect(rentalityGateway.connect(host).approveTripRequest(1)).not.to
      .be.reverted
    await expect(rentalityGateway.connect(host).checkInByHost(1, [0, 0]))
      .not.to.be.reverted
    await expect(rentalityGateway.connect(guest).checkInByGuest(1, [0, 0]))
      .not.to.be.reverted
    await expect(rentalityGateway.connect(guest).checkOutByGuest(1, [0, 0]))
      .not.to.be.reverted
    await expect(rentalityGateway.connect(host).checkOutByHost(1, [0, 0]))
      .not.to.be.reverted

    const returnToHost =
      rentPriceInEth -
      (rentPriceInEth *
        (await rentalityGateway.getPlatformFeeInPPM())) /
      BigInt(1_000_000)

    await expect(
      rentalityGateway.connect(host).finishTrip(1),
    ).to.changeEtherBalances(
      [host, rentalityPlatform],
      [returnToHost, -returnToHost],
    )
  })


  it('should allow only host to update car info', async function() {

    let addCarRequest = getMockCarRequest(0)
    await expect(rentalityGateway.connect(host).addCar(addCarRequest)).not.be.reverted

    let update_params = {
      carId: 1,
      pricePerDayInUsdCents: 2,
      securityDepositPerTripInUsdCents: 2,
      engineParams: [2],
      milesIncludedPerDay: 2,
      currentlyListed: false,
    }

    await expect(rentalityGateway.connect(host).updateCarInfo(update_params)).not.to.be.reverted

    await expect(rentalityGateway.connect(guest).updateCarInfo(update_params)).to.be.revertedWith('User is not a host')

    await expect(rentalityGateway.connect(anonymous).updateCarInfo(update_params)).to.be.revertedWith('User is not a host')

    let carInfo = await rentalityGateway.getCarInfoById(update_params.carId)

    expect(carInfo.currentlyListed).to.be.equal(false)
    expect(carInfo.pricePerDayInUsdCents).to.be.equal(update_params.pricePerDayInUsdCents)
    expect(carInfo.milesIncludedPerDay).to.be.equal(update_params.milesIncludedPerDay)
    expect(carInfo.fuelPricePerGalInUsdCents).to.be.equal(update_params.fuelPricePerGalInUsdCents)
    expect(carInfo.securityDepositPerTripInUsdCents).to.be.equal(update_params.securityDepositPerTripInUsdCents)

  })

  it('should allow only host to update car token URI', async function() {
    let addCarRequest = getMockCarRequest(0)
    await expect(rentalityGateway.connect(host).addCar(addCarRequest)).not.be.reverted

    await expect(rentalityGateway.connect(host).updateCarTokenUri(1, ' ')).not.to.be.reverted

    await expect(rentalityGateway.connect(guest).updateCarTokenUri(1, ' ')).to.be.revertedWith('User is not a host')

    await expect(rentalityGateway.connect(anonymous).updateCarTokenUri(1, ' ')).to.be.revertedWith('User is not a host')
  })


  it('should allow only host to burn car', async function() {

    let addCarRequest = getMockCarRequest(0)
    await expect(rentalityGateway.connect(host).addCar(addCarRequest)).not.be.reverted

    await expect(rentalityGateway.connect(host).burnCar(1)).not.to.be.reverted

    await expect(rentalityGateway.connect(guest).burnCar(1)).to.be.revertedWith('User is not a host')

    await expect(rentalityGateway.connect(anonymous).burnCar(1)).to.be.revertedWith('User is not a host')

  })

  it('should have available cars', async function() {
    let addCarRequest = getMockCarRequest(0)
    await expect(rentalityGateway.connect(host).addCar(addCarRequest)).not.be.reverted


    let available_cars = await rentalityGateway.connect(guest).getAvailableCars()

    expect(available_cars.length).to.be.equal(1)

  })

  it('should have cars owned by user', async function() {
    let addCarRequest = getMockCarRequest(0)
    await expect(rentalityCarToken.connect(host).addCar(addCarRequest)).not.be.reverted


    let available_cars = await rentalityGateway.connect(host).getMyCars()

    expect(available_cars.length).to.be.equal(1)


    let cars_not_created = await rentalityGateway.connect(guest).getMyCars()

    expect(cars_not_created.length).to.be.equal(0)

  })

  it('Should host be able to create KYC', async function() {

    let name = 'name'
    let surname = 'surname'
    let number = '+380'
    let photo = 'photo'
    let licenseNumber = 'licenseNumber'
    let expirationDate = 10

    await
      expect(
        rentalityGateway.connect(host).setKYCInfo(
          name,
          surname,
          number,
          photo,
          licenseNumber,
          expirationDate,
        )).not.be.reverted

    const kycInfo = await rentalityGateway
      .connect(host)
      .getMyKYCInfo()

    expect(kycInfo.name).to.equal(name)
    expect(kycInfo.surname).to.equal(surname)
    expect(kycInfo.mobilePhoneNumber).to.equal(number)
    expect(kycInfo.profilePhoto).to.equal(photo)
    expect(kycInfo.licenseNumber).to.equal(licenseNumber)
    expect(kycInfo.expirationDate).to.equal(expirationDate)


  })
  it('Should guest be able to create KYC', async function() {
    let name = 'name'
    let surname = 'surname'
    let number = '+380'
    let photo = 'photo'
    let licenseNumber = 'licenseNumber'
    let expirationDate = 10

    await
      expect(
        rentalityGateway.connect(guest).setKYCInfo(
          name,
          surname,
          number,
          photo,
          licenseNumber,
          expirationDate,
        )).not.be.reverted

    const kycInfo = await rentalityGateway
      .connect(guest)
      .getMyKYCInfo()

    expect(kycInfo.name).to.equal(name)
    expect(kycInfo.surname).to.equal(surname)
    expect(kycInfo.mobilePhoneNumber).to.equal(number)
    expect(kycInfo.profilePhoto).to.equal(photo)
    expect(kycInfo.licenseNumber).to.equal(licenseNumber)
    expect(kycInfo.expirationDate).to.equal(expirationDate)
  })

  it('Should not anonymous be able to create KYC', async function() {


    let name = 'name'
    let surname = 'surname'
    let number = '+380'
    let photo = 'photo'
    let licenseNumber = 'licenseNumber'
    let expirationDate = 10

    await
      expect(
        rentalityUserService.connect(anonymous).setKYCInfo(
          name,
          surname,
          number,
          photo,
          licenseNumber,
          expirationDate,
        )).to.be.reverted


  })

  it('Guest should be able to get trip contacts', async function() {
    await expect(rentalityGateway.connect(host).addCar(getMockCarRequest(0)))
      .not.to.be.reverted
    const myCars = await rentalityGateway
      .connect(host)
      .getMyCars()
    expect(myCars.length).to.equal(1)

    const availableCars = await rentalityGateway
      .connect(guest)
      .getAvailableCarsForUser(guest.address)
    expect(availableCars.length).to.equal(1)

    const rentPriceInUsdCents = 1000
    const [rentPriceInEth, ethToCurrencyRate, ethToCurrencyDecimals] =
      await rentalityCurrencyConverter.getEthFromUsdLatest(
        rentPriceInUsdCents,
      )

    await expect(
      rentalityGateway.connect(guest).createTripRequest(
        {
          carId: 1,
          host: host.address,
          startDateTime: 1,
          endDateTime: 1,
          startLocation: '',
          endLocation: '',
          totalDayPriceInUsdCents: rentPriceInUsdCents,
          taxPriceInUsdCents: 0,
          depositInUsdCents: 0,
          fuelPrices:[400],
          ethToCurrencyRate: ethToCurrencyRate,
          ethToCurrencyDecimals: ethToCurrencyDecimals,
        },
        { value: rentPriceInEth },
      ),
    ).not.to.be.reverted

    let guestNumber = '+380'
    let hostNumber = '+3801'
    await expect(rentalityUserService.connect(guest).setKYCInfo(
      'name',
      'surname',
      guestNumber,
      'photo',
      'number',
      1,
    ))
      .not.be.reverted

    await expect(rentalityUserService.connect(host).setKYCInfo(
      'name',
      'surname',
      hostNumber,
      'photo',
      'number',
      1,
    ))
      .not.be.reverted

    let [guestPhoneNumber, hostPhoneNumber] = await rentalityGateway.connect(guest).getTripContactInfo(1)

    expect(guestPhoneNumber).to.be.equal(guestNumber)
    expect(hostPhoneNumber).to.be.equal(hostNumber)
  })

  it('Host should be able to get trip contacts', async function() {
    await expect(rentalityGateway.connect(host).addCar(getMockCarRequest(0)))
      .not.to.be.reverted
    const myCars = await rentalityGateway
      .connect(host)
      .getMyCars()
    expect(myCars.length).to.equal(1)

    const availableCars = await rentalityGateway
      .connect(guest)
      .getAvailableCarsForUser(guest.address)
    expect(availableCars.length).to.equal(1)

    const rentPriceInUsdCents = 1000
    const [rentPriceInEth, ethToCurrencyRate, ethToCurrencyDecimals] =
      await rentalityCurrencyConverter.getEthFromUsdLatest(
        rentPriceInUsdCents,
      )

    await expect(
      rentalityGateway.connect(guest).createTripRequest(
        {
          carId: 1,
          host: host.address,
          startDateTime: 1,
          endDateTime: 1,
          startLocation: '',
          endLocation: '',
          totalDayPriceInUsdCents: rentPriceInUsdCents,
          taxPriceInUsdCents: 0,
          depositInUsdCents: 0,
          fuelPrices:[400],
          ethToCurrencyRate: ethToCurrencyRate,
          ethToCurrencyDecimals: ethToCurrencyDecimals,
        },
        { value: rentPriceInEth },
      ),
    ).not.to.be.reverted

    let guestNumber = '+380'
    let hostNumber = '+3801'
    await expect(rentalityGateway.connect(guest).setKYCInfo(
      'name',
      'surname',
      guestNumber,
      'photo',
      'number',
      1,
    ))
      .not.be.reverted

    await expect(rentalityGateway.connect(host).setKYCInfo(
      'name',
      'surname',
      hostNumber,
      'photo',
      'number',
      1,
    ))
      .not.be.reverted

    let [guestPhoneNumber, hostPhoneNumber] = await rentalityGateway.connect(host).getTripContactInfo(1)

    expect(guestPhoneNumber).to.be.equal(guestNumber)
    expect(hostPhoneNumber).to.be.equal(hostNumber)
  })

  it('Only host and guest should be able to get trip contacts', async function() {
    await expect(rentalityGateway.connect(host).addCar(getMockCarRequest(0)))
      .not.to.be.reverted
    const myCars = await rentalityGateway
      .connect(host)
      .getMyCars()
    expect(myCars.length).to.equal(1)

    const availableCars = await rentalityGateway
      .connect(guest)
      .getAvailableCarsForUser(guest.address)
    expect(availableCars.length).to.equal(1)

    const rentPriceInUsdCents = 1000
    const [rentPriceInEth, ethToCurrencyRate, ethToCurrencyDecimals] =
      await rentalityCurrencyConverter.getEthFromUsdLatest(
        rentPriceInUsdCents,
      )

    await expect(
      rentalityGateway.connect(guest).createTripRequest(
        {
          carId: 1,
          host: host.address,
          startDateTime: 1,
          endDateTime: 1,
          startLocation: '',
          endLocation: '',
          totalDayPriceInUsdCents: rentPriceInUsdCents,
          taxPriceInUsdCents: 0,
          depositInUsdCents: 0,
          fuelPrices:[400],
          ethToCurrencyRate: ethToCurrencyRate,
          ethToCurrencyDecimals: ethToCurrencyDecimals,
        },
        { value: rentPriceInEth },
      ),
    ).not.to.be.reverted

    let guestNumber = '+380'
    let hostNumber = '+3801'
    await expect(rentalityGateway.connect(guest).setKYCInfo(
      'name',
      'surname',
      guestNumber,
      'photo',
      'number',
      1,
    ))
      .not.be.reverted

    await expect(rentalityGateway.connect(host).setKYCInfo(
      'name',
      'surname',
      hostNumber,
      'photo',
      'number',
      1,
    ))
      .not.be.reverted

    await expect(rentalityGateway.connect(anonymous).getTripContactInfo(1)).to.be.reverted


  })


  it('Should have chat history by guest', async function() {

    let addCarRequest = getMockCarRequest(0)

    await expect(rentalityGateway.connect(host).addCar(addCarRequest))
      .not.to.be.reverted
    const myCars = await rentalityGateway
      .connect(host)
      .getMyCars()

    expect(myCars.length).to.equal(1)
    const availableCars = await rentalityGateway
      .connect(guest)
      .getAvailableCarsForUser(guest.address)
    expect(availableCars.length).to.equal(1)

    const rentPriceInUsdCents = 1000
    const [rentPriceInEth, ethToCurrencyRate, ethToCurrencyDecimals] =
      await rentalityCurrencyConverter.getEthFromUsdLatest(
        rentPriceInUsdCents,
      )

    await expect(
      rentalityGateway.connect(guest).createTripRequest(
        {
          carId: 1,
          host: host.address,
          startDateTime: 123,
          endDateTime: 321,
          startLocation: '',
          endLocation: '',
          totalDayPriceInUsdCents: rentPriceInUsdCents,
          taxPriceInUsdCents: 0,
          depositInUsdCents: 0,
          fuelPrices:[400],
          ethToCurrencyRate: ethToCurrencyRate,
          ethToCurrencyDecimals: ethToCurrencyDecimals,
        },
        { value: rentPriceInEth },
      ),
    ).not.to.be.reverted

    let name = 'name'
    let surname = 'surname'
    let number = '+380'
    let photo = 'photo'
    let licenseNumber = 'licenseNumber'
    let expirationDate = 10

    await
      expect(
        rentalityGateway.connect(host).setKYCInfo(
          name + 'host',
          surname + 'host',
          number + 'host',
          photo + 'host',
          licenseNumber + 'host',
          expirationDate,
        )).not.be.reverted

    await
      expect(
        rentalityGateway.connect(guest).setKYCInfo(
          name + 'guest',
          surname + 'guest',
          number + 'guest',
          photo + 'guest',
          licenseNumber + 'guest',
          expirationDate,
        )).not.be.reverted


    let chatInfoArray = await rentalityGateway.connect(guest).getChatInfoForGuest()
    expect(chatInfoArray.length).to.be.equal(1)
    let chatInfo = chatInfoArray[0]

    expect(chatInfo.tripId).to.be.equal(1)
    expect(chatInfo.guestAddress).to.be.equal(guest.address)
    expect(chatInfo.guestPhotoUrl).to.be.equal(photo + 'guest')
    expect(chatInfo.hostAddress).to.be.equal(host.address)
    expect(chatInfo.tripStatus).to.be.equal(0)
    expect(chatInfo.carBrand).to.be.equal(addCarRequest.brand)
    expect(chatInfo.carModel).to.be.equal(addCarRequest.model)
    expect(chatInfo.carYearOfProduction).to.be.equal(Number(addCarRequest.yearOfProduction))

  })
  it('Should have chat history by host', async function() {

    let addCarRequest = getMockCarRequest(0)
    await expect(rentalityGateway.connect(host).addCar(addCarRequest))
      .not.to.be.reverted
    const myCars = await rentalityGateway
      .connect(host)
      .getMyCars()
    expect(myCars.length).to.equal(1)
    const availableCars = await rentalityGateway
      .connect(guest)
      .getAvailableCarsForUser(guest.address)
    expect(availableCars.length).to.equal(1)

    const rentPriceInUsdCents = 1000
    const [rentPriceInEth, ethToCurrencyRate, ethToCurrencyDecimals] =
      await rentalityCurrencyConverter.getEthFromUsdLatest(
        rentPriceInUsdCents,
      )
    let name = 'name'
    let surname = 'surname'
    let number = '+380'
    let photo = 'photo'
    let licenseNumber = 'licenseNumber'
    let expirationDate = 10

    await
      expect(
        rentalityGateway.connect(host).setKYCInfo(
          name + 'host',
          surname + 'host',
          number + 'host',
          photo + 'host',
          licenseNumber + 'host',
          expirationDate,
        )).not.be.reverted

    await
      expect(
        rentalityGateway.connect(guest).setKYCInfo(
          name + 'guest',
          surname + 'guest',
          number + 'guest',
          photo + 'guest',
          licenseNumber + 'guest',
          expirationDate,
        )).not.be.reverted

    await expect(
      rentalityGateway.connect(guest).createTripRequest(
        {
          carId: 1,
          host: host.address,
          startDateTime: 123,
          endDateTime: 321,
          startLocation: '',
          endLocation: '',
          totalDayPriceInUsdCents: rentPriceInUsdCents,
          taxPriceInUsdCents: 0,
          depositInUsdCents: 0,
          fuelPrices:[400],
          ethToCurrencyRate: ethToCurrencyRate,
          ethToCurrencyDecimals: ethToCurrencyDecimals,
        },
        { value: rentPriceInEth },
      ),
    ).not.to.be.reverted

    let chatInfoArray = await rentalityGateway.connect(host).getChatInfoForHost()
    expect(chatInfoArray.length).to.be.equal(1)
    let chatInfo = chatInfoArray[0]

    expect(chatInfo.tripId).to.be.equal(1)
    expect(chatInfo.guestAddress).to.be.equal(guest.address)
    expect(chatInfo.guestPhotoUrl).to.be.equal(photo + 'guest')
    expect(chatInfo.hostAddress).to.be.equal(host.address)
    expect(chatInfo.tripStatus).to.be.equal(0)
    expect(chatInfo.carBrand).to.be.equal(addCarRequest.brand)
    expect(chatInfo.carModel).to.be.equal(addCarRequest.model)
    expect(chatInfo.carYearOfProduction).to.be.equal(Number(addCarRequest.yearOfProduction))
  })
  it('Should have host photoUrl and host name in available car response ', async function() {

    let addCarRequest = getMockCarRequest(0)
    await expect(rentalityGateway.connect(host).addCar(addCarRequest))
      .not.to.be.reverted
    const myCars = await rentalityGateway
      .connect(host)
      .getMyCars()
    expect(myCars.length).to.equal(1)

    let name = 'name'
    let surname = 'surname'
    let number = '+380'
    let photo = 'photo'
    let licenseNumber = 'licenseNumber'
    let expirationDate = 10

    await
      expect(
        rentalityGateway.connect(host).setKYCInfo(
          name + 'host',
          surname + 'host',
          number + 'host',
          photo + 'host',
          licenseNumber + 'host',
          expirationDate,
        )).not.be.reverted


    const availableCars = await rentalityGateway
      .connect(guest)
      .searchAvailableCarsForUser(
        guest.address,
        0,
        0,
        getEmptySearchCarParams(0)
      )
    expect(availableCars.length).to.equal(1)

    expect(availableCars[0].hostPhotoUrl).to.be.eq(photo + 'host');
    expect(availableCars[0].hostName).to.be.eq(name + 'host');

  })

  it('Should not be able to create trip request after approve on the same time', async function() {

    let addCarRequest = getMockCarRequest(0)
    await expect(rentalityGateway.connect(host).addCar(addCarRequest))
      .not.to.be.reverted
    const myCars = await rentalityGateway
      .connect(host)
      .getMyCars()
    expect(myCars.length).to.equal(1)

    const oneDayInMilliseconds = 24 * 60 * 60 * 1000;

    const rentPriceInUsdCents = 1000
    const [rentPriceInEth, ethToCurrencyRate, ethToCurrencyDecimals] =
      await rentalityCurrencyConverter.getEthFromUsdLatest(
        rentPriceInUsdCents,
      )

    await expect(
      rentalityGateway.connect(guest).createTripRequest(

        {
          carId: 1,
          host: host.address,
          startDateTime: Date.now(),
          endDateTime: Date.now() + oneDayInMilliseconds,
          startLocation: '',
          endLocation: '',
          totalDayPriceInUsdCents: rentPriceInUsdCents,
          taxPriceInUsdCents: 0,
          depositInUsdCents: 0,
          fuelPrices:[400],
          ethToCurrencyRate: ethToCurrencyRate,
          ethToCurrencyDecimals: ethToCurrencyDecimals,
        },
        { value: rentPriceInEth },
      ),
    ).not.to.be.reverted

    await expect(rentalityGateway.connect(host).approveTripRequest(1))
      .not.to.be.reverted

    await expect(
      rentalityGateway.connect(guest).createTripRequest(

        {
          carId: 1,
          host: host.address,
          startDateTime: Date.now(),
          endDateTime: Date.now() + oneDayInMilliseconds * 2,
          startLocation: '',
          endLocation: '',
          totalDayPriceInUsdCents: rentPriceInUsdCents,
          taxPriceInUsdCents: 0,
          depositInUsdCents: 0,
          fuelPrices:[400],
          ethToCurrencyRate: ethToCurrencyRate,
          ethToCurrencyDecimals: ethToCurrencyDecimals,
        },
        { value: rentPriceInEth },
      ),
    ).to.be.revertedWith("Unavailable for current date.")


    await expect(
      rentalityGateway.connect(guest).createTripRequest(

        {
          carId: 1,
          host: host.address,
          startDateTime: Date.now() * 3,
          endDateTime: Date.now() + oneDayInMilliseconds * 4,
          startLocation: '',
          endLocation: '',
          totalDayPriceInUsdCents: rentPriceInUsdCents,
          taxPriceInUsdCents: 0,
          depositInUsdCents: 0,
          fuelPrices:[400],
          ethToCurrencyRate: ethToCurrencyRate,
          ethToCurrencyDecimals: ethToCurrencyDecimals,
        },
        { value: rentPriceInEth },
      ),
    ).not.to.be.reverted





  })
it('Connot checkInBy host while car on the trip', async function() {

  await expect(rentalityGateway.connect(host).addCar(getMockCarRequest(0)))
    .not.to.be.reverted
  const myCars = await rentalityGateway
    .connect(host)
    .getMyCars()
  expect(myCars.length).to.equal(1)

  const availableCars = await rentalityGateway
    .connect(guest)
    .getAvailableCarsForUser(guest.address)
  expect(availableCars.length).to.equal(1)

  const rentPriceInUsdCents = 1000
  const [rentPriceInEth, ethToCurrencyRate, ethToCurrencyDecimals] =
    await rentalityCurrencyConverter.getEthFromUsdLatest(
      rentPriceInUsdCents,
    )
  const oneDayInMilliseconds = 24 * 60 * 60 * 1000;
  await expect(
    rentalityGateway.connect(guest).createTripRequest(
      {
        carId: 1,
        host: host.address,
        startDateTime: Date.now(),
        endDateTime: Date.now() + oneDayInMilliseconds,
        startLocation: '',
        endLocation: '',
        totalDayPriceInUsdCents: rentPriceInUsdCents,
        taxPriceInUsdCents: 0,
        depositInUsdCents: 0,
        fuelPrices:[400],
        ethToCurrencyRate: ethToCurrencyRate,
        ethToCurrencyDecimals: ethToCurrencyDecimals,
      },
      { value: rentPriceInEth },
    ),
  ).to.changeEtherBalances(
    [guest, rentalityPlatform],
    [-rentPriceInEth, rentPriceInEth],
  )

  await expect(
    rentalityGateway.connect(host).approveTripRequest(1),
  ).to.not.reverted

  await expect(rentalityGateway.connect(host).checkInByHost(1, [0, 0]))
    .to.not.reverted;

  await expect(rentalityGateway.connect(guest).checkInByGuest(1, [0, 0]))
    .to.not.reverted;


  await expect(
    rentalityGateway.connect(guest).createTripRequest(
      {
        carId: 1,
        host: host.address,
        startDateTime: Date.now() + oneDayInMilliseconds * 3,
        endDateTime: Date.now() + oneDayInMilliseconds * 4,
        startLocation: '',
        endLocation: '',
        totalDayPriceInUsdCents: rentPriceInUsdCents,
        taxPriceInUsdCents: 0,
        depositInUsdCents: 0,
        fuelPrices:[400],
        ethToCurrencyRate: ethToCurrencyRate,
        ethToCurrencyDecimals: ethToCurrencyDecimals,
      },
      { value: rentPriceInEth },
    ),
  ).to.changeEtherBalances(
    [guest, rentalityPlatform],
    [-rentPriceInEth, rentPriceInEth],
  )



  await expect(
    rentalityGateway.connect(host).approveTripRequest(2),
  ).not.be.reverted;

  await expect(rentalityGateway.connect(host).checkInByHost(2, [0, 0]))
    .to.be.revertedWith("Car on the trip.")


})

  describe('Proxy test', function() {
    it('should not be able to update carToken without access', async function() {
      const RentalityCarToken = await ethers.getContractFactory(
        'RentalityCarToken',
          anonymous
      )
      const RentalityCarTokenHost = await ethers.getContractFactory(
        'RentalityCarToken',
        host
      )
      const RentalityCarTokenGuest = await ethers.getContractFactory(
        'RentalityCarToken',
        guest
      )
      const RentalityCarTokenOwner = await ethers.getContractFactory(
        'RentalityCarToken'
      )
      const carTokenAddress = await rentalityCarToken.getAddress();

      await expect(upgrades.upgradeProxy(carTokenAddress, RentalityCarToken,{kind:'uups'})).to.be.revertedWith("Ownable: caller is not the owner")
      await expect(upgrades.upgradeProxy(carTokenAddress, RentalityCarTokenHost,{kind:'uups'})).to.be.revertedWith("Ownable: caller is not the owner")
      await expect(upgrades.upgradeProxy(carTokenAddress, RentalityCarTokenGuest,{kind:'uups'})).to.be.revertedWith("Ownable: caller is not the owner")
      expect(await upgrades.upgradeProxy(carTokenAddress, RentalityCarTokenOwner,{kind:'uups'})).to.not.reverted

    })
    it('should not be able to update chatHelper without access', async function() {
      const ChatHelper = await ethers.getContractFactory(
        'RentalityChatHelper'
      )
      const chatHelper = await upgrades.deployProxy(ChatHelper,[await rentalityUserService.getAddress()]);
      await chatHelper.waitForDeployment()

      const ChatHelperAnon = await ethers.getContractFactory(
        'RentalityChatHelper',
        anonymous
      )
      const ChatHelperGuest = await ethers.getContractFactory(
        'RentalityChatHelper',
        guest
      )
      const ChatHelperHost = await ethers.getContractFactory(
        'RentalityChatHelper',
        host
      )
      const ChatHelperAdmin = await ethers.getContractFactory(
        'RentalityChatHelper',
        admin
      )
      const chatHelperAdd = await chatHelper.getAddress();

      await expect(upgrades.upgradeProxy(chatHelperAdd, ChatHelperAnon,{kind:'uups'})).to.be.revertedWith("Only for Admin.")
      await expect(upgrades.upgradeProxy(chatHelperAdd, ChatHelperGuest,{kind:'uups'})).to.be.revertedWith("Only for Admin.")
      await expect(upgrades.upgradeProxy(chatHelperAdd, ChatHelperHost,{kind:'uups'})).to.be.revertedWith("Only for Admin.")
      expect(await upgrades.upgradeProxy(chatHelperAdd, ChatHelperAdmin,{kind:'uups'})).to.not.reverted

    })
    it('should not be able to update gateway without access', async function() {

    const utilAddress = await utils.getAddress();

      const GatewayAnonn = await ethers.getContractFactory(
        'RentalityGateway',
        {
          libraries: {"RentalityUtils":utilAddress},
          signer: anonymous
        },
      )
      const GatewayGuest = await ethers.getContractFactory(
        'RentalityGateway',
        {
          libraries: {"RentalityUtils":utilAddress},
          signer: guest
        },

      )
      const GatewayHost = await ethers.getContractFactory(
        'RentalityGateway',
        {
          libraries: {"RentalityUtils":utilAddress},
          signer:host
        },

      )
      const GatewayOwner = await ethers.getContractFactory(
        'RentalityGateway',
        {
          libraries: {"RentalityUtils":utilAddress},
          signer:owner
        },
      )
      const gatewayAdd= await rentalityGateway.getAddress();

      await expect(upgrades.upgradeProxy(gatewayAdd, GatewayAnonn,{kind:'uups'})).to.be.revertedWith("Ownable: caller is not the owner")
      await expect(upgrades.upgradeProxy(gatewayAdd, GatewayGuest,{kind:'uups'})).to.be.revertedWith("Ownable: caller is not the owner")
      await expect(upgrades.upgradeProxy(gatewayAdd, GatewayHost,{kind:'uups'})).to.be.revertedWith("Ownable: caller is not the owner")
      expect(await upgrades.upgradeProxy(gatewayAdd, GatewayOwner,{kind:'uups'})).to.not.reverted

    })

    it('should not be able to update platform without access', async function() {


      const RentalityPlatformAnnon =
        await ethers.getContractFactory('RentalityPlatform',
          {
            libraries:
              {
                RentalityUtils: await utils.getAddress(),
              },
            signer: anonymous
          })
      const RentalityPlatformHost =
        await ethers.getContractFactory('RentalityPlatform',
          {
            libraries:
              {
                RentalityUtils: await utils.getAddress(),
              },
            signer: host
          })
      const RentalityPlatformGuest =
        await ethers.getContractFactory('RentalityPlatform',
          {
            libraries:
              {
                RentalityUtils: await utils.getAddress(),
              },
            signer: guest
          })
      const RentalityPlatformOwner =
        await ethers.getContractFactory('RentalityPlatform',
          {
            libraries:
              {
                RentalityUtils: await utils.getAddress(),
              },
            signer: owner
          })
      const platformAdd= await rentalityPlatform.getAddress();

      await expect(upgrades.upgradeProxy(platformAdd, RentalityPlatformAnnon,{kind:'uups'})).to.be.revertedWith("Ownable: caller is not the owner")
      await expect(upgrades.upgradeProxy(platformAdd, RentalityPlatformGuest,{kind:'uups'})).to.be.revertedWith("Ownable: caller is not the owner")
      await expect(upgrades.upgradeProxy(platformAdd, RentalityPlatformHost,{kind:'uups'})).to.be.revertedWith("Ownable: caller is not the owner")
      expect(await upgrades.upgradeProxy(platformAdd, RentalityPlatformOwner,{kind:'uups'})).to.not.reverted


    })

    it('should not be able to update userService without access', async function() {

      const utilAddress = await utils.getAddress();

      const RentalityUserAnonn = await ethers.getContractFactory(
        'RentalityUserService',
        anonymous)

      const RentalityUserHost = await ethers.getContractFactory(
        'RentalityUserService',
        host)

      const RentalityUserGuest = await ethers.getContractFactory(
        'RentalityUserService',
        guest)

      const RentalityUserAdmin = await ethers.getContractFactory(
        'RentalityUserService',
        admin)
      const userAdd = await rentalityUserService.getAddress();

      await expect(upgrades.upgradeProxy(userAdd, RentalityUserAnonn,{kind:'uups'})).to.be.revertedWith("Only for Admin.")
      await expect(upgrades.upgradeProxy(userAdd, RentalityUserGuest,{kind:'uups'})).to.be.revertedWith("Only for Admin.")
      await expect(upgrades.upgradeProxy(userAdd, RentalityUserHost,{kind:'uups'})).to.be.revertedWith("Only for Admin.")
      expect(await upgrades.upgradeProxy(userAdd, RentalityUserAdmin,{kind:'uups'})).to.not.reverted

    })

    it('should have same storage after update', async function() {

      let proxyAddress = await rentalityUserService.getAddress()

      await expect(await rentalityUserService.isManager(owner.address)).to.be.true
      expect(await rentalityUserService.setKYCInfo(
        'name',
        'surname',
        'phone',
        'photo',
        'number',
        11,
      )).to.not.reverted

      const UserServiceV2 = await ethers.getContractFactory('UserServiceV2Test')
      const userServiceV2 = await UserServiceV2.deploy()
      await userServiceV2.waitForDeployment()

      const v2address = await userServiceV2.getAddress()

      const data = userServiceV2.interface.encodeFunctionData('initialize', [])
      await rentalityUserService.upgradeToAndCall(v2address, data)

      const v2 = await UserServiceV2.attach(proxyAddress)

      const kyc = await v2.getKYCInfo(owner.address);
      await expect(await v2.isManager(owner.address)).to.be.true
      expect(kyc.name).to.be.eq("name")
      await expect(await v2.getNewData()).to.be.eq(5)

    })

  })


});<|MERGE_RESOLUTION|>--- conflicted
+++ resolved
@@ -63,20 +63,20 @@
   await rentalityUserService.waitForDeployment()
 
   const electricEngine = await ethers.getContractFactory('RentalityElectricEngine')
-  const elEngine = await electricEngine.deploy(rentalityUserService.address)
+  const elEngine = await electricEngine.deploy(await rentalityUserService.getAddress())
 
   const patrolEngine = await ethers.getContractFactory('RentalityPatrolEngine')
-  const pEngine = await patrolEngine.deploy(rentalityUserService.address)
+  const pEngine = await patrolEngine.deploy(await rentalityUserService.getAddress())
 
   const hybridEngine = await ethers.getContractFactory('RentalityHybridEngine')
-  const hEngine = await hybridEngine.deploy(rentalityUserService.address)
+  const hEngine = await hybridEngine.deploy(await rentalityUserService.getAddress())
 
   const EngineService = await ethers.getContractFactory('RentalityEnginesService')
   const engineService = await EngineService.deploy(
-    rentalityUserService.address,
-    [pEngine.address, elEngine.address, hEngine.address]
+    await rentalityUserService.getAddress(),
+    [await pEngine.getAddress(),await elEngine.getAddress(),await hEngine.getAddress()]
   );
-  await engineService.deployed();
+  await engineService.waitForDeployment()
 
   await rentalityUserService.connect(owner).grantAdminRole(admin.address)
   await rentalityUserService.connect(owner).grantManagerRole(manager.address)
@@ -87,10 +87,9 @@
   await rentalityCurrencyConverter.waitForDeployment()
 
   const rentalityGeoService = await RentalityGeoService.deploy()
-<<<<<<< HEAD
   await rentalityGeoService.waitForDeployment()
 
-  const rentalityCarToken = await upgrades.deployProxy(RentalityCarToken,[await rentalityGeoService.getAddress()],{kind:'uups'})
+  const rentalityCarToken = await upgrades.deployProxy(RentalityCarToken,[await rentalityGeoService.getAddress(),await rentalityGeoService.getAddress()],{kind:'uups'})
   await rentalityCarToken.waitForDeployment()
 
   const rentalityPaymentService = await upgrades.deployProxy(RentalityPaymentService,[await rentalityUserService.getAddress()])
@@ -101,6 +100,7 @@
     await rentalityCarToken.getAddress(),
     await rentalityPaymentService.getAddress(),
     await rentalityUserService.getAddress(),
+    await engineService.getAddress()
   ]);
   await rentalityTripService.waitForDeployment()
 
@@ -114,32 +114,6 @@
   ])
   await rentalityPlatform.waitForDeployment()
 
-=======
-  await rentalityGeoService.deployed()
-
-  const rentalityCarToken = await RentalityCarToken.deploy(rentalityGeoService.address, engineService.address)
-  await rentalityCarToken.deployed()
-  const rentalityPaymentService = await RentalityPaymentService.deploy(rentalityUserService.address)
-  await rentalityPaymentService.deployed()
-
-  const rentalityTripService = await RentalityTripService.deploy(
-    rentalityCurrencyConverter.address,
-    rentalityCarToken.address,
-    rentalityPaymentService.address,
-    rentalityUserService.address,
-    engineService.address
-  )
-  await rentalityTripService.deployed()
-
-  const rentalityPlatform = await RentalityPlatform.deploy(
-    rentalityCarToken.address,
-    rentalityCurrencyConverter.address,
-    rentalityTripService.address,
-    rentalityUserService.address,
-    rentalityPaymentService.address,
-  )
-  await rentalityPlatform.deployed()
->>>>>>> 2e6ef447
 
   await rentalityUserService
     .connect(owner)
@@ -160,20 +134,15 @@
   )
   await rentalityGateway.waitForDeployment()
 
-<<<<<<< HEAD
+
   await rentalityUserService.connect(owner).grantManagerRole(await rentalityGateway.getAddress())
   await rentalityUserService.connect(owner).grantAdminRole(await rentalityGateway.getAddress())
-
-=======
-  await rentalityUserService.connect(owner).grantManagerRole(rentalityGateway.address)
-  await rentalityUserService.connect(owner).grantAdminRole(rentalityGateway.address)
   await rentalityUserService
     .connect(owner)
-    .grantManagerRole(rentalityCarToken.address)
+    .grantManagerRole(await rentalityCarToken.getAddress())
   await rentalityUserService
     .connect(owner)
-    .grantManagerRole(engineService.address)
->>>>>>> 2e6ef447
+    .grantManagerRole(await engineService.getAddress())
 
   return {
     rentalityGateway,
