--- conflicted
+++ resolved
@@ -3,7 +3,7 @@
 const { ethers, upgrades } = require('hardhat')
 const { getMockCarRequest } = require('./utils')
 
-describe('RentalityCarToken', function () {
+describe('RentalityCarToken', function() {
   async function deployDefaultFixture() {
     const [owner, admin, manager, host, guest, anonymous] =
       await ethers.getSigners()
@@ -13,15 +13,14 @@
 
 
     const RentalityGeoService = await ethers.getContractFactory(
-      'RentalityGeoMock');
-
-    const rentalityGeoService = await RentalityGeoService.deploy();
-    await rentalityGeoService.waitForDeployment();
+      'RentalityGeoMock')
+
+    const rentalityGeoService = await RentalityGeoService.deploy()
+    await rentalityGeoService.waitForDeployment()
 
     const RentalityUserService = await ethers.getContractFactory(
       'RentalityUserService',
     )
-
     const RentalityCarToken = await ethers.getContractFactory(
       'RentalityCarToken',
     )
@@ -44,32 +43,9 @@
 
     await rentalityUserService.waitForDeployment()
 
-<<<<<<< HEAD
-    const rentalityPaymentService = await upgrades.deployProxy(RentalityPaymentService,[await rentalityUserService.getAddress()])
-
-    const rentalityCurrencyConverter = await upgrades.deployProxy(RentalityCurrencyConverter,[await rentalityMockPriceFeed.getAddress(),await rentalityUserService.getAddress()]);
-=======
-    const patrolEngine = await ethers.getContractFactory('RentalityPatrolEngine')
-    const pEngine = await patrolEngine.deploy(rentalityUserService.address)
-
-    const electricEngine = await ethers.getContractFactory('RentalityElectricEngine')
-    const elEngine = await electricEngine.deploy(rentalityUserService.address)
-
-    const hybridEngine = await ethers.getContractFactory('RentalityHybridEngine')
-    const hEngine = await hybridEngine.deploy(rentalityUserService.address)
-
-    const EngineService = await ethers.getContractFactory('RentalityEnginesService')
-    const engineService = await EngineService.deploy(
-      rentalityUserService.address,
-      [pEngine.address, elEngine.address, hEngine.address]
-    );
-    await engineService.deployed();
-
-    const rentalityPaymentService = await RentalityPaymentService.deploy(rentalityUserService.address)
-    const rentalityCurrencyConverter = await RentalityCurrencyConverter.deploy(
-      rentalityMockPriceFeed.address,
-    )
->>>>>>> 2e6ef447
+    const rentalityPaymentService = await upgrades.deployProxy(RentalityPaymentService, [await rentalityUserService.getAddress()])
+
+    const rentalityCurrencyConverter = await upgrades.deployProxy(RentalityCurrencyConverter, [await rentalityMockPriceFeed.getAddress(), await rentalityUserService.getAddress()])
 
     await rentalityCurrencyConverter.waitForDeployment()
     await rentalityPaymentService.waitForDeployment()
@@ -80,52 +56,51 @@
     await rentalityUserService.connect(owner).grantHostRole(host.address)
     await rentalityUserService.connect(owner).grantGuestRole(guest.address)
 
-<<<<<<< HEAD
-    const rentalityCarToken = await upgrades.deployProxy(RentalityCarToken,[await rentalityGeoService.getAddress()],{kind:'uups'})
+    const patrolEngine = await ethers.getContractFactory('RentalityPatrolEngine')
+    const pEngine = await patrolEngine.deploy(await rentalityUserService.getAddress())
+
+    const electricEngine = await ethers.getContractFactory('RentalityElectricEngine')
+    const elEngine = await electricEngine.deploy(await rentalityUserService.getAddress())
+
+    const hybridEngine = await ethers.getContractFactory('RentalityHybridEngine')
+    const hEngine = await hybridEngine.deploy(await rentalityUserService.getAddress())
+
+    const EngineService = await ethers.getContractFactory('RentalityEnginesService')
+
+    const engineService = await EngineService.deploy(
+      await rentalityUserService.getAddress(),
+      [await pEngine.getAddress(), await elEngine.getAddress(), await hEngine.getAddress()],
+    )
+    await engineService.waitForDeployment()
+
+    const rentalityCarToken = await upgrades.deployProxy(RentalityCarToken, [await rentalityGeoService.getAddress(), await engineService.getAddress()], { kind: 'uups' })
 
     await rentalityCarToken.waitForDeployment()
-=======
-    const rentalityCarToken = await RentalityCarToken.deploy(
-      rentalityGeoService.address,
-      engineService.address,
-    )
-    const rentalityCarService = await rentalityCarToken.deployed()
->>>>>>> 2e6ef447
 
     const RentalityTripService = await ethers.getContractFactory(
       'RentalityTripService',
       { libraries: { RentalityUtils: await utils.getAddress() } },
     )
 
-<<<<<<< HEAD
-    const rentalityTripService = await upgrades.deployProxy(RentalityTripService,[
+    const rentalityTripService = await upgrades.deployProxy(RentalityTripService, [
       await rentalityCurrencyConverter.getAddress(),
       await rentalityCarToken.getAddress(),
       await rentalityPaymentService.getAddress(),
       await rentalityUserService.getAddress(),
-    ]);
-=======
-    const rentalityTripService = await RentalityTripService.deploy(
-      rentalityCurrencyConverter.address,
-      rentalityCarService.address,
-      rentalityPaymentService.address,
-      rentalityUserService.address,
-      engineService.address
-    )
->>>>>>> 2e6ef447
+      await engineService.getAddress(),
+    ])
 
     await rentalityTripService.waitForDeployment()
 
     await rentalityUserService
       .connect(owner)
       .grantManagerRole(await rentalityTripService.getAddress())
-
     await rentalityUserService
       .connect(owner)
-      .grantManagerRole(rentalityCarToken.address)
+      .grantManagerRole(await rentalityCarToken.getAddress())
     await rentalityUserService
       .connect(owner)
-      .grantManagerRole(engineService.address)
+      .grantManagerRole(await engineService.getAddress())
 
     return {
       rentalityCarToken,
@@ -185,16 +160,41 @@
     const RentalityCarToken =
       await ethers.getContractFactory('RentalityCarToken')
 
-    const rentalityUserService1 = await RentalityUserService1.deploy()
+    const rentalityUserService1 = await upgrades.deployProxy(RentalityUserService1)
     await rentalityUserService1.waitForDeployment()
 
-    const rentalityUserService2 = await RentalityUserService2.deploy()
+    const rentalityUserService2 = await upgrades.deployProxy(RentalityUserService2)
     await rentalityUserService2.waitForDeployment()
 
     await rentalityUserService1.connect(owner).grantAdminRole(admin1.address)
     await rentalityUserService2.connect(owner).grantAdminRole(admin2.address)
 
-    const rentalityCarToken = await RentalityCarToken.deploy()
+    const RentalityGeoService = await ethers.getContractFactory(
+      'RentalityGeoMock')
+
+    const rentalityGeoService = await RentalityGeoService.deploy()
+    await rentalityGeoService.waitForDeployment()
+
+    const patrolEngine = await ethers.getContractFactory('RentalityPatrolEngine')
+    const pEngine = await patrolEngine.deploy(await rentalityUserService.getAddress()())
+
+    const electricEngine = await ethers.getContractFactory('RentalityElectricEngine')
+    const elEngine = await electricEngine.deploy(await rentalityUserService.getAddress()())
+
+    const hybridEngine = await ethers.getContractFactory('RentalityHybridEngine')
+    const hEngine = await hybridEngine.deploy(await rentalityUserService.getAddress()())
+
+    const EngineService = await ethers.getContractFactory('RentalityEnginesService')
+
+    const engineService = await EngineService.deploy(
+      await rentalityUserService.getAddress(),
+      [await pEngine.getAddress(), await elEngine.getAddress(), await hEngine.getAddress()],
+    )
+    await engineService.waitForDeployment()
+
+    const rentalityCarToken = await upgrades.deployProxy(RentalityCarToken, [
+      await rentalityGeoService.getAddress(),
+      await engineService.getAddress()])
     await rentalityCarToken.waitForDeployment()
 
     return {
@@ -206,8 +206,8 @@
     }
   }
 
-  describe('Deployment', function () {
-    it('Should set the right owner', async function () {
+  describe('Deployment', function() {
+    it('Should set the right owner', async function() {
       const { rentalityCarToken, owner } = await loadFixture(
         deployDefaultFixture,
       )
@@ -215,23 +215,23 @@
       expect(await rentalityCarToken.owner()).to.equal(owner.address)
     })
 
-    it("Shouldn't contain tokens when deployed", async function () {
+    it('Shouldn\'t contain tokens when deployed', async function() {
       const { rentalityCarToken } = await loadFixture(deployDefaultFixture)
 
       expect(await rentalityCarToken.totalSupply()).to.equal(0)
     })
 
-    it('deployFixtureWith1Car should contain 1 tokens when deployed', async function () {
+    it('deployFixtureWith1Car should contain 1 tokens when deployed', async function() {
       const { rentalityCarToken } = await loadFixture(deployFixtureWith1Car)
 
       expect(await rentalityCarToken.totalSupply()).to.equal(1)
     })
   })
-  it('Update car without location should work fine', async function () {
+  it('Update car without location should work fine', async function() {
     const { rentalityCarToken } = await loadFixture(deployFixtureWith1Car)
 
     let request = getMockCarRequest(1)
-    await expect( rentalityCarToken.addCar(request)).not.be.reverted
+    await expect(rentalityCarToken.addCar(request)).not.be.reverted
 
     let update_params = {
       carId: 2,
@@ -239,23 +239,23 @@
       securityDepositPerTripInUsdCents: 2,
       engineParams: [2],
       milesIncludedPerDay: 2,
-      currentlyListed: false
+      currentlyListed: false,
     }
 
-    await expect (rentalityCarToken.updateCarInfo(update_params, "", "")).not.be.reverted
-
-    let car_info = await rentalityCarToken.getCarInfoById(2);
-
-    expect(car_info.pricePerDayInUsdCents).to.be.equal(update_params.pricePerDayInUsdCents);
-    expect(car_info.securityDepositPerTripInUsdCents).to.be.equal(update_params.securityDepositPerTripInUsdCents);
-    expect(car_info.fuelPricePerGalInUsdCents).to.be.equal(update_params.fuelPricePerGalInUsdCents);
-    expect(car_info.milesIncludedPerDay).to.be.equal(update_params.milesIncludedPerDay);
-})
-  it('Update car with location, but without api should revert', async function () {
+    await expect(rentalityCarToken.updateCarInfo(update_params, '', '')).not.be.reverted
+
+    let car_info = await rentalityCarToken.getCarInfoById(2)
+
+    expect(car_info.pricePerDayInUsdCents).to.be.equal(update_params.pricePerDayInUsdCents)
+    expect(car_info.securityDepositPerTripInUsdCents).to.be.equal(update_params.securityDepositPerTripInUsdCents)
+    expect(car_info.fuelPricePerGalInUsdCents).to.be.equal(update_params.fuelPricePerGalInUsdCents)
+    expect(car_info.milesIncludedPerDay).to.be.equal(update_params.milesIncludedPerDay)
+  })
+  it('Update car with location, but without api should revert', async function() {
     const { rentalityCarToken } = await loadFixture(deployFixtureWith1Car)
 
     let request = getMockCarRequest(1)
-    await expect( rentalityCarToken.addCar(request)).not.be.reverted
+    await expect(rentalityCarToken.addCar(request)).not.be.reverted
 
     let update_params = {
       carId: 2,
@@ -263,41 +263,41 @@
       securityDepositPerTripInUsdCents: 2,
       engineParams: [2],
       milesIncludedPerDay: 2,
-      currentlyListed: false
+      currentlyListed: false,
     }
 
-    await expect (rentalityCarToken.updateCarInfo(update_params, "location", "")).to.be.reverted
+    await expect(rentalityCarToken.updateCarInfo(update_params, 'location', '')).to.be.reverted
 
   })
-  it('Update with location should pass locationVarification param to false', async function () {
-    const { rentalityCarToken,rentalityGeoService } = await loadFixture(deployFixtureWith1Car)
+  it('Update with location should pass locationVarification param to false', async function() {
+    const { rentalityCarToken, rentalityGeoService } = await loadFixture(deployFixtureWith1Car)
 
     let request = getMockCarRequest(1)
-    await expect( rentalityCarToken.addCar(request)).not.be.reverted
+    await expect(rentalityCarToken.addCar(request)).not.be.reverted
 
     let update_params = {
       carId: 2,
       pricePerDayInUsdCents: 2,
       securityDepositPerTripInUsdCents: 2,
-      engineParams:[2],
+      engineParams: [2],
       milesIncludedPerDay: 2,
-      currentlyListed: false
+      currentlyListed: false,
     }
 
-    await rentalityGeoService.setCarCoordinateValidity(2, true); // mock
-
-    await expect( rentalityCarToken.verifyGeo(2)).to.not.reverted;
-
-    await expect (rentalityCarToken.updateCarInfo(update_params, "location", "geoApi")).to.not.reverted
-
-    let car_info = await rentalityCarToken.getCarInfoById(2);
-
-    expect(car_info.geoVerified).to.be.equal(false);
+    await rentalityGeoService.setCarCoordinateValidity(2, true) // mock
+
+    await expect(rentalityCarToken.verifyGeo(2)).to.not.reverted
+
+    await expect(rentalityCarToken.updateCarInfo(update_params, 'location', 'geoApi')).to.not.reverted
+
+    let car_info = await rentalityCarToken.getCarInfoById(2)
+
+    expect(car_info.geoVerified).to.be.equal(false)
 
   })
 
-  describe('Host functions', function () {
-    it('Adding car should emit CarAddedSuccess event', async function () {
+  describe('Host functions', function() {
+    it('Adding car should emit CarAddedSuccess event', async function() {
       const { rentalityCarToken, host } = await loadFixture(
         deployDefaultFixture,
       )
@@ -315,7 +315,7 @@
         )
     })
 
-    it('Adding car with the same VIN number should be reverted', async function () {
+    it('Adding car with the same VIN number should be reverted', async function() {
       const { rentalityCarToken, host } = await loadFixture(
         deployDefaultFixture,
       )
@@ -332,7 +332,7 @@
         .reverted
     })
 
-    it('Adding car with the different VIN number should not be reverted', async function () {
+    it('Adding car with the different VIN number should not be reverted', async function() {
       const { rentalityCarToken, host } = await loadFixture(
         deployDefaultFixture,
       )
@@ -346,7 +346,7 @@
         .reverted
     })
 
-    it('Only owner of the car can burn token', async function () {
+    it('Only owner of the car can burn token', async function() {
       const { rentalityCarToken, owner, admin, host, anonymous } =
         await loadFixture(deployFixtureWith1Car)
 
@@ -360,7 +360,7 @@
       expect(await rentalityCarToken.balanceOf(host.address)).to.equal(0)
     })
 
-    it('getCarInfoById should return valid info', async function () {
+    it('getCarInfoById should return valid info', async function() {
       const { rentalityCarToken, host } = await loadFixture(
         deployFixtureWith1Car,
       )
@@ -397,7 +397,7 @@
       expect(carInfo.currentlyListed).to.equal(true)
     })
 
-    it('getCarsOwnedByUser without cars should return empty array', async function () {
+    it('getCarsOwnedByUser without cars should return empty array', async function() {
       const { rentalityCarToken, host } = await loadFixture(
         deployDefaultFixture,
       )
@@ -408,7 +408,7 @@
       expect(myCars.length).to.equal(0)
     })
 
-    it('getCarsOwnedByUser after burn car should return empty array', async function () {
+    it('getCarsOwnedByUser after burn car should return empty array', async function() {
       const { rentalityCarToken, host } = await loadFixture(
         deployFixtureWith1Car,
       )
@@ -421,7 +421,7 @@
       expect(myCars.length).to.equal(0)
     })
 
-    it('getCarsOwnedByUser with 1 car should return valid info', async function () {
+    it('getCarsOwnedByUser with 1 car should return valid info', async function() {
       const { rentalityCarToken, host } = await loadFixture(
         deployFixtureWith1Car,
       )
@@ -461,7 +461,7 @@
       expect(myCars[0].currentlyListed).to.equal(true)
     })
 
-    it("getAllAvailableCars with 1 car shouldn't return data for car owner", async function () {
+    it('getAllAvailableCars with 1 car shouldn\'t return data for car owner', async function() {
       const { rentalityCarToken, host } = await loadFixture(
         deployFixtureWith1Car,
       )
@@ -473,7 +473,7 @@
       expect(availableCars.length).to.equal(0)
     })
 
-    it('getAllAvailableCars with 1 car should return data for guest', async function () {
+    it('getAllAvailableCars with 1 car should return data for guest', async function() {
       const { rentalityCarToken, host, guest } = await loadFixture(
         deployFixtureWith1Car,
       )
@@ -513,8 +513,8 @@
     })
   })
 
-  describe('Search functions', function () {
-    it('Search with empty should return car', async function () {
+  describe('Search functions', function() {
+    it('Search with empty should return car', async function() {
       const { rentalityCarToken, rentalityTripService, guest } =
         await loadFixture(deployFixtureWith1Car)
 
@@ -540,11 +540,10 @@
         )
 
 
-
       expect(availableCars.length).to.equal(1)
     })
 
-    it('Search with brand should work', async function () {
+    it('Search with brand should work', async function() {
       const { rentalityCarToken, rentalityTripService, guest } =
         await loadFixture(deployFixtureWith1Car)
 
@@ -593,7 +592,7 @@
       expect(availableCars2.length).to.equal(0)
     })
 
-    it('Search with model should work', async function () {
+    it('Search with model should work', async function() {
       const { rentalityCarToken, rentalityTripService, guest } =
         await loadFixture(deployFixtureWith1Car)
 
@@ -642,7 +641,7 @@
       expect(availableCars2.length).to.equal(0)
     })
 
-    it('Search with yearOfProduction should work', async function () {
+    it('Search with yearOfProduction should work', async function() {
       const { rentalityCarToken, rentalityTripService, guest } =
         await loadFixture(deployFixtureWith1Car)
 
@@ -691,12 +690,12 @@
       expect(availableCars2.length).to.equal(0)
     })
 
-    it('Search with country should work', async function () {
+    it('Search with country should work', async function() {
       const { rentalityGeoService, rentalityTripService, guest } =
         await loadFixture(deployFixtureWith1Car)
 
-      let carId = 0;
-      await rentalityGeoService.setCarCountry(++carId, "usa"); //mock
+      let carId = 0
+      await rentalityGeoService.setCarCountry(++carId, 'usa') //mock
 
       const searchCarParams1 = {
         country: 'usa',
@@ -742,12 +741,12 @@
       expect(availableCars2.length).to.equal(0)
     })
 
-    it('Search with state should work', async function () {
+    it('Search with state should work', async function() {
       const { rentalityGeoService, rentalityTripService, guest } =
         await loadFixture(deployFixtureWith1Car)
 
-      let carId = 0;
-      await rentalityGeoService.setCarState(++carId, "kyiv"); //mock
+      let carId = 0
+      await rentalityGeoService.setCarState(++carId, 'kyiv') //mock
 
       const searchCarParams1 = {
         country: '',
@@ -793,13 +792,13 @@
       expect(availableCars2.length).to.equal(0)
     })
 
-    it('Search with city should work', async function () {
+    it('Search with city should work', async function() {
       const { rentalityGeoService, rentalityTripService, guest } =
         await loadFixture(deployFixtureWith1Car)
 
 
-      let carId = 0;
-      await rentalityGeoService.setCarCity(++carId,'kyiv'); //mock
+      let carId = 0
+      await rentalityGeoService.setCarCity(++carId, 'kyiv') //mock
 
       const searchCarParams1 = {
         country: '',
@@ -847,7 +846,7 @@
       expect(availableCars2.length).to.equal(0)
     })
 
-    it('Search with pricePerDayInUsdCentsFrom should work', async function () {
+    it('Search with pricePerDayInUsdCentsFrom should work', async function() {
       const { rentalityCarToken, rentalityTripService, guest } =
         await loadFixture(deployFixtureWith1Car)
 
@@ -917,7 +916,7 @@
       expect(availableCars3.length).to.equal(1)
     })
 
-    it('Search with pricePerDayInUsdCentsTo should work', async function () {
+    it('Search with pricePerDayInUsdCentsTo should work', async function() {
       const { rentalityCarToken, rentalityTripService, guest } =
         await loadFixture(deployFixtureWith1Car)
 
