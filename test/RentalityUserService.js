--- conflicted
+++ resolved
@@ -102,7 +102,6 @@
 
     const rentalityPaymentService = await upgrades.deployProxy(RentalityPaymentService, [await rentalityUserService.getAddress()])
 
-<<<<<<< HEAD
     const rentalityTripService = await upgrades.deployProxy(RentalityTripService, [
       await rentalityCurrencyConverter.getAddress(),
       await rentalityCarToken.getAddress(),
@@ -113,30 +112,20 @@
 
 
     await rentalityTripService.waitForDeployment()
+    const RentalityClaimService = await ethers.getContractFactory('RentalityClaimService')
+    const claimService = await upgrades.deployProxy (RentalityClaimService, [await rentalityUserService.getAddress()])
+    await claimService.waitForDeployment()
+
     const rentalityPlatform = await upgrades.deployProxy(RentalityPlatform, [
       await rentalityCarToken.getAddress(),
       await rentalityCurrencyConverter.getAddress(),
       await rentalityTripService.getAddress(),
       await rentalityUserService.getAddress(),
       await rentalityPaymentService.getAddress(),
+      await claimService.getAddress()
     ])
+
     await rentalityPlatform.waitForDeployment()
-=======
-    const RentalityClaimService = await ethers.getContractFactory('RentalityClaimService')
-    const claimService = await RentalityClaimService.deploy(rentalityUserService.address)
-    await claimService.deployed()
-
-
-    const rentalityPlatform = await RentalityPlatform.deploy(
-      rentalityCarToken.address,
-      rentalityCurrencyConverter.address,
-      rentalityTripService.address,
-      rentalityUserService.address,
-      rentalityPaymentService.address,
-      claimService.address
-    )
-    await rentalityPlatform.deployed()
->>>>>>> dd766b7c
 
     await rentalityUserService
       .connect(owner)
