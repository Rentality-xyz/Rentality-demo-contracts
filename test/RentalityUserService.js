const {
  time,
  loadFixture,
} = require('@nomicfoundation/hardhat-network-helpers')
const { expect } = require('chai')
const { ethers, upgrades } = require('hardhat')


const { getMockCarRequest } = require('./utils')

describe('RentalityUserService', function() {
  // We define a fixture to reuse the same setup in every test.
  // We use loadFixture to run this setup once, snapshot that state,
  // and reset Hardhat Network to that snapshot in every test.
  async function deployDefaultFixture() {
    const [owner, admin, manager, host, guest, anonymous] =
      await ethers.getSigners()

    const RentalityUtils = await ethers.getContractFactory('RentalityUtils')
    const utils = await RentalityUtils.deploy()

    await utils.waitForDeployment();

    const RentalityMockPriceFeed = await ethers.getContractFactory(
      'RentalityMockPriceFeed',
    )
    const RentalityUserService = await ethers.getContractFactory(
      'RentalityUserService',
    )
    const RentalityTripService = await ethers.getContractFactory(
      'RentalityTripService',
      { libraries: { RentalityUtils: await utils.getAddress()} },
    )
    const RentalityCurrencyConverter = await ethers.getContractFactory(
      'RentalityCurrencyConverter',
    )
    const RentalityPaymentService = await ethers.getContractFactory(
      'RentalityPaymentService',
    )
    const RentalityGeoService = await ethers.getContractFactory(
      'RentalityGeoMock')


    const RentalityCarToken =
      await ethers.getContractFactory('RentalityCarToken')
    const RentalityPlatform =
      await ethers.getContractFactory('RentalityPlatform', {
        libraries:
<<<<<<< HEAD
            {
              "RentalityUtils": await utils.getAddress()
            }
=======
          {
            RentalityUtils: utils.address,
          },
>>>>>>> 2284769c
      })

    let rentalityMockPriceFeed = await RentalityMockPriceFeed.deploy(
      8,
      200000000000,
    )
    await rentalityMockPriceFeed.waitForDeployment()

    const rentalityUserService = await upgrades.deployProxy(RentalityUserService)
    await rentalityUserService.waitForDeployment()

    const electricEngine = await ethers.getContractFactory('RentalityElectricEngine')
    const elEngine = await electricEngine.deploy(rentalityUserService.address)
    await elEngine.deployed()

    const patrolEngine = await ethers.getContractFactory('RentalityPatrolEngine')
    const pEngine = await patrolEngine.deploy(rentalityUserService.address)
    await pEngine.deployed()

    const hybridEngine = await ethers.getContractFactory('RentalityHybridEngine')
    const hEngine = await hybridEngine.deploy(rentalityUserService.address)
    await hEngine.deployed()

    const EngineService = await ethers.getContractFactory('RentalityEnginesService')
    const engineService = await EngineService.deploy(
      rentalityUserService.address,
      [pEngine.address, elEngine.address, hEngine.address],
    )
    await engineService.deployed()

    await rentalityUserService.connect(owner).grantAdminRole(admin.address)
    await rentalityUserService.connect(owner).grantManagerRole(manager.address)
    await rentalityUserService.connect(owner).grantHostRole(host.address)
    await rentalityUserService.connect(owner).grantGuestRole(guest.address)

    const rentalityCurrencyConverter = await upgrades.deployProxy(RentalityCurrencyConverter,
     [await rentalityMockPriceFeed.getAddress(),
          await rentalityUserService.getAddress()]
    )

<<<<<<< HEAD
    const rentalityGeoService = await RentalityGeoService.deploy();
    await rentalityGeoService.waitForDeployment();

    const rentalityCarToken = await upgrades.deployProxy(RentalityCarToken,[await rentalityGeoService.getAddress()],{kind:'uups'})
=======
    const rentalityGeoService = await RentalityGeoService.deploy()
    await rentalityGeoService.deployed()

    const rentalityCarToken = await RentalityCarToken.deploy(rentalityGeoService.address, engineService.address)
>>>>>>> 2284769c

    await rentalityCarToken.waitForDeployment()

<<<<<<< HEAD
    const rentalityPaymentService = await upgrades.deployProxy(RentalityPaymentService,[await rentalityUserService.getAddress()])

    const rentalityTripService = await upgrades.deployProxy(RentalityTripService,[
      await rentalityCurrencyConverter.getAddress(),
      await rentalityCarToken.getAddress(),
      await rentalityPaymentService.getAddress(),
      await rentalityUserService.getAddress(),
    ]);

    await rentalityTripService.waitForDeployment()
    const rentalityPlatform = await upgrades.deployProxy(RentalityPlatform,[
      await rentalityCarToken.getAddress(),
      await rentalityCurrencyConverter.getAddress(),
      await rentalityTripService.getAddress(),
      await rentalityUserService.getAddress(),
      await rentalityPaymentService.getAddress(),
    ])
    await rentalityPlatform.waitForDeployment()
=======
    const rentalityPaymentService = await RentalityPaymentService.deploy(rentalityUserService.address)
    await rentalityPaymentService.deployed()

    const rentalityTripService = await RentalityTripService.deploy(
      rentalityCurrencyConverter.address,
      rentalityCarToken.address,
      rentalityPaymentService.address,
      rentalityUserService.address,
      engineService.address,
    )

    await rentalityTripService.deployed()

    const rentalityPlatform = await RentalityPlatform.deploy(
      rentalityCarToken.address,
      rentalityCurrencyConverter.address,
      rentalityTripService.address,
      rentalityUserService.address,
      rentalityPaymentService.address,
    )
    await rentalityPlatform.deployed()
>>>>>>> 2284769c

    await rentalityUserService
      .connect(owner)
      .grantHostRole(await rentalityPlatform.getAddress())
    await rentalityUserService
      .connect(owner)
      .grantManagerRole(await rentalityPlatform.getAddress())
    await rentalityUserService
      .connect(owner)
<<<<<<< HEAD
      .grantManagerRole(await rentalityTripService.getAddress())
=======
      .grantManagerRole(rentalityTripService.address)
    await rentalityUserService
      .connect(owner)
      .grantManagerRole(rentalityCarToken.address)
    await rentalityUserService
      .connect(owner)
      .grantManagerRole(engineService.address)

>>>>>>> 2284769c

    return {
      rentalityMockPriceFeed,
      rentalityUserService,
      rentalityTripService,
      rentalityCurrencyConverter,
      rentalityCarToken,
      rentalityPlatform,
      owner,
      admin,
      manager,
      host,
      guest,
      anonymous,
    }
  }

  async function deployFixtureWithUsers() {
    const [owner, admin, manager, host, guest, anonymous] =
      await ethers.getSigners()
    const RentalityUserService = await ethers.getContractFactory(
      'RentalityUserService',
    )

    const rentalityUserService = await upgrades.deployProxy(RentalityUserService)
    await rentalityUserService.waitForDeployment();

    await rentalityUserService.connect(owner).grantAdminRole(admin.address)
    await rentalityUserService.connect(owner).grantManagerRole(manager.address)
    await rentalityUserService.connect(owner).grantHostRole(host.address)
    await rentalityUserService.connect(owner).grantGuestRole(guest.address)

    return {
      rentalityUserService,
      owner,
      admin,
      manager,
      host,
      guest,
      anonymous,
    }
  }


  describe('Deployment', function() {
    it('Owner should have all roles', async function() {
      const { rentalityUserService, owner } =
        await loadFixture(deployDefaultFixture)

      expect(await rentalityUserService.isAdmin(owner.address)).to.equal(true)
      expect(await rentalityUserService.isManager(owner.address)).to.equal(true)
      expect(await rentalityUserService.isHost(owner.address)).to.equal(true)
      expect(await rentalityUserService.isGuest(owner.address)).to.equal(true)
    })

    it('deployFixtureWithUsers: users should have correct roles', async function() {
      const { rentalityUserService, admin, manager, host, guest } =
        await loadFixture(deployFixtureWithUsers)

      expect(await rentalityUserService.isAdmin(admin.address)).to.equal(true)
      expect(await rentalityUserService.isManager(manager.address)).to.equal(
        true,
      )
      expect(await rentalityUserService.isHost(host.address)).to.equal(true)
      expect(await rentalityUserService.isGuest(guest.address)).to.equal(true)
    })
  })

  describe('Role management', function() {
    it('Admin should have Manager role', async function() {
      const { rentalityUserService, admin } = await loadFixture(
        deployFixtureWithUsers,
      )

      expect(await rentalityUserService.isAdmin(admin.address)).to.equal(true)
      expect(await rentalityUserService.isManager(admin.address)).to.equal(true)
      expect(await rentalityUserService.isHost(admin.address)).to.equal(false)
      expect(await rentalityUserService.isGuest(admin.address)).to.equal(false)
    })

    it('Anonymous shouldn\'t get any role', async function() {
      const { rentalityUserService, anonymous } = await loadFixture(
        deployFixtureWithUsers,
      )

      expect(await rentalityUserService.isAdmin(anonymous.address)).to.equal(
        false,
      )
      expect(await rentalityUserService.isManager(anonymous.address)).to.equal(
        false,
      )
      expect(await rentalityUserService.isHost(anonymous.address)).to.equal(
        false,
      )
      expect(await rentalityUserService.isGuest(anonymous.address)).to.equal(
        false,
      )
    })

    it('Only Admin can grandAdminRole', async function() {
      const { rentalityUserService, admin, manager, host, guest, anonymous } =
        await loadFixture(deployFixtureWithUsers)

      await expect(
        rentalityUserService.connect(admin).grantAdminRole(admin.address),
      ).not.to.be.reverted
      await expect(
        rentalityUserService.connect(manager).grantAdminRole(admin.address),
      ).to.be.reverted
      await expect(
        rentalityUserService.connect(host).grantAdminRole(admin.address),
      ).to.be.reverted
      await expect(
        rentalityUserService.connect(guest).grantAdminRole(admin.address),
      ).to.be.reverted
      await expect(
        rentalityUserService.connect(anonymous).grantAdminRole(admin.address),
      ).to.be.reverted
    })

    it('Only Admin can revokeAdminRole', async function() {
      const {
        rentalityUserService,
        owner,
        admin,
        manager,
        host,
        guest,
        anonymous,
      } = await loadFixture(deployFixtureWithUsers)

      await expect(
        rentalityUserService.connect(anonymous).revokeAdminRole(owner.address),
      ).to.be.reverted
      await expect(
        rentalityUserService.connect(guest).revokeAdminRole(owner.address),
      ).to.be.reverted
      await expect(
        rentalityUserService.connect(host).revokeAdminRole(owner.address),
      ).to.be.reverted
      await expect(
        rentalityUserService.connect(manager).revokeAdminRole(owner.address),
      ).to.be.reverted
      await expect(
        rentalityUserService.connect(admin).revokeAdminRole(owner.address),
      ).not.to.be.reverted
    })

    it('Only Admin can grantManagerRole', async function() {
      const { rentalityUserService, admin, manager, host, guest, anonymous } =
        await loadFixture(deployFixtureWithUsers)

      await expect(
        rentalityUserService.connect(admin).grantManagerRole(manager.address),
      ).not.to.be.reverted
      await expect(
        rentalityUserService.connect(manager).grantManagerRole(manager.address),
      ).to.be.reverted
      await expect(
        rentalityUserService.connect(host).grantManagerRole(manager.address),
      ).to.be.reverted
      await expect(
        rentalityUserService.connect(guest).grantManagerRole(manager.address),
      ).to.be.reverted
      await expect(
        rentalityUserService
          .connect(anonymous)
          .grantManagerRole(manager.address),
      ).to.be.reverted
    })

    it('Only Admin can revokeManagerRole', async function() {
      const { rentalityUserService, admin, manager, host, guest, anonymous } =
        await loadFixture(deployFixtureWithUsers)

      await expect(
        rentalityUserService
          .connect(anonymous)
          .revokeManagerRole(manager.address),
      ).to.be.reverted
      await expect(
        rentalityUserService.connect(guest).revokeManagerRole(manager.address),
      ).to.be.reverted
      await expect(
        rentalityUserService.connect(host).revokeManagerRole(manager.address),
      ).to.be.reverted
      await expect(
        rentalityUserService
          .connect(manager)
          .revokeManagerRole(manager.address),
      ).to.be.reverted
      await expect(
        rentalityUserService.connect(admin).revokeManagerRole(manager.address),
      ).not.to.be.reverted
    })

    it('Only Admin and Manager can grantHostRole', async function() {
      const { rentalityUserService, admin, manager, host, guest, anonymous } =
        await loadFixture(deployFixtureWithUsers)

      await expect(
        rentalityUserService.connect(admin).grantHostRole(host.address),
      ).not.to.be.reverted
      await expect(
        rentalityUserService.connect(manager).grantHostRole(host.address),
      ).not.to.be.reverted
      await expect(
        rentalityUserService.connect(host).grantHostRole(host.address),
      ).to.be.reverted
      await expect(
        rentalityUserService.connect(guest).grantHostRole(host.address),
      ).to.be.reverted
      await expect(
        rentalityUserService.connect(anonymous).grantHostRole(host.address),
      ).to.be.reverted
    })

    it('Only Admin and Manager can revokeHostRole', async function() {
      const { rentalityUserService, admin, manager, host, guest, anonymous } =
        await loadFixture(deployFixtureWithUsers)

      await expect(
        rentalityUserService.connect(anonymous).revokeHostRole(host.address),
      ).to.be.reverted
      await expect(
        rentalityUserService.connect(guest).revokeHostRole(host.address),
      ).to.be.reverted
      await expect(
        rentalityUserService.connect(host).revokeHostRole(host.address),
      ).to.be.reverted
      await expect(
        rentalityUserService.connect(manager).revokeHostRole(host.address),
      ).not.to.be.reverted
      await expect(
        rentalityUserService.connect(admin).revokeHostRole(host.address),
      ).not.to.be.reverted
    })

    it('Only Admin and Manager can grantGuestRole', async function() {
      const { rentalityUserService, admin, manager, host, guest, anonymous } =
        await loadFixture(deployFixtureWithUsers)

      await expect(
        rentalityUserService.connect(admin).grantGuestRole(guest.address),
      ).not.to.be.reverted
      await expect(
        rentalityUserService.connect(manager).grantGuestRole(guest.address),
      ).not.to.be.reverted
      await expect(
        rentalityUserService.connect(host).grantGuestRole(guest.address),
      ).to.be.reverted
      await expect(
        rentalityUserService.connect(guest).grantGuestRole(guest.address),
      ).to.be.reverted
      await expect(
        rentalityUserService.connect(anonymous).grantGuestRole(guest.address),
      ).to.be.reverted
    })

    it('Only Admin and Manager can revokeGuestRole', async function() {
      const { rentalityUserService, admin, manager, host, guest, anonymous } =
        await loadFixture(deployFixtureWithUsers)

      await expect(
        rentalityUserService.connect(anonymous).revokeGuestRole(guest.address),
      ).to.be.reverted
      await expect(
        rentalityUserService.connect(guest).revokeGuestRole(guest.address),
      ).to.be.reverted
      await expect(
        rentalityUserService.connect(host).revokeGuestRole(guest.address),
      ).to.be.reverted
      await expect(
        rentalityUserService.connect(manager).revokeGuestRole(guest.address),
      ).not.to.be.reverted
      await expect(
        rentalityUserService.connect(admin).revokeGuestRole(guest.address),
      ).not.to.be.reverted
    })
  })

  describe('KYC management', function() {
    it('By default user doesn\'t have valid KYC', async function() {
      const { rentalityUserService, anonymous } = await loadFixture(
        deployFixtureWithUsers,
      )

      expect(
        await rentalityUserService.hasValidKYC(anonymous.address),
      ).to.equal(false)
    })

    it('After adding valid KYCInfo user has valid KYC', async function() {
      const { rentalityUserService, guest } = await loadFixture(
        deployFixtureWithUsers,
      )
      const ONE_YEAR_IN_SECS = 365 * 24 * 60 * 60
      const expirationDate = (await time.latest()) + ONE_YEAR_IN_SECS

      await rentalityUserService
        .connect(guest)
        .setKYCInfo(
          'name',
          'surname',
          'phoneNumber',
          'profilePicture',
          'licenseNumber',
          expirationDate,
        )

      expect(
        await rentalityUserService.hasValidKYC(guest.address),
      ).to.equal(true)
    })

    it('After adding invalid KYCInfo user doesn\'t have valid KYC', async function() {
      const { rentalityUserService, guest } = await loadFixture(
        deployFixtureWithUsers,
      )
      const ONE_YEAR_IN_SECS = 365 * 24 * 60 * 60
      const expirationDate = (await time.latest()) + ONE_YEAR_IN_SECS

      await rentalityUserService
        .connect(guest)
        .setKYCInfo(
          'name',
          'surname',
          'phoneNumber',
          'profilePicture',
          'licenseNumber',
          expirationDate,
        )
      await time.increaseTo(expirationDate + 1)

      expect(
        await rentalityUserService.hasValidKYC(guest.address),
      ).to.equal(false)
    })

    it('After adding valid KYCInfo, user can get their own KYCInfo', async function() {
      const { rentalityUserService, guest } = await loadFixture(
        deployFixtureWithUsers,
      )
      const ONE_YEAR_IN_SECS = 365 * 24 * 60 * 60
      const expirationDate = (await time.latest()) + ONE_YEAR_IN_SECS

      await rentalityUserService
        .connect(guest)
        .setKYCInfo(
          'name',
          'surname',
          'phoneNumber',
          'profilePicture',
          'licenseNumber',
          expirationDate,
        )

      const kycInfo = await rentalityUserService.connect(guest).getMyKYCInfo()

      expect(kycInfo.name).to.equal('name')
      expect(kycInfo.surname).to.equal('surname')
      expect(kycInfo.mobilePhoneNumber).to.equal('phoneNumber')
      expect(kycInfo.profilePhoto).to.equal('profilePicture')
      expect(kycInfo.licenseNumber).to.equal('licenseNumber')
      expect(kycInfo.expirationDate).to.equal(expirationDate)
    })

    it('User cannot get other users KYCInfo', async function() {
      const { rentalityUserService, guest, host } = await loadFixture(
        deployFixtureWithUsers,
      )
      const ONE_YEAR_IN_SECS = 365 * 24 * 60 * 60
      const expirationDate = (await time.latest()) + ONE_YEAR_IN_SECS

      await rentalityUserService
        .connect(guest)
        .setKYCInfo(
          'name',
          'surname',
          'phoneNumber',
          'profilePicture',
          'licenseNumber',
          expirationDate,
        )

      await expect(rentalityUserService.connect(host).getKYCInfo(guest.address))
        .to.be.reverted
    })

    it('Manager can get other users KYCInfo', async function() {
      const { rentalityUserService, guest, manager } = await loadFixture(
        deployFixtureWithUsers,
      )
      const ONE_YEAR_IN_SECS = 365 * 24 * 60 * 60
      const expirationDate = (await time.latest()) + ONE_YEAR_IN_SECS

      await rentalityUserService
        .connect(guest)
        .setKYCInfo(
          'name',
          'surname',
          'phoneNumber',
          'profilePicture',
          'licenseNumber',
          expirationDate,
        )

      const isManager = await rentalityUserService.isManager(manager.address)
      expect(isManager).to.equal(true)

      const kycInfo = await rentalityUserService
        .connect(manager)
        .getKYCInfo(guest.address)

      expect(kycInfo.name).to.equal('name')
      expect(kycInfo.surname).to.equal('surname')
      expect(kycInfo.mobilePhoneNumber).to.equal('phoneNumber')
      expect(kycInfo.profilePhoto).to.equal('profilePicture')
      expect(kycInfo.licenseNumber).to.equal('licenseNumber')
      expect(kycInfo.expirationDate).to.equal(expirationDate)
    })
    it('After a trip is requested, the host or guest can get the contact numbers of the host and guest', async function() {
      const {
        rentalityPlatform,
        rentalityCurrencyConverter,
        host,
        rentalityCarToken,
        guest,
        manager,
        rentalityTripService,
        rentalityUserService,
      } = await loadFixture(deployDefaultFixture)

      await expect(rentalityCarToken.connect(host).addCar(getMockCarRequest(0)))
        .not.to.be.reverted
      const availableCars = await rentalityCarToken
        .connect(guest)
        .getAvailableCarsForUser(guest.address)
      expect(availableCars.length).to.equal(1)
      const rentPriceInUsdCents = 1600
      const [rentPriceInEth, ethToCurrencyRate, ethToCurrencyDecimals] =
        await rentalityCurrencyConverter.getEthFromUsdLatest(
          rentPriceInUsdCents,
        )
      const ONE_YEAR_IN_SECS = 365 * 24 * 60 * 60
      const expirationDate = (await time.latest()) + ONE_YEAR_IN_SECS

      await rentalityUserService
        .connect(guest)
        .setKYCInfo(
          'name',
          'surname',
          'phoneNumberGuest',
          'profilePicture',
          'licenseNumber',
          expirationDate,
        )

      await rentalityUserService
        .connect(host)
        .setKYCInfo(
          'name',
          'surname',
          'phoneNumberHost',
          'profilePicture',
          'licenseNumber',
          expirationDate,
        )

      await expect(
        await rentalityPlatform.connect(guest).createTripRequest(
          {
            carId: 1,
            host: host.address,
            startDateTime: 123,
            endDateTime: 321,
            startLocation: '',
            endLocation: '',
            totalDayPriceInUsdCents: 1000,
            taxPriceInUsdCents: 200,
            depositInUsdCents: 400,
            fuelPrices: [400],
            ethToCurrencyRate: ethToCurrencyRate,
            ethToCurrencyDecimals: ethToCurrencyDecimals,
          },
          { value: rentPriceInEth },
        ),
      ).not.to.be.reverted
      expect(
        (await rentalityTripService.connect(host).getTrip(1)).status,
      ).to.equal(0)


      let [guestPhoneNumber, hostPhoneNumber] = await rentalityPlatform
        .connect(guest)
        .getTripContactInfo(1)

      expect(guestPhoneNumber).to.equal('phoneNumberGuest')
      expect(hostPhoneNumber).to.equal('phoneNumberHost')[
        (guestPhoneNumber, hostPhoneNumber)
        ] = await rentalityPlatform.connect(host).getTripContactInfo(1)

      expect(guestPhoneNumber).to.equal('phoneNumberGuest')
      expect(hostPhoneNumber).to.equal('phoneNumberHost')
    })
  })
})<|MERGE_RESOLUTION|>--- conflicted
+++ resolved
@@ -46,15 +46,10 @@
     const RentalityPlatform =
       await ethers.getContractFactory('RentalityPlatform', {
         libraries:
-<<<<<<< HEAD
             {
               "RentalityUtils": await utils.getAddress()
             }
-=======
-          {
-            RentalityUtils: utils.address,
-          },
->>>>>>> 2284769c
+
       })
 
     let rentalityMockPriceFeed = await RentalityMockPriceFeed.deploy(
@@ -67,23 +62,23 @@
     await rentalityUserService.waitForDeployment()
 
     const electricEngine = await ethers.getContractFactory('RentalityElectricEngine')
-    const elEngine = await electricEngine.deploy(rentalityUserService.address)
-    await elEngine.deployed()
+    const elEngine = await electricEngine.deploy(await rentalityUserService.getAddress())
+    await elEngine.waitForDeployment()
 
     const patrolEngine = await ethers.getContractFactory('RentalityPatrolEngine')
-    const pEngine = await patrolEngine.deploy(rentalityUserService.address)
-    await pEngine.deployed()
+    const pEngine = await patrolEngine.deploy(await rentalityUserService.getAddress())
+    await pEngine.waitForDeployment()
 
     const hybridEngine = await ethers.getContractFactory('RentalityHybridEngine')
-    const hEngine = await hybridEngine.deploy(rentalityUserService.address)
-    await hEngine.deployed()
+    const hEngine = await hybridEngine.deploy(await rentalityUserService.getAddress())
+    await hEngine.waitForDeployment()
 
     const EngineService = await ethers.getContractFactory('RentalityEnginesService')
     const engineService = await EngineService.deploy(
-      rentalityUserService.address,
-      [pEngine.address, elEngine.address, hEngine.address],
-    )
-    await engineService.deployed()
+      await rentalityUserService.getAddress(),
+      [await pEngine.getAddress(),await elEngine.getAddress(),await hEngine.getAddress()],
+    )
+    await engineService.waitForDeployment()
 
     await rentalityUserService.connect(owner).grantAdminRole(admin.address)
     await rentalityUserService.connect(owner).grantManagerRole(manager.address)
@@ -95,21 +90,15 @@
           await rentalityUserService.getAddress()]
     )
 
-<<<<<<< HEAD
     const rentalityGeoService = await RentalityGeoService.deploy();
     await rentalityGeoService.waitForDeployment();
 
-    const rentalityCarToken = await upgrades.deployProxy(RentalityCarToken,[await rentalityGeoService.getAddress()],{kind:'uups'})
-=======
-    const rentalityGeoService = await RentalityGeoService.deploy()
-    await rentalityGeoService.deployed()
-
-    const rentalityCarToken = await RentalityCarToken.deploy(rentalityGeoService.address, engineService.address)
->>>>>>> 2284769c
+    const rentalityCarToken = await upgrades.deployProxy(RentalityCarToken,[await rentalityGeoService.getAddress(),await engineService.waitForDeployment()],{kind:'uups'})
+
 
     await rentalityCarToken.waitForDeployment()
 
-<<<<<<< HEAD
+
     const rentalityPaymentService = await upgrades.deployProxy(RentalityPaymentService,[await rentalityUserService.getAddress()])
 
     const rentalityTripService = await upgrades.deployProxy(RentalityTripService,[
@@ -117,7 +106,9 @@
       await rentalityCarToken.getAddress(),
       await rentalityPaymentService.getAddress(),
       await rentalityUserService.getAddress(),
+      await engineService.getAddress()
     ]);
+
 
     await rentalityTripService.waitForDeployment()
     const rentalityPlatform = await upgrades.deployProxy(RentalityPlatform,[
@@ -128,29 +119,6 @@
       await rentalityPaymentService.getAddress(),
     ])
     await rentalityPlatform.waitForDeployment()
-=======
-    const rentalityPaymentService = await RentalityPaymentService.deploy(rentalityUserService.address)
-    await rentalityPaymentService.deployed()
-
-    const rentalityTripService = await RentalityTripService.deploy(
-      rentalityCurrencyConverter.address,
-      rentalityCarToken.address,
-      rentalityPaymentService.address,
-      rentalityUserService.address,
-      engineService.address,
-    )
-
-    await rentalityTripService.deployed()
-
-    const rentalityPlatform = await RentalityPlatform.deploy(
-      rentalityCarToken.address,
-      rentalityCurrencyConverter.address,
-      rentalityTripService.address,
-      rentalityUserService.address,
-      rentalityPaymentService.address,
-    )
-    await rentalityPlatform.deployed()
->>>>>>> 2284769c
 
     await rentalityUserService
       .connect(owner)
@@ -160,18 +128,14 @@
       .grantManagerRole(await rentalityPlatform.getAddress())
     await rentalityUserService
       .connect(owner)
-<<<<<<< HEAD
       .grantManagerRole(await rentalityTripService.getAddress())
-=======
-      .grantManagerRole(rentalityTripService.address)
     await rentalityUserService
       .connect(owner)
-      .grantManagerRole(rentalityCarToken.address)
+      .grantManagerRole(await rentalityCarToken.getAddress())
     await rentalityUserService
       .connect(owner)
-      .grantManagerRole(engineService.address)
-
->>>>>>> 2284769c
+      .grantManagerRole(await engineService.getAddress())
+
 
     return {
       rentalityMockPriceFeed,
