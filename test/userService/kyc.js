--- conflicted
+++ resolved
@@ -7,11 +7,8 @@
   signTCMessage,
   emptyKyc,
   signKycInfo,
-<<<<<<< HEAD
   getEmptySearchCarParams,
-=======
   UserRole,
->>>>>>> 3618b724
 } = require('../utils')
 const { deployFixtureWithUsers, deployDefaultFixture } = require('./deployments')
 
@@ -23,11 +20,7 @@
   })
 
   it('After adding valid KYCInfo user has valid KYC', async function () {
-<<<<<<< HEAD
-    const { rentalityUserService, guest, adminKyc, rentalityGateway, rentalityLocationVerifier, admin } =
-=======
     const { rentalityUserService, guest, owner, anonymous, rentalityGateway, rentalityLocationVerifier, admin } =
->>>>>>> 3618b724
       await loadFixture(deployDefaultFixture)
     const ONE_YEAR_IN_SECS = 365 * 24 * 60 * 60
     const expirationDate = (await time.latest()) + ONE_YEAR_IN_SECS
@@ -41,12 +34,6 @@
       issueCountry: '',
       email: '',
     }
-<<<<<<< HEAD
-    const adminKYCSign = signKycInfo(await rentalityLocationVerifier.getAddress(), admin, kyc)
-    await rentalityGateway
-      .connect(guest)
-      .setKYCInfo('name', 'surname', 'phoneNumber', kyc, guestSignature, adminKYCSign)
-=======
     await rentalityGateway.connect(guest).setKYCInfo('name', 'surname', 'phoneNumber', guestSignature)
 
     await expect(
@@ -54,7 +41,6 @@
     ).to.not.reverted
 
     await expect(rentalityGateway.connect(anonymous).setCivicKYCInfo(guest.address, kyc)).to.not.reverted
->>>>>>> 3618b724
 
     expect(await rentalityUserService.hasValidKYC(guest.address)).to.equal(true)
   })
@@ -65,13 +51,7 @@
     const expirationDate = (await time.latest()) + ONE_YEAR_IN_SECS
 
     const guestSignature = await signTCMessage(guest)
-<<<<<<< HEAD
-    await rentalityGateway
-      .connect(guest)
-      .setKYCInfo('name', 'surname', 'phoneNumber', emptyKyc, guestSignature, adminKyc)
-=======
     await rentalityGateway.connect(guest).setKYCInfo('name', 'surname', 'phoneNumber', guestSignature)
->>>>>>> 3618b724
     await time.increaseTo(expirationDate + 1)
 
     expect(await rentalityUserService.hasValidKYC(guest.address)).to.equal(false)
@@ -82,13 +62,7 @@
     const ONE_YEAR_IN_SECS = 365 * 24 * 60 * 60
     const expirationDate = (await time.latest()) + ONE_YEAR_IN_SECS
     const guestSignature = await signTCMessage(guest)
-<<<<<<< HEAD
-    await rentalityGateway
-      .connect(guest)
-      .setKYCInfo('name', 'phoneNumber', 'profilePicture', emptyKyc, guestSignature, adminKyc)
-=======
     await rentalityGateway.connect(guest).setKYCInfo('name', 'phoneNumber', 'profilePicture', guestSignature)
->>>>>>> 3618b724
 
     const kycInfo = await rentalityUserService.connect(guest).getMyKYCInfo()
 
@@ -104,23 +78,13 @@
     const expirationDate = (await time.latest()) + ONE_YEAR_IN_SECS
 
     const guestSignature = await signTCMessage(guest)
-<<<<<<< HEAD
-    await rentalityGateway
-      .connect(guest)
-      .setKYCInfo('name', 'surname', 'phoneNumber', emptyKyc, guestSignature, adminKyc)
-=======
     await rentalityGateway.connect(guest).setKYCInfo('name', 'surname', 'phoneNumber', guestSignature)
->>>>>>> 3618b724
 
     await expect(rentalityUserService.connect(host).getKYCInfo(guest.address)).to.be.reverted
   })
 
   it('Manager can get other users KYCInfo', async function () {
-<<<<<<< HEAD
-    const { rentalityUserService, guest, manager, adminKyc, rentalityLocationVerifier, admin, rentalityGateway } =
-=======
     const { rentalityUserService, guest, manager, owner, anonymous, rentalityGateway } =
->>>>>>> 3618b724
       await loadFixture(deployDefaultFixture)
     const ONE_YEAR_IN_SECS = 365 * 24 * 60 * 60
     const expirationDate = (await time.latest()) + ONE_YEAR_IN_SECS
@@ -131,18 +95,9 @@
       issueCountry: '',
       email: '',
     }
-<<<<<<< HEAD
-    let signature = signKycInfo(await rentalityLocationVerifier.getAddress(), admin, kyc)
-
-    const guestSignature = await signTCMessage(guest)
-    await rentalityGateway
-      .connect(guest)
-      .setKYCInfo('name', 'phoneNumber', 'profilePicture', kyc, guestSignature, signature)
-=======
 
     const guestSignature = await signTCMessage(guest)
     await rentalityGateway.connect(guest).setKYCInfo('name', 'phoneNumber', 'profilePicture', guestSignature)
->>>>>>> 3618b724
 
     const isManager = await rentalityUserService.isManager(manager.address)
     expect(isManager).to.equal(true)
@@ -200,17 +155,8 @@
     const hostSignature = await signTCMessage(host)
     const guestSignature = await signTCMessage(guest)
 
-<<<<<<< HEAD
-    await rentalityGateway
-      .connect(guest)
-      .setKYCInfo('name', 'phoneNumberGuest', 'surname', emptyKyc, guestSignature, adminKyc)
-    await rentalityGateway
-      .connect(host)
-      .setKYCInfo('name', 'phoneNumberHost', 'surname', emptyKyc, hostSignature, adminKyc)
-=======
     await rentalityGateway.connect(guest).setKYCInfo('name', 'phoneNumberGuest', 'surname', guestSignature)
     await rentalityGateway.connect(host).setKYCInfo('name', 'phoneNumberHost', 'surname', hostSignature)
->>>>>>> 3618b724
     await expect(
       await rentalityGateway.connect(guest).createTripRequest(
         {
@@ -240,24 +186,14 @@
 
     const signature = await signTCMessage(host)
 
-<<<<<<< HEAD
-    await rentalityGateway.connect(host).setKYCInfo('name', 'surname', '13123', emptyKyc, signature, adminKyc)
-=======
     await rentalityGateway.connect(host).setKYCInfo('name', 'surname', '13123', signature)
->>>>>>> 3618b724
     const hostData = await rentalityUserService.connect(owner).getKYCInfo(host.address)
 
     expect(hostData.isTCPassed).to.be.true
     expect(hostData.TCSignature).to.be.eq(signature)
 
-<<<<<<< HEAD
-    await expect(
-      rentalityGateway.connect(guest).setKYCInfo('name', 'surname', '13123', emptyKyc, signature, adminKyc)
-    ).to.be.revertedWith('Wrong signature.')
-=======
     await expect(rentalityGateway.connect(guest).setKYCInfo('name', 'surname', '13123', signature)).to.be.revertedWith(
       'Wrong signature.'
     )
->>>>>>> 3618b724
   })
 })