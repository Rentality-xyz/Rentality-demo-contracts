const { loadFixture, time } = require('@nomicfoundation/hardhat-network-helpers')
const { expect } = require('chai')
const {
  getMockCarRequest,
  ethToken,
  calculatePayments,
  signTCMessage,
  emptyKyc,
  signKycInfo,
  getEmptySearchCarParams,
  UserRole,
  zeroHash,
  emptyLocationInfo,
  emptySignedLocationInfo,
} = require('../utils')
const { deployFixtureWithUsers, deployDefaultFixture } = require('./deployments')

describe('RentalityUserService: KYC management', function () {
  it("By default user doesn't have valid KYC", async function () {
    const { rentalityUserService, anonymous } = await loadFixture(deployFixtureWithUsers)

    expect(await rentalityUserService.hasValidKYC(anonymous.address)).to.equal(false)
  })

  it('After adding valid KYCInfo user has valid KYC', async function () {
    const { rentalityUserService, guest, owner, anonymous, rentalityGateway, rentalityPlatform, admin } =
      await loadFixture(deployDefaultFixture)
    const ONE_YEAR_IN_SECS = 365 * 24 * 60 * 60
    const expirationDate = (await time.latest()) + ONE_YEAR_IN_SECS

    const guestSignature = await signTCMessage(guest)

    let kyc = {
      fullName: '',
      licenseNumber: '',
      expirationDate: expirationDate,
      issueCountry: '',
      email: '',
    }
<<<<<<< HEAD
    await rentalityPlatform.connect(guest).setKYCInfo('name', 'surname', 'phoneNumber', guestSignature)
=======
    await rentalityGateway.connect(guest).setKYCInfo('name', 'surname', 'phoneNumber', guestSignature,zeroHash)
>>>>>>> 6d57d789

    await expect(
      await rentalityUserService.connect(owner).manageRole(UserRole.KYCManager, await anonymous.getAddress(), true)
    ).to.not.reverted

    await expect(rentalityPlatform.connect(anonymous).setCivicKYCInfo(guest.address, kyc)).to.not.reverted

    expect(await rentalityUserService.hasValidKYC(guest.address)).to.equal(true)
  })

  it("After adding invalid KYCInfo user doesn't have valid KYC", async function () {
    const { rentalityUserService, guest, rentalityPlatform, adminKyc } = await loadFixture(deployDefaultFixture)
    const ONE_YEAR_IN_SECS = 365 * 24 * 60 * 60
    const expirationDate = (await time.latest()) + ONE_YEAR_IN_SECS

    const guestSignature = await signTCMessage(guest)
<<<<<<< HEAD
    await rentalityPlatform.connect(guest).setKYCInfo('name', 'surname', 'phoneNumber', guestSignature)
=======
    await rentalityGateway.connect(guest).setKYCInfo('name', 'surname', 'phoneNumber', guestSignature,zeroHash)
>>>>>>> 6d57d789
    await time.increaseTo(expirationDate + 1)

    expect(await rentalityUserService.hasValidKYC(guest.address)).to.equal(false)
  })

  it('After adding valid KYCInfo, user can get their own KYCInfo', async function () {
    const { rentalityUserService, guest, rentalityPlatform, adminKyc } = await loadFixture(deployDefaultFixture)
    const ONE_YEAR_IN_SECS = 365 * 24 * 60 * 60
    const expirationDate = (await time.latest()) + ONE_YEAR_IN_SECS
    const guestSignature = await signTCMessage(guest)
<<<<<<< HEAD
    await rentalityPlatform.connect(guest).setKYCInfo('name', 'phoneNumber', 'profilePicture', guestSignature)
=======
    await rentalityGateway.connect(guest).setKYCInfo('name', 'phoneNumber', 'profilePicture', guestSignature,zeroHash)
>>>>>>> 6d57d789

    const kycInfo = await rentalityUserService.connect(guest).getMyKYCInfo(guest.address)

    expect(kycInfo.name).to.equal('name')
    expect(kycInfo.surname).to.equal('')
    expect(kycInfo.mobilePhoneNumber).to.equal('phoneNumber')
    expect(kycInfo.profilePhoto).to.equal('profilePicture')
  })

<<<<<<< HEAD
  it('User cannot get other users KYCInfo', async function () {
    const { rentalityUserService, guest, host, rentalityPlatform, adminKyc } = await loadFixture(deployDefaultFixture)
=======
  it.skip('User cannot get other users KYCInfo', async function () {
    const { rentalityUserService, guest, host, rentalityGateway, adminKyc } = await loadFixture(deployDefaultFixture)
>>>>>>> 6d57d789
    const ONE_YEAR_IN_SECS = 365 * 24 * 60 * 60
    const expirationDate = (await time.latest()) + ONE_YEAR_IN_SECS

    const guestSignature = await signTCMessage(guest)
<<<<<<< HEAD
    await rentalityPlatform.connect(guest).setKYCInfo('name', 'surname', 'phoneNumber', guestSignature)
=======
    await rentalityGateway.connect(guest).setKYCInfo('name', 'surname', 'phoneNumber', guestSignature,zeroHash)
>>>>>>> 6d57d789

    await expect(rentalityUserService.connect(host).getMyKYCInfo(guest.address)).to.be.reverted
  })

  it('Manager can get other users KYCInfo', async function () {
    const { rentalityUserService, guest, manager, owner, anonymous, rentalityPlatform } =
      await loadFixture(deployDefaultFixture)
    const ONE_YEAR_IN_SECS = 365 * 24 * 60 * 60
    const expirationDate = (await time.latest()) + ONE_YEAR_IN_SECS
    let kyc = {
      fullName: 'fullName',
      licenseNumber: 'licenseNumber',
      expirationDate: expirationDate,
      issueCountry: '',
      email: '',
    }

    const guestSignature = await signTCMessage(guest)
<<<<<<< HEAD
    await rentalityPlatform.connect(guest).setKYCInfo('name', 'phoneNumber', 'profilePicture', guestSignature)
=======
    await rentalityGateway.connect(guest).setKYCInfo('name', 'phoneNumber', 'profilePicture', guestSignature,zeroHash)
>>>>>>> 6d57d789

    const isManager = await rentalityUserService.isManager(manager.address)
    expect(isManager).to.equal(true)

    await expect(
      await rentalityUserService.connect(owner).manageRole(UserRole.KYCManager, await anonymous.getAddress(), true)
    ).to.not.reverted

    await expect(rentalityPlatform.connect(anonymous).setCivicKYCInfo(guest.address, kyc)).to.not.reverted

    const kycInfo = await rentalityUserService.connect(manager).getKYCInfo(guest.address)

    expect(kycInfo.name).to.equal('name')
    expect(kycInfo.surname).to.equal('fullName')
    expect(kycInfo.mobilePhoneNumber).to.equal('phoneNumber')
    expect(kycInfo.profilePhoto).to.equal('profilePicture')
    expect(kycInfo.licenseNumber).to.equal('licenseNumber')
    expect(kycInfo.expirationDate).to.equal(expirationDate)
  })
  it('After a trip is requested, the host or guest can get the contact numbers of the host and guest', async function () {
    const {
      rentalityPlatform,
      rentalityPaymentService,
      rentalityCurrencyConverter,
      host,
      rentalityCarToken,
      guest,
      rentalityTripService,
      rentalityUserService,
      rentalityLocationVerifier,
      admin,
      adminKyc,
      rentalityView,
    } = await loadFixture(deployDefaultFixture)

    const carRequest = getMockCarRequest(0, await rentalityLocationVerifier.getAddress(), admin)
<<<<<<< HEAD
    await expect(rentalityPlatform.connect(host).addCar(carRequest)).not.to.be.reverted
    const availableCars = await rentalityCarToken.connect(guest).getAvailableCarsForUser(guest.address)
=======
    await expect(rentalityGateway.connect(host).addCar(carRequest)).not.to.be.reverted
    const availableCars = await rentalityGateway
      .connect(guest)
      .searchAvailableCarsWithDelivery(
        0,
        new Date().getSeconds() + 86400,
        getEmptySearchCarParams(1),
        emptyLocationInfo,
        emptyLocationInfo
      )
>>>>>>> 6d57d789
    expect(availableCars.length).to.equal(1)
    const rentPrice = carRequest.pricePerDayInUsdCents
    const deposit = carRequest.securityDepositPerTripInUsdCents

    const { rentPriceInEth, ethToCurrencyRate, ethToCurrencyDecimals } = await calculatePayments(
      rentalityCurrencyConverter,
      rentalityPaymentService,
      rentPrice,
      1,
      deposit
    )

    const ONE_YEAR_IN_SECS = 365 * 24 * 60 * 60
    const expirationDate = (await time.latest()) + ONE_YEAR_IN_SECS

    const hostSignature = await signTCMessage(host)
    const guestSignature = await signTCMessage(guest)

<<<<<<< HEAD
    await rentalityPlatform.connect(guest).setKYCInfo('name', 'phoneNumberGuest', 'surname', guestSignature)
    await rentalityPlatform.connect(host).setKYCInfo('name', 'phoneNumberHost', 'surname', hostSignature)
    await expect(
      await rentalityPlatform.connect(guest).createTripRequest(
=======
    await rentalityGateway.connect(guest).setKYCInfo('name', 'phoneNumberGuest', 'surname', guestSignature,zeroHash)
    await rentalityGateway.connect(host).setKYCInfo('name', 'phoneNumberHost', 'surname', hostSignature, zeroHash)
    await expect(
      await rentalityGateway.connect(guest).createTripRequestWithDelivery(
>>>>>>> 6d57d789
        {
          carId: 1,
          startDateTime: 123,
          endDateTime: 321,
          currencyType: ethToken,
          pickUpInfo: emptySignedLocationInfo,
          returnInfo: emptySignedLocationInfo,
        },
        ' ',
        { value: rentPriceInEth }
      )
    ).not.to.be.reverted

    expect((await rentalityTripService.connect(host).getTrip(1)).status).to.equal(0)

    let [guestPhoneNumber, hostPhoneNumber] = await rentalityView.connect(guest).getTripContactInfo(1)

    expect(guestPhoneNumber).to.equal('phoneNumberGuest')
    expect(hostPhoneNumber).to.equal('phoneNumberHost')[(guestPhoneNumber, hostPhoneNumber)] = await rentalityView
      .connect(host)
      .getTripContactInfo(1)
    expect(guestPhoneNumber).to.equal('phoneNumberGuest')
    expect(hostPhoneNumber).to.equal('phoneNumberHost')
  })
<<<<<<< HEAD
  it('TC signature verification', async function () {
    const { host, guest, owner, rentalityUserService, rentalityPlatform, adminKyc } =
=======
  it('TC Signature verification', async function () {
    const { host, guest, owner, rentalityUserService, rentalityGateway, adminKyc } =
>>>>>>> 6d57d789
      await loadFixture(deployDefaultFixture)

    const Signature = await signTCMessage(host)

<<<<<<< HEAD
    await rentalityPlatform.connect(host).setKYCInfo('name', 'surname', '13123', signature)
=======
    await rentalityGateway.connect(host).setKYCInfo('name', 'surname', '13123', Signature,zeroHash)
>>>>>>> 6d57d789
    const hostData = await rentalityUserService.connect(owner).getKYCInfo(host.address)

    expect(hostData.isTCPassed).to.be.true
    expect(hostData.TCSignature,zeroHash).to.be.eq(Signature,zeroHash)

<<<<<<< HEAD
    await expect(rentalityPlatform.connect(guest).setKYCInfo('name', 'surname', '13123', signature)).to.be.revertedWith(
      'Wrong signature.'
    )
=======
    await expect(
      rentalityGateway.connect(guest).setKYCInfo('name', 'surname', '13123', Signature,zeroHash)
    ).to.be.revertedWith('Wrong signature.')
>>>>>>> 6d57d789
  })
})<|MERGE_RESOLUTION|>--- conflicted
+++ resolved
@@ -23,7 +23,7 @@
   })
 
   it('After adding valid KYCInfo user has valid KYC', async function () {
-    const { rentalityUserService, guest, owner, anonymous, rentalityGateway, rentalityPlatform, admin } =
+    const { rentalityUserService, guest, owner, anonymous, rentalityGateway, rentalityLocationVerifier, admin } =
       await loadFixture(deployDefaultFixture)
     const ONE_YEAR_IN_SECS = 365 * 24 * 60 * 60
     const expirationDate = (await time.latest()) + ONE_YEAR_IN_SECS
@@ -37,49 +37,37 @@
       issueCountry: '',
       email: '',
     }
-<<<<<<< HEAD
-    await rentalityPlatform.connect(guest).setKYCInfo('name', 'surname', 'phoneNumber', guestSignature)
-=======
     await rentalityGateway.connect(guest).setKYCInfo('name', 'surname', 'phoneNumber', guestSignature,zeroHash)
->>>>>>> 6d57d789
 
     await expect(
       await rentalityUserService.connect(owner).manageRole(UserRole.KYCManager, await anonymous.getAddress(), true)
     ).to.not.reverted
 
-    await expect(rentalityPlatform.connect(anonymous).setCivicKYCInfo(guest.address, kyc)).to.not.reverted
+    await expect(rentalityGateway.connect(anonymous).setCivicKYCInfo(guest.address, kyc)).to.not.reverted
 
     expect(await rentalityUserService.hasValidKYC(guest.address)).to.equal(true)
   })
 
   it("After adding invalid KYCInfo user doesn't have valid KYC", async function () {
-    const { rentalityUserService, guest, rentalityPlatform, adminKyc } = await loadFixture(deployDefaultFixture)
-    const ONE_YEAR_IN_SECS = 365 * 24 * 60 * 60
-    const expirationDate = (await time.latest()) + ONE_YEAR_IN_SECS
-
-    const guestSignature = await signTCMessage(guest)
-<<<<<<< HEAD
-    await rentalityPlatform.connect(guest).setKYCInfo('name', 'surname', 'phoneNumber', guestSignature)
-=======
+    const { rentalityUserService, guest, rentalityGateway, adminKyc } = await loadFixture(deployDefaultFixture)
+    const ONE_YEAR_IN_SECS = 365 * 24 * 60 * 60
+    const expirationDate = (await time.latest()) + ONE_YEAR_IN_SECS
+
+    const guestSignature = await signTCMessage(guest)
     await rentalityGateway.connect(guest).setKYCInfo('name', 'surname', 'phoneNumber', guestSignature,zeroHash)
->>>>>>> 6d57d789
     await time.increaseTo(expirationDate + 1)
 
     expect(await rentalityUserService.hasValidKYC(guest.address)).to.equal(false)
   })
 
   it('After adding valid KYCInfo, user can get their own KYCInfo', async function () {
-    const { rentalityUserService, guest, rentalityPlatform, adminKyc } = await loadFixture(deployDefaultFixture)
-    const ONE_YEAR_IN_SECS = 365 * 24 * 60 * 60
-    const expirationDate = (await time.latest()) + ONE_YEAR_IN_SECS
-    const guestSignature = await signTCMessage(guest)
-<<<<<<< HEAD
-    await rentalityPlatform.connect(guest).setKYCInfo('name', 'phoneNumber', 'profilePicture', guestSignature)
-=======
+    const { rentalityUserService, guest, rentalityGateway, adminKyc } = await loadFixture(deployDefaultFixture)
+    const ONE_YEAR_IN_SECS = 365 * 24 * 60 * 60
+    const expirationDate = (await time.latest()) + ONE_YEAR_IN_SECS
+    const guestSignature = await signTCMessage(guest)
     await rentalityGateway.connect(guest).setKYCInfo('name', 'phoneNumber', 'profilePicture', guestSignature,zeroHash)
->>>>>>> 6d57d789
-
-    const kycInfo = await rentalityUserService.connect(guest).getMyKYCInfo(guest.address)
+
+    const kycInfo = await rentalityUserService.connect(guest).getMyKYCInfo()
 
     expect(kycInfo.name).to.equal('name')
     expect(kycInfo.surname).to.equal('')
@@ -87,28 +75,19 @@
     expect(kycInfo.profilePhoto).to.equal('profilePicture')
   })
 
-<<<<<<< HEAD
-  it('User cannot get other users KYCInfo', async function () {
-    const { rentalityUserService, guest, host, rentalityPlatform, adminKyc } = await loadFixture(deployDefaultFixture)
-=======
   it.skip('User cannot get other users KYCInfo', async function () {
     const { rentalityUserService, guest, host, rentalityGateway, adminKyc } = await loadFixture(deployDefaultFixture)
->>>>>>> 6d57d789
-    const ONE_YEAR_IN_SECS = 365 * 24 * 60 * 60
-    const expirationDate = (await time.latest()) + ONE_YEAR_IN_SECS
-
-    const guestSignature = await signTCMessage(guest)
-<<<<<<< HEAD
-    await rentalityPlatform.connect(guest).setKYCInfo('name', 'surname', 'phoneNumber', guestSignature)
-=======
+    const ONE_YEAR_IN_SECS = 365 * 24 * 60 * 60
+    const expirationDate = (await time.latest()) + ONE_YEAR_IN_SECS
+
+    const guestSignature = await signTCMessage(guest)
     await rentalityGateway.connect(guest).setKYCInfo('name', 'surname', 'phoneNumber', guestSignature,zeroHash)
->>>>>>> 6d57d789
 
     await expect(rentalityUserService.connect(host).getMyKYCInfo(guest.address)).to.be.reverted
   })
 
   it('Manager can get other users KYCInfo', async function () {
-    const { rentalityUserService, guest, manager, owner, anonymous, rentalityPlatform } =
+    const { rentalityUserService, guest, manager, owner, anonymous, rentalityGateway } =
       await loadFixture(deployDefaultFixture)
     const ONE_YEAR_IN_SECS = 365 * 24 * 60 * 60
     const expirationDate = (await time.latest()) + ONE_YEAR_IN_SECS
@@ -121,11 +100,7 @@
     }
 
     const guestSignature = await signTCMessage(guest)
-<<<<<<< HEAD
-    await rentalityPlatform.connect(guest).setKYCInfo('name', 'phoneNumber', 'profilePicture', guestSignature)
-=======
     await rentalityGateway.connect(guest).setKYCInfo('name', 'phoneNumber', 'profilePicture', guestSignature,zeroHash)
->>>>>>> 6d57d789
 
     const isManager = await rentalityUserService.isManager(manager.address)
     expect(isManager).to.equal(true)
@@ -134,7 +109,7 @@
       await rentalityUserService.connect(owner).manageRole(UserRole.KYCManager, await anonymous.getAddress(), true)
     ).to.not.reverted
 
-    await expect(rentalityPlatform.connect(anonymous).setCivicKYCInfo(guest.address, kyc)).to.not.reverted
+    await expect(rentalityGateway.connect(anonymous).setCivicKYCInfo(guest.address, kyc)).to.not.reverted
 
     const kycInfo = await rentalityUserService.connect(manager).getKYCInfo(guest.address)
 
@@ -147,7 +122,7 @@
   })
   it('After a trip is requested, the host or guest can get the contact numbers of the host and guest', async function () {
     const {
-      rentalityPlatform,
+      rentalityGateway,
       rentalityPaymentService,
       rentalityCurrencyConverter,
       host,
@@ -158,14 +133,9 @@
       rentalityLocationVerifier,
       admin,
       adminKyc,
-      rentalityView,
     } = await loadFixture(deployDefaultFixture)
 
     const carRequest = getMockCarRequest(0, await rentalityLocationVerifier.getAddress(), admin)
-<<<<<<< HEAD
-    await expect(rentalityPlatform.connect(host).addCar(carRequest)).not.to.be.reverted
-    const availableCars = await rentalityCarToken.connect(guest).getAvailableCarsForUser(guest.address)
-=======
     await expect(rentalityGateway.connect(host).addCar(carRequest)).not.to.be.reverted
     const availableCars = await rentalityGateway
       .connect(guest)
@@ -176,7 +146,6 @@
         emptyLocationInfo,
         emptyLocationInfo
       )
->>>>>>> 6d57d789
     expect(availableCars.length).to.equal(1)
     const rentPrice = carRequest.pricePerDayInUsdCents
     const deposit = carRequest.securityDepositPerTripInUsdCents
@@ -195,17 +164,10 @@
     const hostSignature = await signTCMessage(host)
     const guestSignature = await signTCMessage(guest)
 
-<<<<<<< HEAD
-    await rentalityPlatform.connect(guest).setKYCInfo('name', 'phoneNumberGuest', 'surname', guestSignature)
-    await rentalityPlatform.connect(host).setKYCInfo('name', 'phoneNumberHost', 'surname', hostSignature)
-    await expect(
-      await rentalityPlatform.connect(guest).createTripRequest(
-=======
     await rentalityGateway.connect(guest).setKYCInfo('name', 'phoneNumberGuest', 'surname', guestSignature,zeroHash)
     await rentalityGateway.connect(host).setKYCInfo('name', 'phoneNumberHost', 'surname', hostSignature, zeroHash)
     await expect(
       await rentalityGateway.connect(guest).createTripRequestWithDelivery(
->>>>>>> 6d57d789
         {
           carId: 1,
           startDateTime: 123,
@@ -221,44 +183,29 @@
 
     expect((await rentalityTripService.connect(host).getTrip(1)).status).to.equal(0)
 
-    let [guestPhoneNumber, hostPhoneNumber] = await rentalityView.connect(guest).getTripContactInfo(1)
+    let [guestPhoneNumber, hostPhoneNumber] = await rentalityGateway.connect(guest).getTripContactInfo(1)
 
     expect(guestPhoneNumber).to.equal('phoneNumberGuest')
-    expect(hostPhoneNumber).to.equal('phoneNumberHost')[(guestPhoneNumber, hostPhoneNumber)] = await rentalityView
+    expect(hostPhoneNumber).to.equal('phoneNumberHost')[(guestPhoneNumber, hostPhoneNumber)] = await rentalityGateway
       .connect(host)
       .getTripContactInfo(1)
     expect(guestPhoneNumber).to.equal('phoneNumberGuest')
     expect(hostPhoneNumber).to.equal('phoneNumberHost')
   })
-<<<<<<< HEAD
-  it('TC signature verification', async function () {
-    const { host, guest, owner, rentalityUserService, rentalityPlatform, adminKyc } =
-=======
   it('TC Signature verification', async function () {
     const { host, guest, owner, rentalityUserService, rentalityGateway, adminKyc } =
->>>>>>> 6d57d789
       await loadFixture(deployDefaultFixture)
 
     const Signature = await signTCMessage(host)
 
-<<<<<<< HEAD
-    await rentalityPlatform.connect(host).setKYCInfo('name', 'surname', '13123', signature)
-=======
     await rentalityGateway.connect(host).setKYCInfo('name', 'surname', '13123', Signature,zeroHash)
->>>>>>> 6d57d789
     const hostData = await rentalityUserService.connect(owner).getKYCInfo(host.address)
 
     expect(hostData.isTCPassed).to.be.true
     expect(hostData.TCSignature,zeroHash).to.be.eq(Signature,zeroHash)
 
-<<<<<<< HEAD
-    await expect(rentalityPlatform.connect(guest).setKYCInfo('name', 'surname', '13123', signature)).to.be.revertedWith(
-      'Wrong signature.'
-    )
-=======
     await expect(
       rentalityGateway.connect(guest).setKYCInfo('name', 'surname', '13123', Signature,zeroHash)
     ).to.be.revertedWith('Wrong signature.')
->>>>>>> 6d57d789
   })
 })