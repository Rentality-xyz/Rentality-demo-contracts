--- conflicted
+++ resolved
@@ -221,13 +221,8 @@
 
   rentalityGateway = await ethers.getContractAt('IRentalityGateway', await rentalityGateway.getAddress())
 
-<<<<<<< HEAD
-  await rentalityGateway.connect(host).setKYCInfo(' ', ' ', ' ', emptyKyc, hostSignature, adminKyc)
-  await rentalityGateway.connect(guest).setKYCInfo(' ', ' ', ' ', emptyKyc, guestSignature, adminKyc)
-=======
   await rentalityGateway.connect(host).setKYCInfo(' ', ' ', ' ', hostSignature)
   await rentalityGateway.connect(guest).setKYCInfo(' ', ' ', ' ', guestSignature)
->>>>>>> d490bad2
 
   const RentalityAdminGateway = await ethers.getContractFactory('RentalityAdminGateway', {
     libraries: {
