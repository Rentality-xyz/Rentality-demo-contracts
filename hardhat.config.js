--- conflicted
+++ resolved
@@ -1,76 +1,3 @@
-<<<<<<< HEAD
-// /** @type import('hardhat/config').HardhatUserConfig */
-// require('@nomiclabs/hardhat-waffle')
-
-require('dotenv').config()
-require('@nomicfoundation/hardhat-toolbox')
-require('@openzeppelin/hardhat-upgrades')
-require('solidity-docgen')
-
-module.exports = {
-  docgen: {
-    outputFormat: 'md',
-    path: './docs', // Output directory for the generated documentation
-    clear: true, // Clear the output directory before generating documentation
-    runOnCompile: false, // Generate documentation automatically when you compile
-    pages: 'files' /*'single': all items in one page
-                    * 'items': one page per item
-                   'files': one page per input Solidity file  */,
-  },
-
-  defaultNetwork: 'localhost',
-  networks: {
-    hardhat: {
-      chainId: 1337,
-    },
-    localhost: {
-      chainId: 1337,
-    },
-    ganache: {
-      url: process.env.URL_LOCALHOST_GANACHE,
-      accounts: [process.env.GANACHE_PRIVATE_KEY],
-      chainId: 1337,
-    },
-    goerli: {
-      url: process.env.ALCHEMY_API_URL_GOERLI,
-      accounts: [process.env.PRIVATE_KEY],
-    },
-    mumbai: {
-      url: process.env.ALCHEMY_API_URL_MUMBAI,
-      accounts: [process.env.PRIVATE_KEY],
-    },
-    sepolia: {
-      url: process.env.ALCHEMY_API_URL_SEPOLIA,
-      accounts: [process.env.PRIVATE_KEY],
-    },
-    optimism_sepolia: {
-      url: process.env.OPTIMISM_SEPOLIA_URL,
-      accounts: [process.env.PRIVATE_KEY],
-      chainId: 11155420,
-    },
-    base_sepolia: {
-      url: process.env.BASE_SEPOLIA_URL,
-      accounts: [process.env.PRIVATE_KEY],
-      chainId: 84532,
-    },
-    opBNB: {
-      url: process.env.OP_BNB_URL,
-      accounts: [process.env.PRIVATE_KEY],
-      chainId: 5611,
-    },
-  },
-  solidity: {
-    version: '0.8.19',
-    settings: {
-      optimizer: {
-        enabled: true,
-        runs: 200,
-      },
-      viaIR: true,
-    },
-  },
-}
-=======
 // /** @type import('hardhat/config').HardhatUserConfig */
 // require('@nomiclabs/hardhat-waffle')
 
@@ -141,5 +68,4 @@
       viaIR: true,
     },
   },
-}
->>>>>>> 1bc8a6d0
+}