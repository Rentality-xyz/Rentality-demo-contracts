--- conflicted
+++ resolved
@@ -18,12 +18,6 @@
                     * 'items': one page per item
                    'files': one page per input Solidity file  */,
   },
-<<<<<<< HEAD
-  mocha: {
-  timeout: 1000000
-  },
-=======
->>>>>>> cad530aa
   defaultNetwork: 'hardhat',
   networks: {
     hardhat: {
