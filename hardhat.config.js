--- conflicted
+++ resolved
@@ -18,14 +18,10 @@
                     * 'items': one page per item
                    'files': one page per input Solidity file  */,
   },
-<<<<<<< HEAD
-  defaultNetwork: 'localhost',
-=======
   mocha: {
     timeout: 1000000,
   },
-  defaultNetwork: 'hardhat',
->>>>>>> 47a9c1b7
+  defaultNetwork: 'localhost',
   networks: {
     hardhat: {
       chainId: 1337,
@@ -96,6 +92,6 @@
       base: process.env.BASE_API_TOKEN,
     }, // command to run: npx hardhat verify --network <contract address>
 
-   
+
   },
 }