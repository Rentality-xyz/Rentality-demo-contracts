// npm i @nomiclabs/hardhat-ethers
require('dotenv').config()
require('@nomicfoundation/hardhat-toolbox')
require('@openzeppelin/hardhat-upgrades')
require('solidity-docgen')
require('hardhat-tracer')

module.exports = {
  mocha: {
    timeout: 100000000,
  },
  docgen: {
    outputFormat: 'md',
    path: './docs', // Output directory for the generated documentation
    clear: true, // Clear the output directory before generating documentation
    runOnCompile: false, // Generate documentation automatically when you compile
    pages: 'files' /*'single': all items in one page
                    * 'items': one page per item
                   'files': one page per input Solidity file  */,
  },
  defaultNetwork: 'hardhat',
  networks: {
    hardhat: {
      chainId: 1337,
    },
    localhost: {
      chainId: 1337,
      timeout: 1_000_000,
    },
    ganache: {
      url: process.env.GANACHE_LOCALHOST_URL,
      accounts: [process.env.GANACHE_PRIVATE_KEY],
      chainId: 1337,
      timeout: 1_000_000,
    },
<<<<<<< HEAD
    ganache: {
      url: process.env.GANACHE_LOCALHOST_URL,
      accounts: [process.env.GANACHE_PRIVATE_KEY],
      chainId: 1337,
      timeout: 1_000_000,
    },
=======
>>>>>>> 7cbc27bb
    tenderlyVirtual: {
      url: process.env.TENDERLY_URL ?? '',
      accounts: [process.env.PRIVATE_KEY],
      chainId: 102,
    },
    base: {
      url: process.env.BASE_URL ?? '',
      accounts: [process.env.PRIVATE_KEY],
      chainId: 8453,
    },
    base_sepolia: {
      url: process.env.BASE_SEPOLIA_URL ?? '',
      accounts: [process.env.PRIVATE_KEY],
      chainId: 84532,
    },
    sepolia: {
      url: process.env.SEPOLIA_URL ?? '',
      accounts: [process.env.PRIVATE_KEY],
    },
    optimism_sepolia: {
      url: process.env.OPTIMISM_SEPOLIA_URL ?? '',
      accounts: [process.env.PRIVATE_KEY],
      chainId: 11155420,
    },
    opBNB_testnet: {
      url: process.env.OP_BNB_TESTNET_URL ?? '',
      accounts: [process.env.PRIVATE_KEY],
      chainId: 5611,
    },
  },
  tenderly: {
    project: 'rentality',
    username: 'gleborg',
  },
  loggingEnabled: true,
  solidity: {
    version: '0.8.19',
    settings: {
      optimizer: {
        enabled: true,
        runs: 200,
      },
      viaIR: true,
      // evmVersion: 'cancun',
    },
  },
  sourcify: {
    enabled: true,
  },
  etherscan: {
    apiKey: {
      baseSepolia: process.env.BASE_API_TOKEN,
      base: process.env.BASE_API_TOKEN,
    }, // command to run: npx hardhat verify --network <contract address>
  },
}<|MERGE_RESOLUTION|>--- conflicted
+++ resolved
@@ -33,15 +33,6 @@
       chainId: 1337,
       timeout: 1_000_000,
     },
-<<<<<<< HEAD
-    ganache: {
-      url: process.env.GANACHE_LOCALHOST_URL,
-      accounts: [process.env.GANACHE_PRIVATE_KEY],
-      chainId: 1337,
-      timeout: 1_000_000,
-    },
-=======
->>>>>>> 7cbc27bb
     tenderlyVirtual: {
       url: process.env.TENDERLY_URL ?? '',
       accounts: [process.env.PRIVATE_KEY],
@@ -72,10 +63,6 @@
       chainId: 5611,
     },
   },
-  tenderly: {
-    project: 'rentality',
-    username: 'gleborg',
-  },
   loggingEnabled: true,
   solidity: {
     version: '0.8.19',
@@ -96,5 +83,7 @@
       baseSepolia: process.env.BASE_API_TOKEN,
       base: process.env.BASE_API_TOKEN,
     }, // command to run: npx hardhat verify --network <contract address>
+
+   
   },
 }